--- conflicted
+++ resolved
@@ -110,11 +110,7 @@
 then
 echo '
 set(CMAKE_OSX_DEPLOYMENT_TARGET "10.6")
-<<<<<<< HEAD
-set(CMAKE_CXX_FLAGS "${CMAKE_CXX_FLAGS} -O3 -msse -msse2 -msse3 -Wall -Wno-sign-compare -Wno-reorder -Wno-unused-variable")
-=======
 set(CMAKE_CXX_FLAGS "${CMAKE_CXX_FLAGS} -O3 -msse -msse2 -msse3")
->>>>>>> f7bab77d
 set(CMAKE_C_FLAGS "${CMAKE_C_FLAGS} -O3")
 '  >> "$HERE/CMakeLists.txt"
 elif [ "$win" = "true" ]
@@ -125,11 +121,7 @@
 '  >> "$HERE/CMakeLists.txt"
 else
 echo '
-<<<<<<< HEAD
-set(CMAKE_CXX_FLAGS "${CMAKE_CXX_FLAGS} -O3 -msse -msse2 -msse3 -Wall -Wno-sign-compare -Wno-reorder")
-=======
 set(CMAKE_CXX_FLAGS "${CMAKE_CXX_FLAGS} -O3 -msse -msse2 -msse3")
->>>>>>> f7bab77d
 set(CMAKE_C_FLAGS "${CMAKE_C_FLAGS} -O3")
 '  >> "$HERE/CMakeLists.txt"
 fi

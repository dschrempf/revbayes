--- conflicted
+++ resolved
@@ -54,26 +54,21 @@
 #######################
 
 # Birth-Death process priors
-speciation ~ dnExp(10.0)
-extinction ~ dnExp(10.0)
+speciation ~ exponential(10.0)
+extinction ~ exponential(10.0)
 
 
 
 # A species tree larger than the gene trees has probability 0.
 # To be sure to start from a state with a non-null probability, we start from the true values.
-<<<<<<< HEAD
-tree_height ~ dnUniform(0.0,100.0)
-tree_height.setValue(trueRootAge)
-=======
 tree_height ~ unif(0.0,100.0)
->>>>>>> 6e3a2cc8
 
 write("True species tree root age: "+tree_height)
 write("Compared to smallest gene tree root age: " + min(geneTreeRootAges) )
 
 
 # Species tree from birth-death process
-speciesTree ~ dnBDP(lambda=speciation, mu=extinction, rootAge=tree_height, nTaxa=n_species, names=s_names)
+speciesTree ~ cBDP(lambda=speciation, mu=extinction, rootAge=tree_height, nTaxa=n_species, names=s_names)
 
 
 # We set the species tree to a good starting value.
@@ -101,13 +96,13 @@
 }
 
 # Set the effective population size
-Ne ~ dnUniform(0.0,10)
+Ne ~ unif(0.0,10)
 Ne.setValue(trueNe)
 
 
 # Link the gene trees to the species tree and Ne
 for (i in 1:n_genes) {
-   geneTrees[i] ~ dnCoalMultiSpeciesConst(speciesTree=speciesTree, Ne=Ne, taxa=taxa)
+   geneTrees[i] ~ dnConstPopMultispCoal(speciesTree=speciesTree, Ne=Ne, taxa=taxa)
    geneTrees[i].clamp(trueGeneTrees[i])
 }
 

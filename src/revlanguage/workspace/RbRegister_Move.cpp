--- conflicted
+++ resolved
@@ -154,12 +154,9 @@
 
 
 #include "Move_NarrowExchangeRateMatrix.h"
-<<<<<<< HEAD
 #include "Move_NarrowExchangeCharacterHistory.h"
 #include "Move_FNPRCharacterHistory.h"
 #include "Move_NodeTimeSlideUniformCharacterHistory.h"
-=======
->>>>>>> c756b631
 
 /** Initialize global workspace */
 void RevLanguage::Workspace::initializeMoveGlobalWorkspace(void)
@@ -295,15 +292,11 @@
         
         addTypeWithConstructor( new Move_NarrowExchangeRateMatrix()         );
 
-<<<<<<< HEAD
         addTypeWithConstructor( new Move_NarrowExchangeRateMatrix()       );
         addTypeWithConstructor( new Move_NarrowExchangeCharacterHistory() );
         addTypeWithConstructor( new Move_FNPRCharacterHistory()           );
         addTypeWithConstructor( new Move_NodeTimeSlideUniformCharacterHistory());
 
-=======
-        
->>>>>>> c756b631
         /* Moves on character histories / data augmentation */
         addTypeWithConstructor( new Move_CharacterHistory() );
         // addTypeWithConstructor( new Move_NodeCharacterHistoryRejectionSample() );

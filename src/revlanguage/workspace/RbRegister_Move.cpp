--- conflicted
+++ resolved
@@ -64,7 +64,6 @@
 
 /* Compound Moves on Real Values */
 #include "Move_UpDownSlide.h"
-#include "Move_UpDownSlideBactrian.h"
 #include "Move_UpDownTreeScale.h"
 #include "Move_LevyJumpSum.h"
 #include "Move_LevyJump.h"
@@ -201,12 +200,7 @@
 //        addTypeWithConstructor("mvUpDownScale",         new Move_UpDownScale() );
         addTypeWithConstructor( new Move_UpDownTreeScale() );
         addTypeWithConstructor( new Move_UpDownSlide() );
-<<<<<<< HEAD
-        addTypeWithConstructor( new Move_UpDownSlideBactrian() );
-        
-=======
-
->>>>>>> f97145ac
+
 		// compound moves on real values
         addTypeWithConstructor( new Move_LevyJumpSum() );
         addTypeWithConstructor( new Move_LevyJump() );

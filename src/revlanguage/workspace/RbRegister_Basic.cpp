--- conflicted
+++ resolved
@@ -399,7 +399,6 @@
         addFunction( new Func__scalarVectorMult<Integer    , ModelVector<Integer>  , ModelVector<Integer>  >(  )   );
         addFunction( new Func__scalarVectorMult<Real       , ModelVector<Real>     , ModelVector<Real>     >(  )   );
         addFunction( new Func__scalarVectorMult<RealPos    , ModelVector<RealPos>  , ModelVector<RealPos>  >(  )   );
-<<<<<<< HEAD
         addFunction( new Func__scalarMatrixMult<Natural    , MatrixReal  , MatrixReal  >(  )   );
         addFunction( new Func__scalarMatrixMult<Integer    , MatrixReal  , MatrixReal  >(  )   );
         addFunction( new Func__scalarMatrixMult<Real       , MatrixReal  , MatrixReal  >(  )   );
@@ -409,9 +408,6 @@
         addFunction( new Func__scalarMatrixMult<Real       , MatrixRealSymmetric  , MatrixRealSymmetric  >(  )   );
         addFunction( new Func__scalarMatrixMult<RealPos    , MatrixRealSymmetric  , MatrixRealSymmetric  >(  )   );
         
-=======
-
->>>>>>> 655efd59
         // subtraction
         addFunction( new Func__sub< Integer                            , Integer               , Integer               >(  )  );
         addFunction( new Func__sub< Real                               , Real                  , Real                  >(  )  );

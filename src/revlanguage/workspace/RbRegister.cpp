/**
 * @file
 * This file contains the Workspace function that adds types and functions
 * to the global workspace, registering them with the interpreter/compiler
 * during the process.
 *
 * @brief Function registering language objects
 *
 * Instructions
 *
 * This is the central registry of Rev objects. It is a large file and needs
 * to be properly organized to facilitate maintenance. Follow these simple
 * guidelines to ensure that your additions follow the existing structure.
 * 
 * 1. All headers are added in groups corresponding to directories in the
 *    revlanguage code base.
 * 2. All objects (types, distributions, and functions) are registered in
 *    groups corresponding to directories in the revlanguage code base.
 * 3. All entries in each group are listed in alphabetical order.
 *
 * Some explanation of the directory structure is provided in the comments
 * in this file. Consult these comments if you are uncertain about where
 * to add your objects in the code.
 */

#include <sstream>
#include <vector>
#include <set>
#include <cstdlib>

#include "Func_dagNodeCount.h"

/* Files including helper classes */
#include "AddWorkspaceVectorType.h"
#include "AddVectorizedWorkspaceType.h"
#include "RbException.h"
#include "RevAbstractType.h"
#include "RlUserInterface.h"
#include "Workspace.h"

/// Miscellaneous types ///

/* Base types (in folder "datatypes") */
#include "RevObject.h"

/* Primitive types (in folder "datatypes/basic") */
#include "Integer.h"
#include "Natural.h"
#include "Probability.h"
#include "RlBoolean.h"
#include "RlString.h"
#include "Real.h"
#include "RealPos.h"

/* Container types (in folder "datatypes/container") */
#include "ModelVector.h"
#include "WorkspaceVector.h"

/* Evolution types (in folder "datatypes/evolution") */

/* Character state types (in folder "datatypes/evolution/character") */
#include "RlAminoAcidState.h"
#include "RlDnaState.h"
#include "RlRnaState.h"
#include "RlStandardState.h"

/* Character data types (in folder "datatypes/evolution/datamatrix") */
#include "RlAbstractCharacterData.h"
#include "RlDiscreteCharacterData.h"

/* Tree types (in folder "datatypes/evolution/trees") */
#include "RlClade.h"
#include "RlRootedTripletDistribution.h"


/* Taxon types (in folder "datatypes/evolution") */
#include "RlTaxon.h"

/* Inference types (in folder "datatypes/inference") */
#include "RlBurninEstimationConvergenceAssessment.h"
#include "RlMcmc.h"
#include "RlModel.h"
#include "RlParallelMcmcmc.h"
#include "RlPathSampler.h"
#include "RlPowerPosterior.h"
#include "RlSteppingStoneSampler.h"

/// Monitors ///

/* Monitor types (in folder "datatypes/inference/monitors) */
#include "RlMonitor.h"
#include "Mntr_File.h"
#include "Mntr_ExtendedNewickFile.h"
#include "Mntr_Model.h"
#include "Mntr_PosteriorPredictive.h"
#include "Mntr_Screen.h"
#include "Mntr_CharacterHistoryNewickFile.h"
#include "Mntr_CharacterHistoryNhxFile.h"

/// Moves ///

/* Move types (in folder "datatypes/inference/moves") (grouped by parameter type) */
#include "RlMove.h"

/* Moves on real values */
#include "Move_SliceSampling.h"
#include "Move_Scale.h"
#include "Move_Slide.h"

/* Compound Moves on Real Values */
#include "Move_ScalerUpDown.h"

/* Moves on integer values */
#include "Move_RandomGeometricWalk.h"
#include "Move_RandomIntegerWalk.h"

/* Moves on simplices */
#include "Move_Simplex.h"
#include "Move_SimplexSingleElementScale.h"

/* Moves on real valued vectors */
#include "Move_RLCRateScale.h"
#include "Move_SingleElementScale.h"
#include "Move_SwitchRateJump.h"
#include "Move_VectorSingleElementScale.h"
#include "Move_VectorSingleElementSlide.h"
#include "Move_VectorScale.h"

/* Moves on real valued matrices */
#include "Move_MatrixSingleElementSlide.h"


///* Moves on covariance matrices */
#include "Move_RealSymmetricMatrixSimple.h"


/* Moves on mixtures (in folder "datatypes/inference/moves/mixture") */
#include "Move_DPPScaleCatValsMove.h"
#include "Move_DPPAllocateAuxGibbsMove.h"
#include "Move_DPPGibbsConcentration.h"
#include "Move_DPPScaleCatAllocateAux.h"
#include "Move_MixtureAllocation.h"
#include "Move_ReversibleJumpSwitchMove.h"

/* Moves on character histories/data augmentation */
#include "Move_NodeCharacterHistoryRejectionSample.h"
#include "Move_PathCharacterHistoryRejectionSample.h"
#include "Move_CharacterHistory.h"


/* Moves on continuous phyloprocesses (Brownian, multivariate Brownian, etc) */
#include "Move_MultivariateRealNodeValTreeTranslation.h"
#include "Move_MultivariateRealNodeValTreeSliding.h"
#include "Move_ConjugateInverseWishartBrownian.h"
#include "Move_RealNodeValTreeSliding.h"
#include "Move_RealNodeValTreeTranslation.h"
#include "Move_ScaleSingleACLNRates.h"
#include "Move_ACLNMixingStep.h"

/* Tree proposals (in folder "datatypes/inference/moves/tree") */
#include "Move_FNPR.h"
#include "Move_GibbsPruneAndRegraft.h"
#include "Move_NarrowExchange.h"
#include "Move_NNIClock.h"
#include "Move_NNINonclock.h"
#include "Move_NodeTimeSlideUniform.h"
#include "Move_OriginTimeSlide.h"
#include "Move_RateAgeBetaShift.h"
#include "Move_RootTimeSlide.h"
#include "Move_SubtreeScale.h"
#include "Move_SPRNonclock.h"
#include "Move_TreeScale.h"
#include "Move_WeightedNodeTimeSlide.h"

/* Math types (in folder "datatypes/math") */
#include "RealMatrix.h"
#include "RealSymmetricMatrix.h"
#include "RlRateMap.h"
#include "RlRateMatrix.h"
#include "RlSimplex.h"

/// Distributions ///

/* Distribution types (in folder "distributions") */

/* Character evolution models (in folder "distributions/evolution/character") */
#include "Dist_phyloCTMC.h"
#include "Dist_phyloDACTMC.h"
#include "Dist_phyloCTMCEpoch.h"

/* Branch rate priors (in folder "distributions/evolution/tree") */
#include "Dist_autocorrelatedLnBranchRates.h"
#include "Dist_branchRateJumpProcess.h"
#include "Dist_whiteNoise.h"

/* Trait evolution models (in folder "distributions/evolution/tree") */
#include "Dist_brownian.h"
#include "Dist_ornsteinUhlenbeck.h"
#include "Dist_mvtBrownian.h"

/* Tree priors (in folder "distributions/evolution/tree") */
#include "Dist_bdp.h"
#include "Dist_constPopMultispCoal.h"
#include "Dist_divDepYuleProcess.h"
#include "Dist_serialBDP.h"
#include "Dist_skySerialBDP.h"
#include "Dist_skyFossilBDP.h"
#include "Dist_uniformTimeTree.h"
#include "Dist_uniformTopology.h"

/* Distributions on simple variables (in folder "distributions/math") */
#include "Dist_bernoulli.h"
#include "Dist_beta.h"
#include "Dist_bimodalLnorm.h"
#include "Dist_bimodalNorm.h"
#include "Dist_binomial.h"
<<<<<<< HEAD
#include "Dist_cppNormal.h"
=======
#include "Dist_categorical.h"
>>>>>>> 3c90c614
#include "Dist_dirichlet.h"
#include "Dist_exponential.h"
#include "Dist_exponentialOffset.h"
#include "Dist_exponentialOffsetPositive.h"
#include "Dist_gamma.h"
#include "Dist_geom.h"
#include "Dist_poisson.h"
#include "Dist_lnorm.h"
#include "Dist_lnormOffset.h"
#include "Dist_lnormOffsetPositive.h"
#include "Dist_logUniform.h"
#include "Dist_norm.h"
#include "Dist_softBoundUniformNormal.h"
#include "Dist_unif.h"
#include "Dist_unifPositive.h"
#include "Dist_unifProbability.h"
#include "Dist_wishart.h"
#include "Dist_inverseWishart.h"

/* Mixture distributions (in folder "distributions/mixture") */
#include "Dist_dpp.h"
#include "Dist_mixture.h"
#include "Dist_reversibleJumpMixtureConstant.h"

/// Functions ///

/* Helper functions for creating functions (in folder "functions") */
#include "DistributionFunctionCdf.h"
#include "DistributionFunctionPdf.h"
#include "DistributionFunctionQuantileContinuous.h"
#include "DistributionFunctionQuantilePositiveContinuous.h"
#include "DistributionFunctionRv.h"


/* Argument rules (in folder "functions/argumentrules") */
#include "ArgumentRule.h"


/* Basic functions (in folder "functions/basic"). */

/* These are core functions for the Rev environment, providing user help
   and other essential services. */

#include "Func_citation.h"
#include "Func_contacts.h"
#include "Func_contributors.h"
#include "Func_clear.h"
#include "Func_exists.h"
#include "Func_getwd.h"
#include "Func_help.h"
#include "Func_ifelse.h"
#include "Func_license.h"
#include "Func_ls.h"
#include "Func_modelVector.h"
#include "Func_printSeed.h"
#include "Func_quit.h"
#include "Func_range.h"
#include "Func_rep.h"
#include "Func_seed.h"
#include "Func_seq.h"
#include "Func_setwd.h"
#include "Func_structure.h"
#include "Func_system.h"
#include "Func_type.h"
#include "Func_workspaceVector.h"


/* Functions related to evolution (in folder "functions/evolution") */
#include "Func_averageRateOnBranch.h"
#include "Func_branchScoreDistance.h"
#include "Func_clade.h"
#include "Func_constructRootedTripletDistribution.h"
#include "Func_expBranchTree.h"
#include "Func_tanhBranchTree.h"
#include "Func_t92GCBranchTree.h"
#include "Func_maximumTree.h"
#include "Func_mrcaIndex.h"
#include "Func_phyloRateMultiplier.h"
#include "Func_pomoStateConverter.h"
#include "Func_pomoRootFrequencies.h"
#include "Func_symmetricDifference.h"
#include "Func_tmrca.h"
#include "Func_treeHeight.h"
#include "Func_treeAssembly.h"


/* Rate matrix functions (in folder "functions/evolution/ratematrix") */
#include "Func_blosum62.h"
#include "Func_cpRev.h"
#include "Func_dayhoff.h"
#include "Func_f81.h"
#include "Func_FreeBinary.h"
#include "Func_gtr.h"
#include "Func_hky.h"
#include "Func_t92.h"
#include "Func_jc.h"
#include "Func_jones.h"
#include "Func_mtRev.h"
#include "Func_mtMam.h"
#include "Func_pomo.h"
#include "Func_rtRev.h"
#include "Func_vt.h"
#include "Func_wag.h"

/* Rate map functions (in folder "functions/evolution/ratemap") */
#include "Func_biogeo_de.h"
#include "Func_biogeo_grm.h"

/* Inference functions (in folder "functions/inference") */

/* Internal functions (in folder ("functions/internal") */

/* These are functions that are typically not called explicitly but implicitly
   through parsing of a Rev statement. Examples include a statement like '1 + 2',
   which results in the builtin '_add' function being called.
 
   Exceptions include Func_range and Func_vector, which are both used for implicit
   and explicit calls. They are therefore considered basic functions instead of
   internal functions.
 
   All internal functions have function calls that start with an underscore character,
   and therefore their class names have two underscore characters. They are typically
   templated. */

#include "Func__add.h"
#include "Func__and.h"
#include "Func__div.h"
#include "Func__eq.h"
#include "Func__ge.h"
#include "Func__gt.h"
#include "Func__le.h"
#include "Func__lt.h"
#include "Func__mult.h"
#include "Func__mod.h"
#include "Func__ne.h"
#include "Func__or.h"
#include "Func__unot.h"
#include "Func__rladd.h"
#include "Func__scalarVectorAdd.h"
#include "Func__scalarVectorDiv.h"
#include "Func__scalarVectorMult.h"
#include "Func__scalarVectorSub.h"
#include "Func__sub.h"
#include "Func__uminus.h"
#include "Func__vectorIndexOperator.h"
#include "Func__vectorScalarDiv.h"
#include "Func__vectorScalarSub.h"


/* Input/output functions (in folder "functions/io") */
#include "Func_consensusTree.h"
#include "Func_mapTree.h"
#include "Func_readAtlas.h"
#include "Func_readContinuousCharacterData.h"
#include "Func_readDiscreteCharacterData.h"
#include "Func_readTrace.h"
#include "Func_readTrees.h"
#include "Func_readTreeTrace.h"
#include "Func_source.h"
#include "Func_TaxonReader.h"
#include "Func_write.h"
#include "Func_writeFasta.h"
#include "Func_writeNexus.h"


/* Math functions (in folder "functions/math") */
#include "Func_abs.h"
#include "Func_ceil.h"
#include "Func_exp.h"
#include "Func_floor.h"
#include "Func_ln.h"
#include "Func_log.h"
#include "Func_max.h"
#include "Func_mean.h"
#include "Func_min.h"
#include "Func_normalize.h"
#include "Func_power.h"
#include "Func_powermix.h"
#include "Func_powerVector.h"
#include "Func_round.h"
#include "Func_simplex.h"
#include "Func_simplexFromVector.h"
#include "Func_sum.h"
#include "Func_sumPositive.h"
#include "Func_standardDeviation.h"
#include "Func_sqrt.h"
#include "Func_trunc.h"
#include "Func_variance.h"


/* Statistics functions (in folder "functions/statistics") */
/* These are functions related to statistical distributions */
#include "Func_discretizeGamma.h"
#include "Func_dppConcFromMean.h"
#include "Func_dppMeanFromConc.h"
#include "Func_fnNormalizedQuantile.h"
#include "Func_numUniqueInVector.h"
#include "Func_varianceCovarianceMatrix.h"


/** Initialize global workspace */
void RevLanguage::Workspace::initializeGlobalWorkspace(void)
{
    
    try
    {
        /* Add types: add a dummy variable which we use for type checking, conversion checking and other tasks. */
        
        /* Add base types (in folder "datatypes") */
        addType( new RevAbstractType( RevObject::getClassTypeSpec(), new Integer( 0 ) ) );

        /* Add primitive types (in folder "datatypes/basic") (alphabetic order) */
        AddWorkspaceVectorType<Integer,5>::addTypeToWorkspace( *this, new Integer() );
        AddWorkspaceVectorType<Natural,5>::addTypeToWorkspace( *this, new Natural() );
        AddWorkspaceVectorType<Probability,5>::addTypeToWorkspace( *this, new Probability() );
        AddWorkspaceVectorType<Real,5>::addTypeToWorkspace( *this, new Real() );
        AddWorkspaceVectorType<RealPos,5>::addTypeToWorkspace( *this, new RealPos() );
        AddWorkspaceVectorType<RlBoolean,5>::addTypeToWorkspace( *this, new RlBoolean() );
        AddWorkspaceVectorType<RlString,5>::addTypeToWorkspace( *this, new RlString() );
        AddWorkspaceVectorType<Simplex,5>::addTypeToWorkspace( *this, new Simplex() );
        AddWorkspaceVectorType<Taxon,5>::addTypeToWorkspace( *this, new Taxon() );
        
        AddWorkspaceVectorType<RealNodeValTree,1>::addTypeToWorkspace( *this, new RealNodeValTree() );
        
        
        AddWorkspaceVectorType<RateMatrix,5>::addTypeToWorkspace( *this, new RateMatrix() );
        AddWorkspaceVectorType<AbstractDiscreteCharacterData,5>::addTypeToWorkspace( *this, new AbstractDiscreteCharacterData() );
        
        AddWorkspaceVectorType<TimeTree,3>::addTypeToWorkspace( *this, new TimeTree() );
        AddWorkspaceVectorType<Clade,3>::addTypeToWorkspace( *this, new Clade() );
        
//        AddVectorizedWorkspaceType<Monitor,3>::addTypeToWorkspace( *this, new Monitor() );
        addFunction("v", new Func_workspaceVector<Monitor>() );
        
        //        AddVectorizedWorkspaceType<Move,3>::addTypeToWorkspace( *this, new Move() );
        addFunction("v", new Func_workspaceVector<Move>() );
        
        /* Add evolution types (in folder "datatypes/evolution") (alphabetic order) */
        
        /* Add character types (in folder "datatypes/evolution/character") (alphabetic order) */
        
        /* Add data matrix types (in folder "datatypes/evolution/datamatrix") (alphabetic order) */

        /* Add tree types (in folder "datatypes/evolution/trees") (alphabetic order) */
        addTypeWithConstructor( "clade",            new Clade() );
       // addTypeWithConstructor( "rootedTripletDist", new RootedTripletDistribution() );

        
        /* Add Taxon (in folder "datatypes/evolution/") (alphabetic order) */
        addTypeWithConstructor( "taxon",            new Taxon() );
        
        /* Add math types (in folder "datatypes/math") */
        addType( new RateMap()              );
        addType( new RealMatrix()           );



        /* Add inference types (in folder "datatypes/inference") (alphabetic order) */
        addTypeWithConstructor( "beca",                   new BurninEstimationConvergenceAssessment()   );
        addTypeWithConstructor( "mcmc",                   new Mcmc()                                    );
        addTypeWithConstructor( "model",                  new Model()                                   );
        addTypeWithConstructor( "pmcmcmc",                new ParallelMcmcmc()                          );
        addTypeWithConstructor( "pathSampler",            new PathSampler()                             );
        addTypeWithConstructor( "powerPosterior",         new PowerPosterior()                          );
        addTypeWithConstructor( "steppingStoneSampler",   new SteppingStoneSampler()                    );


        ////////////////////////////////////////////////////////////////////////////////
        /* Add monitors (in folder "datatypes/inference/monitors") (alphabetic order) */
        ////////////////////////////////////////////////////////////////////////////////

        addTypeWithConstructor("mnExtNewick",           new Mntr_ExtendedNewickFile());
        addTypeWithConstructor("mnFile",                new Mntr_File());
        addTypeWithConstructor("mnModel",               new Mntr_Model());
        addTypeWithConstructor("mnPosteriorPredictive", new Mntr_PosteriorPredictive());
        addTypeWithConstructor("mnScreen",              new Mntr_Screen());
        addTypeWithConstructor("mnCharHistoryNewick",   new Mntr_CharacterHistoryNewickFile());
        addTypeWithConstructor("mnCharHistoryNhx",      new Mntr_CharacterHistoryNhxFile());

        
        ///////////////////////////////////////////////////////////////////////////////////
        /* Add moves (in folder "datatypes/inference/moves") (grouped by parameter type) */
        ///////////////////////////////////////////////////////////////////////////////////
        
        /* Regular moves (in folder "datatypes/inference/moves") (grouped by parameter type) */
        
        /* Moves on real values */
        addTypeWithConstructor("mvScale",               new Move_Scale() );
        addTypeWithConstructor("mvSlide",               new Move_Slide() );
        addTypeWithConstructor("mvSlice",               new Move_SliceSampling() );
		
		// compound moves on real values
        addTypeWithConstructor("mvScalerUpDown",        new Move_ScalerUpDown() );
                
        /* Moves on integer values */
        addTypeWithConstructor("mvRandomIntegerWalk",   new Move_RandomIntegerWalk() );
        addTypeWithConstructor("mvRandomGeometricWalk", new Move_RandomGeometricWalk() );


        /* Moves on simplices */
        addTypeWithConstructor("mvSimplex",             new Move_Simplex() );
        addTypeWithConstructor("mvSimplexElementScale", new Move_SimplexSingleElementScale() );        

        /* Moves on vectors of real values */
        addTypeWithConstructor("mvRlcRateScale",                new Move_RLCRateScale() );
        addTypeWithConstructor("mvSingleElementScale",          new Move_SingleElementScale() );
        addTypeWithConstructor("mvSwitchRateJump",              new Move_SwitchRateJump() );
        addTypeWithConstructor("mvVectorScale",                 new Move_VectorScale() );
        addTypeWithConstructor("mvVectorSingleElementScale",    new Move_VectorSingleElementScale() );
        addTypeWithConstructor("mvVectorSingleElementSliding",  new Move_VectorSingleElementSlide() );
        
        /* Moves on matrices of real values */
        addTypeWithConstructor("mvMatrixSingleElementSliding",  new Move_MatrixSingleElementSlide() );

        /* Moves on matrices of real values */
        addTypeWithConstructor("mvSymmetricMatrixSimple",       new Move_RealSymmetricMatrixSimple() );
        addTypeWithConstructor("mvCovarianceMatrixSimple",       new Move_RealSymmetricMatrixSimple() );

        /* Moves on mixtures (in folder "datatypes/inference/moves/mixture") */
        addTypeWithConstructor("mvDPPScaleCatVals",                new Move_DPPScaleCatValsMove() );
        addTypeWithConstructor("mvDPPScaleCatAllocateAux",         new Move_DPPScaleCatAllocateAux() );
        addTypeWithConstructor("mvDPPAllocateAuxGibbs",            new Move_DPPAllocateAuxGibbsMove<Real>() );
        addTypeWithConstructor("mvDPPAllocateAuxGibbs",            new Move_DPPAllocateAuxGibbsMove<RealPos>() );
        addTypeWithConstructor("mvDPPAllocateAuxGibbs",            new Move_DPPAllocateAuxGibbsMove<Probability>() );
        addTypeWithConstructor("mvDPPAllocateAuxGibbs",            new Move_DPPAllocateAuxGibbsMove<Integer>() );
        addTypeWithConstructor("mvDPPAllocateAuxGibbs",            new Move_DPPAllocateAuxGibbsMove<Natural>() );
        addTypeWithConstructor("mvDPPAllocateAuxGibbs",            new Move_DPPAllocateAuxGibbsMove<Simplex>() );
        addTypeWithConstructor("mvDPPGibbsConcentration",          new Move_DPPGibbsConcentration( ) );
        addTypeWithConstructor("mvMixtureAllocation",              new Move_MixtureAllocation<Real>( ) );
        addTypeWithConstructor("mvMixtureAllocation",              new Move_MixtureAllocation<RealPos>( ) );
        addTypeWithConstructor("mvMixtureAllocation",              new Move_MixtureAllocation<Natural>( ) );
        addTypeWithConstructor("mvMixtureAllocation",              new Move_MixtureAllocation<Integer>( ) );
        addTypeWithConstructor("mvMixtureAllocation",              new Move_MixtureAllocation<Probability>( ) );
        addTypeWithConstructor("mvMixtureAllocation",              new Move_MixtureAllocation<RateMatrix>( ) );
        
        addTypeWithConstructor("mvRJSwitch",                    new Move_ReversibleJumpSwitch<Real>( ) );
        addTypeWithConstructor("mvRJSwitch",                    new Move_ReversibleJumpSwitch<RealPos>( ) );
        addTypeWithConstructor("mvRJSwitch",                    new Move_ReversibleJumpSwitch<Natural>( ) );
        addTypeWithConstructor("mvRJSwitch",                    new Move_ReversibleJumpSwitch<Integer>( ) );
        addTypeWithConstructor("mvRJSwitch",                    new Move_ReversibleJumpSwitch<Probability>( ) );
        addTypeWithConstructor("mvRJSwitch",                    new Move_ReversibleJumpSwitch<Simplex>( ) );

        /* Tree proposals (in folder "datatypes/inference/moves/tree") */
        addTypeWithConstructor("mvFNPR",                    new Move_FNPR() );
        addTypeWithConstructor("mvGPR",                     new Move_GibbsPruneAndRegraft() );
        addTypeWithConstructor("mvNarrow",                  new Move_NarrowExchange() );
        addTypeWithConstructor("mvNNI",                     new Move_NNIClock() );
        addTypeWithConstructor("mvNNI",                     new Move_NNINonclock() );
        addTypeWithConstructor("mvNNIClock",                new Move_NNIClock() );
        addTypeWithConstructor("mvNNINonclock",             new Move_NNINonclock() );
        addTypeWithConstructor("mvNodeTimeSlideUniform",    new Move_NodeTimeSlideUniform() );
        addTypeWithConstructor("mvOriginTimeSlide",         new Move_OriginTimeSlide() );
        addTypeWithConstructor("mvRateAgeBetaShift",        new Move_RateAgeBetaShift() );
        addTypeWithConstructor("mvRootTimeSlide",           new Move_RootTimeSlide() );
        addTypeWithConstructor("mvSubtreeScale",            new Move_SubtreeScale() );
        addTypeWithConstructor("mvSPR",                     new Move_SPRNonclock() );
        addTypeWithConstructor("mvSubtreePruneRegraft",     new Move_SPRNonclock() );
        addTypeWithConstructor("mvTreeScale",               new Move_TreeScale() );
        
        /* Moves on character histories / data augmentation */
        addTypeWithConstructor("mvCharacterHistory",                    new Move_CharacterHistory<BranchLengthTree>() );
        addTypeWithConstructor("mvCharacterHistory",                    new Move_CharacterHistory<TimeTree>() );
        addTypeWithConstructor("mvNodeCharacterHistoryRejectionSample", new Move_NodeCharacterHistoryRejectionSample() );
        addTypeWithConstructor("mvNodeCHRS",                            new Move_NodeCharacterHistoryRejectionSample() );
        addTypeWithConstructor("mvPathCharacterHistoryRejectionSample", new Move_PathCharacterHistoryRejectionSample() );
        addTypeWithConstructor("mvPathCHRS",                            new Move_PathCharacterHistoryRejectionSample() );

        /* Moves on continuous phylo processes (Brownian, multivariate Brownian, etc) */
        addTypeWithConstructor("mvMultivariatePhyloProcessTranslation",    new Move_MultivariateRealNodeValTreeTranslation() );
        addTypeWithConstructor("mvMultivariatePhyloProcessSliding",    new Move_MultivariateRealNodeValTreeSliding() );
        addTypeWithConstructor("mvMultivariateRealNodeValTreeTranslation",    new Move_MultivariateRealNodeValTreeTranslation() );
        addTypeWithConstructor("mvMultivariateRealNodeValTreeSliding",    new Move_MultivariateRealNodeValTreeSliding() );
        addTypeWithConstructor("mvConjugateInverseWishartBrownian",    new Move_ConjugateInverseWishartBrownian() );
        addTypeWithConstructor("mvRealNodeValTreeSliding",    new Move_RealNodeValTreeSliding() );
        addTypeWithConstructor("mvRealNodeValTreeTranslation",    new Move_RealNodeValTreeTranslation() );
        addTypeWithConstructor("mvRealPhyloProcessSliding",    new Move_RealNodeValTreeSliding() );
        addTypeWithConstructor("mvScaleSingleACLNRates",    new Move_ScaleSingleACLNRates() );
        addTypeWithConstructor("mvACLNMixingStep",    new Move_ACLNMixingStep() );

        

        ///////////////////////////////////////////////////
        /* Add distributions (in folder "distributions") */
        ///////////////////////////////////////////////////
        
        /* Evolutionary processes (in folder "distributions/evolution") */

        /* Branch rate processes (in folder "distributions/evolution/branchrate") */
        
        // autocorrelated log-normal branch rates relaxed clock model
        addDistribution( "dnACLN",                      new Dist_autocorrelatedLnBranchRates() );
		
		
		// branch-rate jump process
        addDistribution( "dnBranchRateJumpProcess",     new Dist_branchRateJumpProcess() );
        
        // white noise process
        addDistribution( "dnWhiteNoise",                new Dist_whiteNoise() );
        
        /* trait evolution (in folder "distributions/evolution/branchrate") */

        // brownian motion
        addDistribution( "dnBrownian",                  new Dist_brownian() );
        addDistribution( "dnOUP",                       new Dist_ornsteinUhlenbeck() );
        addDistribution( "dnOrnsteinUhlenbeck",         new Dist_ornsteinUhlenbeck() );
        
        // multivariate brownian motion
        addDistribution( "dnBrownianMultiVariate",      new Dist_mvtBrownian() );
  
        /* Character state evolution processes (in folder "distributions/evolution/character") */
        
        // simple phylogenetic CTMC on fixed number of discrete states
        addDistribution( "dnPhyloCTMC",                 new Dist_phyloCTMC<TimeTree>() );
        addDistribution( "dnPhyloCTMC",                 new Dist_phyloCTMC<BranchLengthTree>() );
        addDistribution( "dnPhyloDACTMC",               new Dist_phyloDACTMC<TimeTree>() );
        addDistribution( "dnPhyloDACTMC",               new Dist_phyloDACTMC<BranchLengthTree>() );
        addDistribution( "dnPhyloCTMCEpoch",            new Dist_phyloCTMCEpoch() );
                
        /* Tree distributions (in folder "distributions/evolution/tree") */
        
        // constant rate birth-death process
        addDistribution( "dnBDP",                       new Dist_bdp() );
        addDistribution( "dnBDPConst",                  new Dist_bdp() );
        addDistribution( "dnBirthDeathConstant",        new Dist_bdp() );
        
        // constant rate birth-death process with serially sampled tips
        addDistribution( "dnBDPSerial",                 new Dist_serialBDP() );
        addDistribution( "dnBDPConstSerial",            new Dist_serialBDP() );
        addDistribution( "dnBirthDeathConstantSerial",  new Dist_serialBDP() );

        // piecewise constant rate birth-death process with serially sampled tips
        addDistribution( "dnBDPSkySerial",              new Dist_skySerialBDP() );
        addDistribution( "dnBirthDeathSkySerial",       new Dist_skySerialBDP() );

        // diversity-dependent pure-birth process
        addDistribution( "dnYuleDivDep",                new Dist_divDepYuleProcess() );
        addDistribution( "dnYuleDiversityDependent",    new Dist_divDepYuleProcess() );
        
        // diversity-dependent pure-birth process (renamed to be somewhat consistent with cBDP)
        addDistribution( "dnCoalMultiSpeciesConst",     new Dist_constPopMultispCoal() );
        addDistribution( "dnCoalMSConst",               new Dist_constPopMultispCoal() );

        // uniform time tree distribution
        addDistribution( "dnUniformTimeTree",           new Dist_uniformTimeTree() );
        
        // uniform topology distribution
        addDistribution( "dnUniformTopology",           new Dist_uniformTopology() );
        
        
        /* Statistical distributions on simple variables (in folder "distributions/math") */
        
        // bernoulli distribution
        addDistribution( "dnBernoulli",     new Dist_bernoulli() );

        // binomial distribution
        addDistribution( "dnBinomial",     new Dist_binomial() );
        
        // beta distribution
        addDistribution( "dnBeta",          new Dist_beta() );
        
        // bimodal normal distribution
        addDistribution( "dnBimodalNorm",   new Dist_bimodalNorm() );
        
        // bimodal lognormal distribution
        addDistribution( "dnBimodalLnorm",  new Dist_bimodalLnorm() );
        
<<<<<<< HEAD
        // compound Poisson w/ normal kernel
        addDistribution( "dnCppNormal",     new Dist_cppNormal() );
=======
        // categorical distribution
        addDistribution( "dnCat",           new Dist_categorical() );
>>>>>>> 3c90c614
        
        // dirichlet distribution
        addDistribution( "dnDirichlet",     new Dist_dirichlet() );
		
        // gamma distribution
        addDistribution( "dnGamma",         new Dist_gamma() );
        
        // geometric distribution
        addDistribution( "dnGeom",          new Dist_geom() );
        
        // poisson distribution
        addDistribution( "dnPoisson",       new Dist_poisson() );
        
        // exponential distribution
        addDistribution( "dnExp",           new Dist_exponential() );
        addDistribution( "dnExp",           new Dist_exponentialOffset() );
        addDistribution( "dnExp",           new Dist_exponentialOffsetPositive() );
        addDistribution( "dnExponential",   new Dist_exponential() );
        addDistribution( "dnExponential",   new Dist_exponentialOffset() );
        addDistribution( "dnExponential",   new Dist_exponentialOffsetPositive() );
        
        // lognormal distribution
        addDistribution( "dnLnorm",         new Dist_lnorm() );
        addDistribution( "dnLnorm",         new Dist_lnormOffset() );
        addDistribution( "dnLnorm",         new Dist_lnormOffsetPositive() );
        addDistribution( "dnLognormal",     new Dist_lnorm() );
        addDistribution( "dnLognormal",     new Dist_lnormOffset() );
        addDistribution( "dnLognormal",     new Dist_lnormOffsetPositive() );
        
        // normal distribution
        addDistribution( "dnNorm",          new Dist_norm() );
        addDistribution( "dnNormal",        new Dist_norm() );
        
        // LogUniform distribution   
        addDistribution( "dnLogUniform",    new Dist_logUniform() );
        
        // LogUniform distribution
        addDistribution( "dnSoftBoundUniformNormal",    new Dist_SoftBoundUniformNormal() );
        
        // uniform distribution
        addDistribution( "dnUnif",          new Dist_unif() );
        addDistribution( "dnUnif",          new Dist_unifPositive() );
        addDistribution( "dnUnif",          new Dist_unifProbability() );
        addDistribution( "dnUniform",       new Dist_unif() );
        addDistribution( "dnUniform",       new Dist_unifPositive() );
        addDistribution( "dnUniform",       new Dist_unifProbability() );
        
        // Wishart distribution
        addDistribution( "dnWishart",       new Dist_wishart() );
        
        // inverse Wishart distribution
        addDistribution( "dnInvWishart",       new Dist_inverseWishart() );
        
        
        /* Mixture distributions (in folder "distributions/mixture") */
        
        // dirichlet process prior distribution
        addDistribution( "dnDPP",           new Dist_dpp<Real>() );
		addDistribution( "dnDPP",           new Dist_dpp<RealPos>() );
		addDistribution( "dnDPP",           new Dist_dpp<Natural>() );
		addDistribution( "dnDPP",           new Dist_dpp<Integer>() );
		addDistribution( "dnDPP",           new Dist_dpp<Probability>() );
        addDistribution( "dnDPP",           new Dist_dpp<Simplex>() );

        // mixture distribution
        addDistribution( "dnMixture",       new Dist_mixture<Real>() );
		addDistribution( "dnMixture",       new Dist_mixture<RealPos>() );
		addDistribution( "dnMixture",       new Dist_mixture<Natural>() );
		addDistribution( "dnMixture",       new Dist_mixture<Integer>() );
		addDistribution( "dnMixture",       new Dist_mixture<Probability>() );
        addDistribution( "dnMixture",       new Dist_mixture<RateMatrix>() );
        
        // mixture distribution
        addDistribution( "dnReversibleJumpMixture",       new Dist_reversibleJumpMixtureConstant<Real>() );
        addDistribution( "dnReversibleJumpMixture",       new Dist_reversibleJumpMixtureConstant<RealPos>() );
        addDistribution( "dnReversibleJumpMixture",       new Dist_reversibleJumpMixtureConstant<Natural>() );
        addDistribution( "dnReversibleJumpMixture",       new Dist_reversibleJumpMixtureConstant<Integer>() );
        addDistribution( "dnReversibleJumpMixture",       new Dist_reversibleJumpMixtureConstant<Probability>() );
        addDistribution( "dnReversibleJumpMixture",       new Dist_reversibleJumpMixtureConstant<Simplex>() );
        addDistribution( "dnReversibleJumpMixture",       new Dist_reversibleJumpMixtureConstant<RateMatrix>() );
        // aliases
        addDistribution( "dnRJMixture",       new Dist_reversibleJumpMixtureConstant<Real>() );
        addDistribution( "dnRJMixture",       new Dist_reversibleJumpMixtureConstant<RealPos>() );
        addDistribution( "dnRJMixture",       new Dist_reversibleJumpMixtureConstant<Natural>() );
        addDistribution( "dnRJMixture",       new Dist_reversibleJumpMixtureConstant<Integer>() );
        addDistribution( "dnRJMixture",       new Dist_reversibleJumpMixtureConstant<Probability>() );
        addDistribution( "dnRJMixture",       new Dist_reversibleJumpMixtureConstant<Simplex>() );
        addDistribution( "dnRJMixture",       new Dist_reversibleJumpMixtureConstant<RateMatrix>() );
        

        /* Now we have added all primitive and complex data types and can start type checking */
        Workspace::globalWorkspace().typesInitialized = true;
        Workspace::userWorkspace().typesInitialized   = true;
        

        ///////////////////////////////////////////
        /* Add functions (in "functions" folder) */
        ///////////////////////////////////////////
        
        /* Basic functions (in folder "functions/basic") */
        
        // regular functions
        addFunction( "clear",                    new Func_clear()                    );
        addFunction( "citation",                 new Func_citation()                 );
        addFunction( "contacts",                 new Func_contacts()                 );
        addFunction( "contributors",             new Func_contributors()             );
        addFunction( "exists",                   new Func_exists()                   );
        addFunction( "getwd",                    new Func_getwd()                    );
        addFunction( "help",                     new Func_help()                     );
        addFunction( "ifelse",                   new Func_ifelse<Real>()             );
        addFunction( "ifelse",                   new Func_ifelse<RealPos>()          );
        addFunction( "license",                  new Func_license()                  );
        addFunction( "ls",                       new Func_ls()                       );
        addFunction( "printSeed",                new Func_printSeed()                );
        addFunction( "q",                        new Func_quit()                     );
        addFunction( "quit",                     new Func_quit()                     );
        addFunction( "range",                    new Func_range()                    );
        addFunction( "rep",                      new Func_rep<Integer>()             );
        addFunction( "rep",                      new Func_rep<Real>()                );
        addFunction( "rep",                      new Func_rep<Natural>()             );
        addFunction( "rep",                      new Func_rep<RealPos>()             );
        addFunction( "seed",                     new Func_seed()                     );
        addFunction( "seq",                      new Func_seq<Integer>()             );
        addFunction( "seq",                      new Func_seq<Real>()                );
        addFunction( "setwd",                    new Func_setwd()                    );
        addFunction( "str",                      new Func_structure()                );
        addFunction( "structure",                new Func_structure()                );
        addFunction( "system",                   new Func_system()                   );
        addFunction( "type",                     new Func_type()                     );
        
        /* Evolution-related functions (in folder "functions/evolution") */
        addFunction( "aveRateOnBranch",             new Func_averageRateOnBranch()         );
        addFunction( "branchScoreDistance",         new Func_branchScoreDistance()      );
        addFunction( "clade",                       new Func_clade()                    );
        addFunction( "rootedTripletDist",           new Func_constructRootedTripletDistribution()            );
        addFunction( "maximumTree",                 new Func_maximumTree()             );
        addFunction( "mrcaIndex",                   new Func_mrcaIndex()                   );
        addFunction( "expBranchTree",               new Func_expBranchTree()            );
        addFunction( "tanhBranchTree",              new Func_tanhBranchTree()            );
        addFunction( "t92GCBranchTree",             new Func_t92GCBranchTree()            );
        addFunction( "phyloRateMultiplier",         new Func_phyloRateMultiplier()      );
        addFunction( "pomoStateConvert",            new Func_pomoStateConverter() );
        addFunction( "pomoRF",                      new Func_pomoRootFrequencies() );
        addFunction( "symDiff",                     new Func_symmetricDifference()      );
        addFunction( "tmrca",                       new Func_tmrca()                    );
        addFunction( "treeAssembly",                new Func_treeAssembly()             );
        addFunction( "treeHeight",                  new Func_treeHeight()               );

        /* Rate matrix generator functions (in folder "functions/evolution/ratematrix") */
        addFunction( "fnBlosum62", new Func_blosum62());
        addFunction( "fnCpRev",    new Func_cpRev()   );
        addFunction( "fnDayhoff",  new Func_dayhoff() );
        addFunction( "fnF81",      new Func_f81()     );
        addFunction( "fnFreeBinary", new Func_FreeBinary() );
        addFunction( "fnGTR",      new Func_gtr()     );
        addFunction( "fnHKY",      new Func_hky()     );
        addFunction( "fnJC",       new Func_jc()      );
        addFunction( "fnJones",    new Func_jones()   );
        addFunction( "fnMtMam",    new Func_mtMam()   );
        addFunction( "fnMtRev",    new Func_mtRev()   );
        addFunction( "fnPomo",     new Func_pomo()    );
        addFunction( "fnRtRev",    new Func_rtRev()   );
        addFunction( "fnVT",       new Func_vt()      );
        addFunction( "fnWAG",      new Func_wag()     );
        
        /* rate maps used for data augmentation (in folder "functions/evolution/ratemap") */
        addFunction( "fnBiogeoDE",   new Func_biogeo_de() );
        addFunction( "fnBiogeoGRM",  new Func_biogeo_grm() );

    
        /* Inference functions (in folder "functions/inference") */

        
        /* Internal functions (in folder "functions/internal") */
        
        /* Note: These are functions that are called implicitly, and the name of which, if
         called explicitly, starts with an underscore character. */
        
        // not templated logical functions
        addFunction( "_and",      new Func__and()   );
        addFunction( "_or",       new Func__or()    );
        addFunction( "_unot",     new Func__unot()  );
        
        // range function (x:y)
        addFunction( "_range",    new Func_range()  );
        
        // logical templated functions
        addFunction( "_eq",       new Func__eq<             Integer,        Integer >()             );
        addFunction( "_eq",       new Func__eq<                Real,           Real >()             );
        addFunction( "_eq",       new Func__eq<             Integer,           Real >()             );
        addFunction( "_eq",       new Func__eq<                Real,        Integer >()             );
        addFunction( "_eq",       new Func__eq<           RlBoolean,      RlBoolean >()             );
        addFunction( "_eq",       new Func__eq<           RlString,       RlString  >()             );
        addFunction( "_ge",       new Func__ge<             Integer,        Integer >()             );
        addFunction( "_ge",       new Func__ge<                Real,           Real >()             );
        addFunction( "_ge",       new Func__ge<             Integer,           Real >()             );
        addFunction( "_ge",       new Func__ge<                Real,        Integer >()             );
        addFunction( "_ge",       new Func__ge<           RlBoolean,      RlBoolean >()             );
        addFunction( "_gt",       new Func__gt<             Integer,        Integer >()             );
        addFunction( "_gt",       new Func__gt<                Real,           Real >()             );
        addFunction( "_gt",       new Func__gt<           RlBoolean,      RlBoolean >()             );
        addFunction( "_le",       new Func__le<             Integer,        Integer >()             );
        addFunction( "_le",       new Func__le<                Real,           Real >()             );
        addFunction( "_le",       new Func__le<             Integer,           Real >()             );
        addFunction( "_le",       new Func__le<                Real,        Integer >()             );
        addFunction( "_le",       new Func__le<           RlBoolean,      RlBoolean >()             );
        addFunction( "_lt",       new Func__lt<             Integer,        Integer >()             );
        addFunction( "_lt",       new Func__lt<                Real,           Real >()             );
        addFunction( "_lt",       new Func__lt<           RlBoolean,      RlBoolean >()             );
        addFunction( "_ne",       new Func__ne<             Integer,        Integer >()             );
        addFunction( "_ne",       new Func__ne<                Real,           Real >()             );
        addFunction( "_ne",       new Func__ne<             Integer,           Real >()             );
        addFunction( "_ne",       new Func__ne<                Real,        Integer >()             );
        addFunction( "_ne",       new Func__ne<           RlBoolean,      RlBoolean >()             );
        
        // unary minus (e.g. -a)
        addFunction( "_uminus",   new Func__uminus<Integer, Integer>()  );
        addFunction( "_uminus",   new Func__uminus<Natural, Integer>()  );
        addFunction( "_uminus",   new Func__uminus<Real, Real>()        );
        addFunction( "_uminus",   new Func__uminus<RealPos, Real>()     );
        
        // addition (e.g. a+b )
        addFunction( "_add",      new Func__add< Natural                , Natural               , Natural               >(  )   );
        addFunction( "_add",      new Func__add< Integer                , Integer               , Integer               >(  )   );
        addFunction( "_add",      new Func__add< Real                   , Real                  , Real                  >(  )   );
        addFunction( "_add",      new Func__add< RealPos                , RealPos               , RealPos               >(  )   );
        addFunction( "_add",      new Func__add< RlString               , RlString              , RlString              >(  )   );
        addFunction( "_add",      new Func__add< RlString               , Real                  , RlString              >(  )   );
        addFunction( "_add",      new Func__add< RlString               , Integer               , RlString              >(  )   );
        addFunction( "_add",      new Func__add< ModelVector<Natural>   , ModelVector<Natural>  , ModelVector<Natural>       >(  )   );
        addFunction( "_add",      new Func__add< ModelVector<Integer>   , ModelVector<Integer>  , ModelVector<Integer>       >(  )   );
        addFunction( "_add",      new Func__add< ModelVector<RealPos>   , ModelVector<RealPos>  , ModelVector<RealPos>       >(  )   );
        addFunction( "_add",      new Func__add< ModelVector<Real>      , ModelVector<Real>     , ModelVector<Real>          >(  )   );
        addFunction( "_add",      new Func__scalarVectorAdd<Natural     , ModelVector<Natural>  , ModelVector<Natural>       >(  )   );
        addFunction( "_add",      new Func__scalarVectorAdd<Integer     , ModelVector<Integer>  , ModelVector<Integer>       >(  )   );
        addFunction( "_add",      new Func__scalarVectorAdd<Real        , ModelVector<Real>     , ModelVector<Real>          >(  )   );
        addFunction( "_add",      new Func__scalarVectorAdd<RealPos     , ModelVector<RealPos>  , ModelVector<RealPos>       >(  )   );
        
        addFunction( "_add",      new Func__rladd< AbstractDiscreteCharacterData  , AbstractDiscreteCharacterData , AbstractDiscreteCharacterData >(  )   );
        
        // division
        addFunction( "_div",      new Func__div< Natural                            , RealPos               , RealPos                   >(  )  );
        addFunction( "_div",      new Func__div< RealPos                            , Natural               , RealPos                   >(  )  );
        addFunction( "_div",      new Func__div< Integer                            , Real                  , Real                      >(  )  );
        addFunction( "_div",      new Func__div< Real                               , Integer               , Real                      >(  )  );
        addFunction( "_div",      new Func__div< Real                               , Real                  , Real                      >(  )  );
        addFunction( "_div",      new Func__div< RealPos                            , RealPos               , RealPos                   >(  )  );
        addFunction( "_div",      new Func__div< ModelVector<Natural>               , ModelVector<RealPos>  , ModelVector<RealPos>      >(  )  );
        addFunction( "_div",      new Func__div< ModelVector<RealPos>               , ModelVector<Natural>  , ModelVector<RealPos>      >(  )  );
        addFunction( "_div",      new Func__div< ModelVector<Integer>               , ModelVector<Real>     , ModelVector<Real>         >(  )  );
        addFunction( "_div",      new Func__div< ModelVector<Real>                  , ModelVector<Integer>  , ModelVector<Real>         >(  )  );
        addFunction( "_div",      new Func__div< ModelVector<RealPos>               , ModelVector<RealPos>  , ModelVector<RealPos>      >(  )  );
        addFunction( "_div",      new Func__div< ModelVector<Real>                  , ModelVector<Real>     , ModelVector<RealPos>      >(  )  );
        addFunction( "_div",      new Func__vectorScalarDiv<Natural                 , RealPos               , RealPos                   >(  )   );
        addFunction( "_div",      new Func__vectorScalarDiv<RealPos                 , Natural               , RealPos                   >(  )   );
        addFunction( "_div",      new Func__vectorScalarDiv<Integer                 , Real                  , Real                      >(  )   );
        addFunction( "_div",      new Func__vectorScalarDiv<Real                    , Integer               , Real                      >(  )   );
        addFunction( "_div",      new Func__vectorScalarDiv<Real                    , Real                  , Real                      >(  )   );
        addFunction( "_div",      new Func__vectorScalarDiv<RealPos                 , RealPos               , RealPos                   >(  )   );
        addFunction( "_div",      new Func__scalarVectorDiv<RealPos                 , Natural               , RealPos                   >(  )   );
        addFunction( "_div",      new Func__scalarVectorDiv<Natural                 , RealPos               , RealPos                   >(  )   );
        addFunction( "_div",      new Func__scalarVectorDiv<Real                    , Integer               , Real                      >(  )   );
        addFunction( "_div",      new Func__scalarVectorDiv<Integer                 , Real                  , Real                      >(  )   );
        addFunction( "_div",      new Func__scalarVectorDiv<Real                    , Real                  , Real                      >(  )   );
        addFunction( "_div",      new Func__scalarVectorDiv<RealPos                 , RealPos               , RealPos                   >(  )   );
        
        // multiplication
        addFunction( "_mul",      new Func__mult< Natural               , Natural               , Natural               >(  )  );
        addFunction( "_mul",      new Func__mult< Integer               , Integer               , Integer               >(  )  );
        addFunction( "_mul",      new Func__mult< Real                  , Real                  , Real                  >(  )  );
        addFunction( "_mul",      new Func__mult< RealPos               , RealPos               , RealPos               >(  )  );
        addFunction( "_mul",      new Func__mult< ModelVector<Natural>  , ModelVector<Natural>  , ModelVector<Natural>  >(  )  );
        addFunction( "_mul",      new Func__mult< ModelVector<Integer>  , ModelVector<Integer>  , ModelVector<Integer>  >(  )  );
        addFunction( "_mul",      new Func__mult< ModelVector<RealPos>  , ModelVector<RealPos>  , ModelVector<RealPos>  >(  )  );
        addFunction( "_mul",      new Func__mult< ModelVector<Real>     , ModelVector<Real>     , ModelVector<Real>     >(  )  );
        addFunction( "_mul",      new Func__scalarVectorMult<Natural    , ModelVector<Natural>  , ModelVector<Natural>  >(  )   );
        addFunction( "_mul",      new Func__scalarVectorMult<Integer    , ModelVector<Integer>  , ModelVector<Integer>  >(  )   );
        addFunction( "_mul",      new Func__scalarVectorMult<Real       , ModelVector<Real>     , ModelVector<Real>     >(  )   );
        addFunction( "_mul",      new Func__scalarVectorMult<RealPos    , ModelVector<RealPos>  , ModelVector<RealPos>  >(  )   );
        
        // subtraction
        addFunction( "_sub",      new Func__sub< Integer                            , Integer               , Integer               >(  )  );
        addFunction( "_sub",      new Func__sub< Real                               , Real                  , Real                  >(  )  );
        addFunction( "_sub",      new Func__sub< ModelVector<Integer>               , ModelVector<Integer>  , ModelVector<Integer>  >(  )  );
        addFunction( "_sub",      new Func__sub< ModelVector<Real>                  , ModelVector<Real>     , ModelVector<Real>     >(  )  );
        addFunction( "_sub",      new Func__vectorScalarDiv<Integer                 , Integer               , Integer                   >(  )   );
        addFunction( "_sub",      new Func__vectorScalarDiv<Real                    , Real                  , Real                      >(  )   );
        addFunction( "_sub",      new Func__scalarVectorSub<Integer                 , Integer               , Integer                   >(  )   );
        addFunction( "_sub",      new Func__scalarVectorSub<Real                    , Real                  , Real                      >(  )   );
        
        // modulo
        addFunction( "_mod",      new Func__mod() );
        
        // exponentiation
        addFunction( "_exp",      new Func_power() );
        addFunction( "_exp",      new Func_powerVector() );
        
        // type conversion
        addFunction( "_Natural2Integer",            new Func__conversion<Natural, Integer>()        );
        addFunction( "_Natural2Real",               new Func__conversion<Natural, Real>()           );
        addFunction( "_Natural2RealPos",            new Func__conversion<Natural, RealPos>()        );
        addFunction( "_Integer2Real",               new Func__conversion<Integer, Real>()           );
//        addFunction( "_Integer2RealPos",            new Func__conversion<Integer, RealPos>()        );
        addFunction( "_Probability2RealPos",        new Func__conversion<Probability, RealPos>()    );
        addFunction( "_Probability2Real",           new Func__conversion<Probability, Real>()       );
        addFunction( "_RealPos2Real",               new Func__conversion<RealPos, Real>()           );
        
        
        addFunction( "_Natural[]2Integer[]",        new Func__conversion<ModelVector<Natural>, ModelVector<Integer> >()         );
        addFunction( "_Natural[]2Real[]",           new Func__conversion<ModelVector<Natural>, ModelVector<Real> >()            );
        addFunction( "_Natural[]2RealPos[]",        new Func__conversion<ModelVector<Natural>, ModelVector<RealPos> >()         );
        addFunction( "_Integer[]2Real[]",           new Func__conversion<ModelVector<Integer>, ModelVector<Real> >()            );
        addFunction( "_RealPos[]2Real[]",           new Func__conversion<ModelVector<RealPos>, ModelVector<Real> >()            );
        addFunction( "_Probability[]2RealPos[]",    new Func__conversion<ModelVector<Probability>, ModelVector<RealPos> >()     );
        addFunction( "_Probability[]2Real[]",       new Func__conversion<ModelVector<Probability>, ModelVector<Real> >()        );
        
        

        /* Input/output functions (in folder "functions/io") */
		addFunction( "consensusTree",				new Func_consensusTree<BranchLengthTree>() );
		addFunction( "consensusTree",               new Func_consensusTree<TimeTree>()     );
        addFunction( "mapTree",                     new Func_mapTree<BranchLengthTree>()   );
        addFunction( "mapTree",                     new Func_mapTree<TimeTree>()           );
        addFunction( "print",                       new Func_write()                       );
        addFunction( "readAtlas",                   new Func_readAtlas()                   );
        addFunction( "readContinuousCharacterData", new Func_readContinuousCharacterData() );
        addFunction( "readDiscreteCharacterData",   new Func_readDiscreteCharacterData()   );
        addFunction( "readTaxonData",               new Func_TaxonReader()                 );
        addFunction( "readTrace",                   new Func_readTrace()                   );
        addFunction( "readTrees",                   new Func_readTrees()                   );
        addFunction( "readTreeTrace",               new Func_readTreeTrace()               );
        addFunction( "source",                      new Func_source()                      );
        addFunction( "write",                       new Func_write()                       );
        addFunction( "writeFasta",                  new Func_writeFasta()                  );
        addFunction( "writeNexus",                  new Func_writeNexus()                  );

        
        
        addFunction("dagNodeCount", new Func_dagNodeCount());
        
        /* Math functions (in folder "functions/math") */
		
		// absolute function
        addFunction( "abs",         new Func_abs()  );
		
		// ceil function
        addFunction( "ceil",        new Func_ceil<Real,Integer>()  );
        addFunction( "ceil",        new Func_ceil<RealPos,Natural>()  );
        addFunction( "ceiling",     new Func_ceil<Real,Integer>()  );
        addFunction( "ceiling",     new Func_ceil<RealPos,Natural>()  );
        
        // exponential function
        addFunction( "exp",         new Func_exp() );
		
		// floor function
        addFunction( "floor",       new Func_floor<Real,Integer>()  );
        addFunction( "floor",       new Func_floor<RealPos,Natural>()  );
        
        // natural log function
        addFunction( "ln",          new Func_ln()  );
        
        // log function
        addFunction( "log",         new Func_log()  );
        
        // min function
        addFunction( "max",         new Func_max()  );
        
        // mean function
		addFunction( "mean",        new Func_mean()  );
        
        // min function
		addFunction( "min",         new Func_min()  );

        // normalize vector function
		addFunction( "normalize",   new Func_normalize()  );

		// power function
        addFunction( "power",       new Func_power() );
        addFunction( "power",       new Func_powerVector() );

        // powermix function (TODO: remove when user functions work)
        addFunction( "powermix",    new Func_powermix() );
        
		// round function
        addFunction( "round",       new Func_round<Real,Integer>()  );
        addFunction( "round",       new Func_round<RealPos,Natural>()  );
		
        // simplex constructor function (from RealPos ellipsis argument values)
        addFunction( "simplex",   new Func_simplex()                  );

        // simplex constructor function (from vector of RealPos values)
        addFunction( "simplex",   new Func_simplexFromVector()        );

		// square root function
        addFunction( "sqrt",      new Func_sqrt()  );
        
        // sum function
        addFunction( "sum",       new Func_sum()  );
        addFunction( "sum",       new Func_sumPositive()  );
        
        // standard deviation function
        addFunction( "stdev",     new Func_standardDeviation()  );
        addFunction( "sd",        new Func_standardDeviation()  );
		
		// truncate function
        addFunction( "trunc",     new Func_trunc<Real,Integer>()  );
        addFunction( "trunc",     new Func_trunc<RealPos,Natural>()  );
        
        // mean function
        addFunction( "var",       new Func_variance()  );

        
 		/* Statistics functions (in folder "functions/statistics") */
		
		// some helper statistics for the DPP distribution
        addFunction("fnDPPConcFromMean",  new Func_dppConcFromMean( )     );
        addFunction("fnDPPMeanFromConc",  new Func_dppMeanFromConc( )  );
		
		// count the number of unique elements in vector
        addFunction("fnNumUniqueInVector",  new Func_numUniqueInVector<Real>( )  );
        addFunction("fnNumUniqueInVector",  new Func_numUniqueInVector<RealPos>( )  );
        addFunction("fnNumUniqueInVector",  new Func_numUniqueInVector<Integer>( )  );
        addFunction("fnNumUniqueInVector",  new Func_numUniqueInVector<Natural>( )  );
        addFunction("fnNumUniqueInVector",  new Func_numUniqueInVector<Probability>( )  );
        addFunction("fnNumUniqueInVector",  new Func_numUniqueInVector<Simplex>( )  );

        // return a distcretized (by quantile) and normalized vector from a continuous distribution
        addFunction( "fnNormalizedQuantile",             new Func_fnNormalizedQuantile<Real>()    );
        addFunction( "fnNormalizedQuantile",             new Func_fnNormalizedQuantile<RealPos>()    );
        
        // return a discretized gamma distribution (for gamma-dist rates)
        addFunction( "fnDiscretizeGamma",             new Func_discretizeGamma( )   );

        addFunction( "fnVarCovar",             new Func_varianceCovarianceMatrix( )   );
        
        ///////////////////////////////////////////////////////////////////////////
        /* Add distribution functions (using help classes in folder "functions") */
        ///////////////////////////////////////////////////////////////////////////
        
        // bernoulli distribution
        addFunction("dbernoulli", new DistributionFunctionPdf<Natural>( new Dist_bernoulli() ) );
        addFunction("rbernoulli", new DistributionFunctionRv<Natural>( new Dist_bernoulli() ) );
        
        // binomial distribution
        addFunction("dbinomial", new DistributionFunctionPdf<Natural>( new Dist_binomial() ) );
        addFunction("rbinomial", new DistributionFunctionRv<Natural>( new Dist_binomial() ) );

        // beta distribution
        addFunction("dbeta", new DistributionFunctionPdf<Probability>( new Dist_beta() ) );
        //        addFunction("pbeta", new DistributionFunctionCdf( new Dist_beta() ) );
        //        addFunction("qbeta", new DistributionFunctionQuantile( new Dist_beta() ) );
        addFunction("rbeta", new DistributionFunctionRv<Probability>( new Dist_beta() ) );
        
        // categorical distribution
        addFunction("dcat", new DistributionFunctionPdf<Natural>( new Dist_categorical() ) );
        addFunction("rcat", new DistributionFunctionRv<Natural>( new Dist_categorical() ) );
        
        // dirichlet distribution
        addFunction("ddirichlet", new DistributionFunctionPdf<Simplex>( new Dist_dirichlet() ) );
        addFunction("rdirichlet", new DistributionFunctionRv<Simplex>( new Dist_dirichlet() ) );
        
        // exponential distribution
        addFunction("dexp", new DistributionFunctionPdf<RealPos>( new Dist_exponential() ) );
        addFunction("pexp", new DistributionFunctionCdf( new Dist_exponential() ) );
        addFunction("qexp", new DistributionFunctionQuantilePositiveContinuous( new Dist_exponential() ) );
        addFunction("rexp", new DistributionFunctionRv<RealPos>( new Dist_exponential() ) );
        
        // gamma distribution
        addFunction("dgamma", new DistributionFunctionPdf<RealPos>( new Dist_gamma() ) );
        addFunction("pgamma", new DistributionFunctionCdf( new Dist_gamma() ) );
        addFunction("qgamma", new DistributionFunctionQuantilePositiveContinuous( new Dist_gamma() ) );
        addFunction("rgamma", new DistributionFunctionRv<RealPos>( new Dist_gamma() ) );
        
        // lognormal distribution
        addFunction("dlnorm", new DistributionFunctionPdf<RealPos>( new Dist_lnorm() ) );
        addFunction("plnorm", new DistributionFunctionCdf( new Dist_lnorm() ) );
        addFunction("qlnorm", new DistributionFunctionQuantilePositiveContinuous( new Dist_lnorm() ) );
        addFunction("rlnorm", new DistributionFunctionRv<RealPos>( new Dist_lnorm() ) );
        addFunction("dlnorm", new DistributionFunctionPdf<Real>( new Dist_lnormOffset() ) );
        addFunction("plnorm", new DistributionFunctionCdf( new Dist_lnormOffset() ) );
        addFunction("qlnorm", new DistributionFunctionQuantileContinuous( new Dist_lnormOffset() ) );
        addFunction("rlnorm", new DistributionFunctionRv<Real>( new Dist_lnormOffset() ) );
        
        // normal distribution
        addFunction("dnorm", new DistributionFunctionPdf<Real>( new Dist_norm() ) );
        addFunction("pnorm", new DistributionFunctionCdf( new Dist_norm() ) );
        addFunction("qnorm", new DistributionFunctionQuantileContinuous( new Dist_norm() ) );
        addFunction("rnorm", new DistributionFunctionRv<Real>( new Dist_norm() ) );
        
        //
        addFunction("dpoisson", new DistributionFunctionPdf<Natural>( new Dist_poisson() ) );
        addFunction("rpoisson", new DistributionFunctionRv<Natural>( new Dist_poisson() ) );
        
        // uniform distribution
        addFunction("dunif", new DistributionFunctionPdf<Real>( new Dist_unif() ) );
        addFunction("punif", new DistributionFunctionCdf( new Dist_unif() ) );
        addFunction("qunif", new DistributionFunctionQuantileContinuous( new Dist_unif() ) );
        addFunction("runif", new DistributionFunctionRv<Real>( new Dist_unif() ) );
        addFunction("dunif", new DistributionFunctionPdf<RealPos>( new Dist_unifPositive() ) );
        addFunction("punif", new DistributionFunctionCdf( new Dist_unifPositive() ) );
        addFunction("qunif", new DistributionFunctionQuantilePositiveContinuous( new Dist_unifPositive() ) );
        addFunction("runif", new DistributionFunctionRv<RealPos>( new Dist_unifPositive() ) );
        
        
        addFunction("rPhyloCTMC", new DistributionFunctionRv< AbstractDiscreteCharacterData >( new Dist_phyloCTMC<TimeTree>() ) );
        addFunction("rPhyloCTMC", new DistributionFunctionRv< AbstractDiscreteCharacterData >( new Dist_phyloCTMC<BranchLengthTree>() ) );


    }
    catch(RbException& rbException) {
        
        RBOUT("Caught an exception while initializing the workspace\n");
        std::ostringstream msg;
        rbException.print(msg);
        msg << std::endl;
        RBOUT(msg.str());
        
        RBOUT("Please report this bug to the RevBayes Development Core Team");
        
        RBOUT("Press any character to exit the program.");
        getchar();
        exit(1);
    }
}

<|MERGE_RESOLUTION|>--- conflicted
+++ resolved
@@ -214,11 +214,8 @@
 #include "Dist_bimodalLnorm.h"
 #include "Dist_bimodalNorm.h"
 #include "Dist_binomial.h"
-<<<<<<< HEAD
+#include "Dist_categorical.h"
 #include "Dist_cppNormal.h"
-=======
-#include "Dist_categorical.h"
->>>>>>> 3c90c614
 #include "Dist_dirichlet.h"
 #include "Dist_exponential.h"
 #include "Dist_exponentialOffset.h"
@@ -685,13 +682,12 @@
         // bimodal lognormal distribution
         addDistribution( "dnBimodalLnorm",  new Dist_bimodalLnorm() );
         
-<<<<<<< HEAD
+        // categorical distribution
+        addDistribution( "dnCat",           new Dist_categorical() );
+        addDistribution( "dnCategorical",   new Dist_categorical() );
+
         // compound Poisson w/ normal kernel
         addDistribution( "dnCppNormal",     new Dist_cppNormal() );
-=======
-        // categorical distribution
-        addDistribution( "dnCat",           new Dist_categorical() );
->>>>>>> 3c90c614
         
         // dirichlet distribution
         addDistribution( "dnDirichlet",     new Dist_dirichlet() );

/**
 * @file
 * This file contains the Workspace function that adds types and functions
 * to the global workspace, registering them with the interpreter/compiler
 * during the process.
 *
 * @brief Function registering language objects
 *
 * Instructions
 *
 * This is the central registry of Rev objects. It is a large file and needs
 * to be properly organized to facilitate maintenance. Follow these simple
 * guidelines to ensure that your additions follow the existing structure.
 * 
 * 1. All headers are added in groups corresponding to directories in the
 *    revlanguage code base.
 * 2. All objects (types, distributions, and functions) are registered in
 *    groups corresponding to directories in the revlanguage code base.
 * 3. All entries in each group are listed in alphabetical order.
 *
 * Some explanation of the directory structure is provided in the comments
 * in this file. Consult these comments if you are uncertain about where
 * to add your objects in the code.
 */


#include <sstream>
#include <vector>
#include <set>
#include <cstdlib>

/* Files including helper classes */
#include "AddContinuousDistribution.h"
#include "AddDistribution.h"
#include "AddWorkspaceVectorType.h"
#include "AddVectorizedWorkspaceType.h"
#include "RbException.h"
#include "RevAbstractType.h"
#include "RlUserInterface.h"
#include "Workspace.h"

/// Miscellaneous types ///

/* Base types (in folder "datatypes") */
#include "RevObject.h"
#include "AbstractModelObject.h"

/* Primitive types (in folder "datatypes/basic") */
#include "Integer.h"
#include "Natural.h"
#include "Probability.h"
#include "RlBoolean.h"
#include "RlString.h"
#include "Real.h"
#include "RealPos.h"

/* Container types (in folder "datatypes/container") */
#include "RlCorrespondenceAnalysis.h"
#include "RlMatrixReal.h"
#include "RlMatrixRealSymmetric.h"
#include "RlRateMap.h"
#include "RlRateMatrix.h"
#include "RlSimplex.h"

/* Container types (in folder "datatypes/math") */
#include "ModelVector.h"
#include "WorkspaceVector.h"

/* Evolution types (in folder "datatypes/phylogenetics") */

/* Character state types (in folder "datatypes/phylogenetics/character") */
#include "RlAminoAcidState.h"
#include "RlDnaState.h"
#include "RlRnaState.h"
#include "RlStandardState.h"

/* Character data types (in folder "datatypes/phylogenetics/datamatrix") */
#include "RlAbstractCharacterData.h"
#include "RlAbstractHomologousDiscreteCharacterData.h"

/* Tree types (in folder "datatypes/phylogenetics/trees") */
#include "RlClade.h"
#include "RlRootedTripletDistribution.h"


/* Taxon types (in folder "datatypes/phylogenetics") */
#include "RlTaxon.h"

/* Inference types (in folder "analysis") */
#include "RlBurninEstimationConvergenceAssessment.h"
#include "RlModel.h"
#include "RlPathSampler.h"
#include "RlPosteriorPredictiveAnalysis.h"
#include "RlPosteriorPredictiveCharacterDataSimulation.h"
#include "RlPowerPosteriorAnalysis.h"
#include "RlSteppingStoneSampler.h"
#include "RlValidationAnalysis.h"
#include "RlAncestralStateTrace.h"

/// Stopping Rules ///
#include "RlMaxIterationStoppingRule.h"
#include "RlMaxTimeStoppingRule.h"
#include "RlMinEssStoppingRule.h"
#include "RlGelmanRubinStoppingRule.h"
#include "RlGewekeStoppingRule.h"
#include "RlStationarityStoppingRule.h"


/// Types ///

/* These types are needed as template types for the moves */
#include "RlBranchLengthTree.h"
#include "RlMonitor.h"
#include "RlMove.h"
#include "RlRateGenerator.h"
#include "RlTimeTree.h"



/** Initialize global workspace */
void RevLanguage::Workspace::initializeTypeGlobalWorkspace(void)
{
    
    try
    {
        /* Add types: add a dummy variable which we use for type checking, conversion checking and other tasks. */
        
        /* Add base types (in folder "datatypes") */
        addType( new RevAbstractType( RevObject::getClassTypeSpec(), new Integer( 0 ) ) );

        /* Add primitive types (in folder "datatypes/basic") (alphabetic order) */
        AddWorkspaceVectorType<Integer,4>::addTypeToWorkspace( *this, new Integer() );
        AddWorkspaceVectorType<Natural,4>::addTypeToWorkspace( *this, new Natural() );
        AddWorkspaceVectorType<Probability,4>::addTypeToWorkspace( *this, new Probability() );
        AddWorkspaceVectorType<Real,4>::addTypeToWorkspace( *this, new Real() );
        AddWorkspaceVectorType<RealPos,4>::addTypeToWorkspace( *this, new RealPos() );
        AddWorkspaceVectorType<RlBoolean,4>::addTypeToWorkspace( *this, new RlBoolean() );
        AddWorkspaceVectorType<RlString,4>::addTypeToWorkspace( *this, new RlString() );
        AddWorkspaceVectorType<Simplex,4>::addTypeToWorkspace( *this, new Simplex() );
        AddWorkspaceVectorType<Taxon,4>::addTypeToWorkspace( *this, new Taxon() );
        
        
        
        
        AddWorkspaceVectorType<RateGenerator,3>::addTypeToWorkspace( *this, new RateGenerator() );
        AddWorkspaceVectorType<AbstractHomologousDiscreteCharacterData,3>::addTypeToWorkspace( *this, new AbstractHomologousDiscreteCharacterData() );
        
        AddWorkspaceVectorType<TimeTree,3>::addTypeToWorkspace( *this, new TimeTree() );
		AddWorkspaceVectorType<BranchLengthTree,3>::addTypeToWorkspace( *this, new BranchLengthTree() );
        AddWorkspaceVectorType<Clade,3>::addTypeToWorkspace( *this, new Clade() );
		
        
        //        AddWorkspaceVectorType<AbstractModelObject,2>::addTypeToWorkspace( *this, NULL );
        addFunction( new Func_workspaceVector<AbstractModelObject>() );
        
		addFunction( new Func_workspaceVector<AncestralStateTrace>() );
        
//        AddVectorizedWorkspaceType<Monitor,3>::addTypeToWorkspace( *this, new Monitor() );
        addFunction( new Func_workspaceVector<Monitor>() );
        
        //        AddVectorizedWorkspaceType<Move,3>::addTypeToWorkspace( *this, new Move() );
        addFunction( new Func_workspaceVector<Move>() );
        
        addFunction( new Func_workspaceVector<StoppingRule>() );
        
        /* Add evolution types (in folder "datatypes/evolution") (alphabetic order) */
        
        /* Add character types (in folder "datatypes/evolution/character") (alphabetic order) */
        
        /* Add data matrix types (in folder "datatypes/evolution/datamatrix") (alphabetic order) */

        /* Add tree types (in folder "datatypes/evolution/trees") (alphabetic order) */
        addTypeWithConstructor( new Clade() );
       // addTypeWithConstructor( "rootedTripletDist", new RootedTripletDistribution() );

        
        /* Add Taxon (in folder "datatypes/evolution/") (alphabetic order) */
        addTypeWithConstructor( new Taxon() );
        
        /* Add math types (in folder "datatypes/math") */
        addTypeWithConstructor( new CorrespondenceAnalysis()                    );
        addType( new RateMap()              );
        addType( new MatrixReal()           );

        /* Add inference types (in folder "datatypes/inference") (alphabetic order) */
<<<<<<< HEAD
        addTypeWithConstructor( "beca",                             new BurninEstimationConvergenceAssessment()         );
        addTypeWithConstructor( "model",                            new Model()                                         );
        addTypeWithConstructor( "pathSampler",                      new PathSampler()                                   );
        addTypeWithConstructor( "posteriorPredictiveAnalysis",      new PosteriorPredictiveAnalysis()                   );
        addTypeWithConstructor( "posteriorPredictiveSimulation",    new PosteriorPredictiveCharacterDataSimulation()    );
        addTypeWithConstructor( "powerPosterior",                   new PowerPosteriorAnalysis()                        );
        addTypeWithConstructor( "steppingStoneSampler",             new SteppingStoneSampler()                          );
        addTypeWithConstructor( "validationAnalysis",               new ValidationAnalysis()                            );
=======
        addTypeWithConstructor( new BurninEstimationConvergenceAssessment()     );
        addTypeWithConstructor( new Model()                                     );
        addTypeWithConstructor( new PathSampler()                               );
        addTypeWithConstructor( new PowerPosteriorAnalysis()                    );
        addTypeWithConstructor( new SteppingStoneSampler()                      );
>>>>>>> 8678626e

        /* Add stopping rules (in folder "analysis/stoppingRules") (alphabetic order) */
        addTypeWithConstructor( new GelmanRubinStoppingRule()                   );
        addTypeWithConstructor( new GewekeStoppingRule()                        );
        addTypeWithConstructor( new MaxIterationStoppingRule()                  );
        addTypeWithConstructor( new MaxTimeStoppingRule()                       );
        addTypeWithConstructor( new MinEssStoppingRule()                        );
        addTypeWithConstructor( new StationarityStoppingRule()                  );
    }
    catch(RbException& rbException)
    {
        
        RBOUT("Caught an exception while initializing types in the workspace\n");
        std::ostringstream msg;
        rbException.print(msg);
        msg << std::endl;
        RBOUT(msg.str());
        
        RBOUT("Please report this bug to the RevBayes Development Core Team");
        
        RBOUT("Press any character to exit the program.");
        getchar();
        exit(1);
    }
}

<|MERGE_RESOLUTION|>--- conflicted
+++ resolved
@@ -183,22 +183,14 @@
         addType( new MatrixReal()           );
 
         /* Add inference types (in folder "datatypes/inference") (alphabetic order) */
-<<<<<<< HEAD
-        addTypeWithConstructor( "beca",                             new BurninEstimationConvergenceAssessment()         );
-        addTypeWithConstructor( "model",                            new Model()                                         );
-        addTypeWithConstructor( "pathSampler",                      new PathSampler()                                   );
-        addTypeWithConstructor( "posteriorPredictiveAnalysis",      new PosteriorPredictiveAnalysis()                   );
-        addTypeWithConstructor( "posteriorPredictiveSimulation",    new PosteriorPredictiveCharacterDataSimulation()    );
-        addTypeWithConstructor( "powerPosterior",                   new PowerPosteriorAnalysis()                        );
-        addTypeWithConstructor( "steppingStoneSampler",             new SteppingStoneSampler()                          );
-        addTypeWithConstructor( "validationAnalysis",               new ValidationAnalysis()                            );
-=======
-        addTypeWithConstructor( new BurninEstimationConvergenceAssessment()     );
-        addTypeWithConstructor( new Model()                                     );
-        addTypeWithConstructor( new PathSampler()                               );
-        addTypeWithConstructor( new PowerPosteriorAnalysis()                    );
-        addTypeWithConstructor( new SteppingStoneSampler()                      );
->>>>>>> 8678626e
+        addTypeWithConstructor( new BurninEstimationConvergenceAssessment()         );
+        addTypeWithConstructor( new Model()                                         );
+        addTypeWithConstructor( new PathSampler()                                   );
+        addTypeWithConstructor( new PosteriorPredictiveAnalysis()                   );
+        addTypeWithConstructor( new PosteriorPredictiveCharacterDataSimulation()    );
+        addTypeWithConstructor( new PowerPosteriorAnalysis()                        );
+        addTypeWithConstructor( new SteppingStoneSampler()                          );
+        addTypeWithConstructor( new ValidationAnalysis()                            );
 
         /* Add stopping rules (in folder "analysis/stoppingRules") (alphabetic order) */
         addTypeWithConstructor( new GelmanRubinStoppingRule()                   );

--- conflicted
+++ resolved
@@ -46,28 +46,21 @@
     RevBayesCore::TypedDagNode<double>* ra   = static_cast<const RealPos &>( root_age->getRevObject() ).getDagNode();
     RevBayesCore::TypedDagNode<double>* r_sp = static_cast<const RealPos &>( root_speciation->getRevObject() ).getDagNode();
     RevBayesCore::TypedDagNode<double>* r_ex = static_cast<const RealPos &>( root_extinction->getRevObject() ).getDagNode();
-<<<<<<< HEAD
-    const Distribution& rl_distribution_speciation  = static_cast<const Distribution &>( speciation->getRevObject() );
-    RevBayesCore::TypedDistribution<double>* distribution_speciation    = dynamic_cast<RevBayesCore::TypedDistribution<double>* >( rl_distribution_speciation.createDistribution() );
-    const Distribution& rl_distribution_extinction  = static_cast<const Distribution &>( extinction->getRevObject() );
-    RevBayesCore::TypedDistribution<double>* distribution_extinction    = dynamic_cast<RevBayesCore::TypedDistribution<double>* >( rl_distribution_extinction.createDistribution() );
-=======
     
     RevBayesCore::TypedDistribution<double>* distribution_speciation = NULL;
     if ( speciation->getRevObject() != RevNullObject::getInstance() )
     {
         const Distribution& rl_distribution_speciation  = static_cast<const Distribution &>( speciation->getRevObject() );
-        distribution_speciation = static_cast<RevBayesCore::TypedDistribution<double>* >( rl_distribution_speciation.createDistribution() );
+        distribution_speciation = dynamic_cast<RevBayesCore::TypedDistribution<double>* >( rl_distribution_speciation.createDistribution() );
     }
     
     RevBayesCore::TypedDistribution<double>* distribution_extinction = NULL;
     if ( extinction->getRevObject() != RevNullObject::getInstance() )
     {
         const Distribution& rl_distribution_extinction  = static_cast<const Distribution &>( extinction->getRevObject() );
-        distribution_extinction = static_cast<RevBayesCore::TypedDistribution<double>* >( rl_distribution_extinction.createDistribution() );
-    }
-
->>>>>>> ab0efd1b
+        distribution_extinction = dynamic_cast<RevBayesCore::TypedDistribution<double>* >( rl_distribution_extinction.createDistribution() );
+    }
+
     RevBayesCore::TypedDagNode<double>* er   = static_cast<const RealPos &>( event_rate->getRevObject() ).getDagNode();
     RevBayesCore::TypedDagNode<double>* rh   = static_cast<const Probability &>( rho->getRevObject() ).getDagNode();
     std::vector<RevBayesCore::Taxon> t = static_cast<const ModelVector<Taxon> &>( taxa->getRevObject() ).getValue();

#ifndef Dist_serialBDP_H
#define Dist_serialBDP_H

#include "ConstantRateSerialSampledBirthDeathProcess.h"
#include "RlTypedDistribution.h"
#include "RlTimeTree.h"

namespace RevLanguage {
    
    /**
     * The RevLanguage wrapper of the ConstantRateSerialSampledBirthDeathProcess
     *
     * The RevLanguage wrapper of the constant-rate serial-sampled birth-death process connects
     * the variables/parameters of the process and creates the internal ConstantRateSerialSampledBirthDeathProcess object.
     * Please read the ConstantRateSerialSampledBirthDeathProcess.h for more info.
     *
     *
     * @copyright Copyright 2009-
     * @author The RevBayes Development Core Team (Sebastian Hoehna)
     * @since 2014-03-19, version 1.0
     *
     */
    class Dist_serialBDP : public TypedDistribution<TimeTree> {
        
    public:
        Dist_serialBDP( void );
        
        // Basic utility functions
        Dist_serialBDP*                 clone(void) const;                                                                                              //!< Clone the object
        static const std::string&                                   getClassType(void);                                                                 //!< Get Rev type
        static const TypeSpec&                                      getClassTypeSpec(void);                                                             //!< Get class type spec
        const TypeSpec&                                             getTypeSpec(void) const;                                                            //!< Get the type spec of the instance
        const MemberRules&                                          getParameterRules(void) const;                                                      //!< Get member rules (const)
        
        
        // Distribution functions you have to override
        RevBayesCore::ConstantRateSerialSampledBirthDeathProcess*   createDistribution(void) const;                                                     //!< Create an internal object of the diveristy-dependent pure-birth process.
        
    protected:
        
        void                                                        setConstParameter(const std::string& name, const RevPtr<const RevVariable> &var);   //!< Set member variable
        
        
    private:
        
        // members        
        RevPtr<const RevVariable>                                   lambda;
        RevPtr<const RevVariable>                                   mu;
        RevPtr<const RevVariable>                                   psi;
        RevPtr<const RevVariable>                                   tLast;
        RevPtr<const RevVariable>                                   rho;
        RevPtr<const RevVariable>                                   origin;                                                                             //!< The time of the process since the origin
<<<<<<< HEAD
        RevPtr<const RevVariable>                                   rootAge;                                                                             //!< The time of the process since the origin
=======
        RevPtr<const RevVariable>                                   rootAge;                                                                            //!< The time of the process since the origin
>>>>>>> dc8d2041
        RevPtr<const RevVariable>                                   condition;                                                                          //!< The condition of the process (none/survival/#Taxa)
        RevPtr<const RevVariable>                                   taxonNames;                                                                         //!< The taxon names that will be applied to the initally simulated tree
        RevPtr<const RevVariable>                                   constraints;                                                                        //!< Topological constraints that will be used for calibrations
        
    };
    
}

#endif<|MERGE_RESOLUTION|>--- conflicted
+++ resolved
@@ -50,11 +50,7 @@
         RevPtr<const RevVariable>                                   tLast;
         RevPtr<const RevVariable>                                   rho;
         RevPtr<const RevVariable>                                   origin;                                                                             //!< The time of the process since the origin
-<<<<<<< HEAD
-        RevPtr<const RevVariable>                                   rootAge;                                                                             //!< The time of the process since the origin
-=======
         RevPtr<const RevVariable>                                   rootAge;                                                                            //!< The time of the process since the origin
->>>>>>> dc8d2041
         RevPtr<const RevVariable>                                   condition;                                                                          //!< The condition of the process (none/survival/#Taxa)
         RevPtr<const RevVariable>                                   taxonNames;                                                                         //!< The taxon names that will be applied to the initally simulated tree
         RevPtr<const RevVariable>                                   constraints;                                                                        //!< Topological constraints that will be used for calibrations

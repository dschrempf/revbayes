#include "ArgumentRule.h"
#include "ArgumentRules.h"
#include "Clade.h"
#include "Dist_CharacterDependentBirthDeathProcess.h"
#include "HomologousDiscreteCharacterData.h"
#include "ModelVector.h"
#include "Natural.h"
#include "OptionRule.h"
#include "Probability.h"
#include "RateGenerator.h"
#include "Real.h"
#include "RealPos.h"
#include "RlAbstractHomologousDiscreteCharacterData.h"
#include "RlBoolean.h"
#include "RlCladogeneticSpeciationRateMatrix.h"
#include "RlDistributionMemberFunction.h"
#include "RlRateGenerator.h"
#include "RlSimplex.h"
#include "RlString.h"
#include "RlTaxon.h"
#include "RlTimeTree.h"
#include "StateDependentSpeciationExtinctionProcess.h"
#include "StochasticNode.h"

using namespace RevLanguage;


Dist_CharacterDependentBirthDeathProcess::Dist_CharacterDependentBirthDeathProcess() : TypedDistribution<TimeTree>()
{
    
}


Dist_CharacterDependentBirthDeathProcess::~Dist_CharacterDependentBirthDeathProcess()
{
    
}



Dist_CharacterDependentBirthDeathProcess* Dist_CharacterDependentBirthDeathProcess::clone( void ) const
{
    
    return new Dist_CharacterDependentBirthDeathProcess( *this );
}


RevBayesCore::TypedDistribution<RevBayesCore::Tree>* Dist_CharacterDependentBirthDeathProcess::createDistribution( void ) const
{
    
    // get process start age
    RevBayesCore::TypedDagNode<double>* ra   = static_cast<const RealPos &>( start_age->getRevObject() ).getDagNode();
    
    // condition off origin age or root age?
    bool uo = ( start_condition == "originAge" ? true : false );
   
    // extinction rates
    RevBayesCore::TypedDagNode<RevBayesCore::RbVector<double> >* ex  = static_cast<const ModelVector<RealPos> &>( extinction_rates->getRevObject() ).getDagNode();
    
    // get speciation rates or cladogenetic speciation rate event map
    RevBayesCore::TypedDagNode<RevBayesCore::RbVector<double> >* sp;
    RevBayesCore::TypedDagNode<RevBayesCore::CladogeneticSpeciationRateMatrix>* cp;
    if ( speciation_rates->getRevObject().isType( ModelVector<RealPos>::getClassTypeSpec() ) )
    {
        sp  = static_cast<const ModelVector<RealPos> &>( speciation_rates->getRevObject() ).getDagNode();
    }
    else if ( speciation_rates->getRevObject().isType( CladogeneticSpeciationRateMatrix::getClassTypeSpec() ) )
    {
        cp = static_cast<const CladogeneticSpeciationRateMatrix &>( speciation_rates->getRevObject() ).getDagNode();
    } 
        
    // rate matrix
    RevBayesCore::TypedDagNode<RevBayesCore::RateGenerator>* q      = NULL;
    if ( event_rate_matrix->getRevObject() != RevNullObject::getInstance() )
    {
        q = static_cast<const RateGenerator &>( event_rate_matrix->getRevObject() ).getDagNode();
    }

    RevBayesCore::TypedDagNode<double>* r = NULL;
    if ( event_rate->getRevObject() != RevNullObject::getInstance() )
    {
        r = static_cast<const RealPos &>( event_rate->getRevObject() ).getDagNode();
    }

    RevBayesCore::TypedDagNode<RevBayesCore::Simplex >* bf = NULL;
    if ( root_frequencies->getRevObject() != RevNullObject::getInstance() )
    {
        bf = static_cast<const Simplex &>( root_frequencies->getRevObject() ).getDagNode();
    }

    RevBayesCore::TypedDagNode<double>* rh   = static_cast<const Probability &>( rho->getRevObject() ).getDagNode();
    
    // condition
    const std::string& cond                  = static_cast<const RlString &>( condition->getRevObject() ).getValue();
<<<<<<< HEAD
    
    size_t max_l = static_cast<const Integer &>( max_lineages->getRevObject() ).getValue();
    size_t min_l = static_cast<const Integer &>( min_lineages->getRevObject() ).getValue();
    
    size_t prune = static_cast<const RlBoolean &>( prune_extinct_lineages->getRevObject() ).getValue();
    size_t cond_tips = static_cast<const RlBoolean &>( condition_on_tips->getRevObject() ).getValue();
    double max_t = static_cast<const RealPos &>( max_time->getRevObject() ).getValue();
    
    // finally make the distribution 
    RevBayesCore::StateDependentSpeciationExtinctionProcess*   d = new RevBayesCore::StateDependentSpeciationExtinctionProcess( ra, ex, q, r, bf, rh, cond, uo, min_l, max_l, max_t, prune, cond_tips );
=======
   
    // condition for simulating under
    const std::string& simulate_cond                  = static_cast<const RlString &>( simulation_condition->getRevObject() ).getValue();
    
    bool cond_tip_states = false;
    bool cond_num_tips = false;
    if (simulate_cond == "tipStates")
    {
        cond_tip_states = true;
        cond_num_tips = false;
    }
    if (simulate_cond == "numTips")
    {
        cond_tip_states = false;
        cond_num_tips = true;
    }
    
    size_t max_l = static_cast<const Integer &>( max_lineages->getRevObject() ).getValue();
    size_t min_l = static_cast<const Integer &>( min_lineages->getRevObject() ).getValue();
    size_t exact_l = static_cast<const Integer &>( exact_lineages->getRevObject() ).getValue();
    double max_t = static_cast<const RealPos &>( max_time->getRevObject() ).getValue();
    
    size_t prune = static_cast<const RlBoolean &>( prune_extinct_lineages->getRevObject() ).getValue();
    
    // finally make the distribution 
    RevBayesCore::StateDependentSpeciationExtinctionProcess*   d = new RevBayesCore::StateDependentSpeciationExtinctionProcess( ra, ex, q, r, bf, rh, cond, uo, min_l, max_l, exact_l, max_t, prune, cond_tip_states, cond_num_tips );
>>>>>>> 4a847197
   
    // set speciation/cladogenetic event rates
    if (speciation_rates->getRevObject().isType( ModelVector<RealPos>::getClassTypeSpec() ))
    {
        d->setSpeciationRates( sp );
    }
    else if (speciation_rates->getRevObject().isType( CladogeneticSpeciationRateMatrix::getClassTypeSpec() ))
    {
        d->setCladogenesisMatrix( cp );
    } 
    
    // set the number of time slices for the numeric ODE
    double n = static_cast<const RealPos &>( num_time_slices->getRevObject() ).getValue();
    d->setNumberOfTimeSlices( n );
    
    RevBayesCore::TypedDagNode<RevBayesCore::RbVector<double> >* ps = NULL;
    if ( psi->getRevObject() != RevNullObject::getInstance() )
    {
        ps  = static_cast<const ModelVector<RealPos> &>( psi->getRevObject() ).getDagNode();

        d->setSerialSamplingRates( ps );
    }

    return d;
}



/* Get Rev type of object */
const std::string& Dist_CharacterDependentBirthDeathProcess::getClassType(void)
{
    
    static std::string rev_type = "Dist_CharacterDependentBirthDeathProcess";
    
    return rev_type;
}


/* Get class type spec describing type of object. TODO: Check if the correct parent is TypedDistribution or Distribution */
const TypeSpec& Dist_CharacterDependentBirthDeathProcess::getClassTypeSpec(void)
{
    
    static TypeSpec rev_type_spec = TypeSpec( getClassType(), new TypeSpec( TypedDistribution<TimeTree>::getClassTypeSpec() ) );
    
    return rev_type_spec;
}


/**
 * Get the Rev name for the distribution.
 * This name is used for the constructor and the distribution functions,
 * such as the density and random value function
 *
 * \return Rev name of constructor function.
 */
std::string Dist_CharacterDependentBirthDeathProcess::getDistributionFunctionName( void ) const
{
    // create a distribution name variable that is the same for all instance of this class
    std::string d_name = "CDBDP";
    
    return d_name;
}


/**
 * Get the alternative Rev names (aliases) for the constructor function.
 *
 * \return Rev aliases of constructor function.
 */
std::vector<std::string> Dist_CharacterDependentBirthDeathProcess::getDistributionFunctionAliases( void ) const
{
    // create alternative constructor function names variable that is the same for all instance of this class
    std::vector<std::string> a_names;
    a_names.push_back( "CDSSBDP" );
    a_names.push_back( "CDFBDP" );
    a_names.push_back( "BirthDeathMultiRate" );
    a_names.push_back( "CDCladoBDP" );

    return a_names;
}


MethodTable Dist_CharacterDependentBirthDeathProcess::getDistributionMethods( void ) const
{
    MethodTable methods = TypedDistribution<TimeTree>::getDistributionMethods();
    
    ArgumentRules* clampCharDataArgRules = new ArgumentRules();
    clampCharDataArgRules->push_back( new ArgumentRule( "value", AbstractHomologousDiscreteCharacterData::getClassTypeSpec(), "The observed value.", ArgumentRule::BY_VALUE, ArgumentRule::ANY ) );
    methods.addFunction( new MemberProcedure( "clampCharData", RlUtils::Void, clampCharDataArgRules ) );
   
    ArgumentRules* getCharDataArgRules = new ArgumentRules();
    methods.addFunction( new MemberProcedure( "getCharData", AbstractHomologousDiscreteCharacterData::getClassTypeSpec(), getCharDataArgRules ) ); 
    
    ArgumentRules* getCharHistoryArgRules = new ArgumentRules();
    methods.addFunction( new MemberProcedure( "getCharHistory", RlString::getClassTypeSpec(), getCharHistoryArgRules   ) );
    
    ArgumentRules* avgSpeciationArgRules = new ArgumentRules();
    methods.addFunction( new DistributionMemberFunction<Dist_CharacterDependentBirthDeathProcess, ModelVector<RealPos> >( "averageSpeciationRate", variable, avgSpeciationArgRules   ) );

    ArgumentRules* avgExtinctionArgRules = new ArgumentRules();
    methods.addFunction( new DistributionMemberFunction<Dist_CharacterDependentBirthDeathProcess, ModelVector<RealPos> >( "averageExtinctionRate", variable, avgExtinctionArgRules   ) );
    
    ArgumentRules* timeInStateArgRules = new ArgumentRules();
    methods.addFunction( new DistributionMemberFunction<Dist_CharacterDependentBirthDeathProcess, ModelVector<RealPos> >( "getTimeInState", variable, timeInStateArgRules   ) );
    
    return methods;
}


/* Return member rules */
const MemberRules& Dist_CharacterDependentBirthDeathProcess::getParameterRules(void) const
{
    
    static MemberRules memberRules;
    static bool rules_set = false;
    
    if ( !rules_set )
    {
        
        std::vector<std::string> aliases;
        aliases.push_back("rootAge");
        aliases.push_back("originAge");
        memberRules.push_back( new ArgumentRule( aliases, RealPos::getClassTypeSpec()    , "The start time of the process.", ArgumentRule::BY_CONSTANT_REFERENCE, ArgumentRule::ANY ) );
        std::vector<std::string> slabels;
        slabels.push_back("speciationRates");
        slabels.push_back("lambda");
        slabels.push_back("cladoEventMap");
        std::vector<TypeSpec> speciationTypes;
        speciationTypes.push_back( CladogeneticSpeciationRateMatrix::getClassTypeSpec() );
        speciationTypes.push_back( ModelVector<RealPos>::getClassTypeSpec() );
        memberRules.push_back( new ArgumentRule( slabels     , speciationTypes ,                          "The vector of speciation rates (for anagenetic-only models), or the map of speciation rates to cladogenetic event types."             , ArgumentRule::BY_CONSTANT_REFERENCE   , ArgumentRule::ANY ) );
        std::vector<std::string> elabels;
        elabels.push_back("extinctionRates");
        elabels.push_back("mu");
        memberRules.push_back( new ArgumentRule( elabels     , ModelVector<RealPos>::getClassTypeSpec() , "The vector of extinction rates."             , ArgumentRule::BY_CONSTANT_REFERENCE   , ArgumentRule::ANY ) );
        std::vector<std::string> flabels;
        flabels.push_back("psi");
        flabels.push_back("phi");
        memberRules.push_back( new ArgumentRule( flabels     , ModelVector<RealPos>::getClassTypeSpec() , "The vector of serial sampling rates."             , ArgumentRule::BY_CONSTANT_REFERENCE   , ArgumentRule::ANY, NULL ) );
        memberRules.push_back( new ArgumentRule( "Q"         , RateGenerator::getClassTypeSpec()        , "The rate matrix of jumping between rate categories.", ArgumentRule::BY_CONSTANT_REFERENCE   , ArgumentRule::ANY, NULL ) );
        memberRules.push_back( new ArgumentRule( "delta"     , RealPos::getClassTypeSpec()              , "The rate-factor of jumping between rate categories.", ArgumentRule::BY_CONSTANT_REFERENCE   , ArgumentRule::ANY, new RealPos(1.0) ) );
        memberRules.push_back( new ArgumentRule( "pi"        , Simplex::getClassTypeSpec()              , "State frequencies at the root."              , ArgumentRule::BY_CONSTANT_REFERENCE, ArgumentRule::ANY, NULL ) );
        memberRules.push_back( new ArgumentRule( "rho"       , Probability::getClassTypeSpec()          , "The taxon sampling probability."             , ArgumentRule::BY_CONSTANT_REFERENCE   , ArgumentRule::ANY, new RealPos(1.0) ) );
        
        std::vector<std::string> optionsCondition;
        optionsCondition.push_back( "time" );
        optionsCondition.push_back( "survival" );
        memberRules.push_back( new OptionRule( "condition"    , new RlString("time"), optionsCondition, "The condition of the birth-death process." ) );
<<<<<<< HEAD
        memberRules.push_back( new ArgumentRule( "nTimeSlices",RealPos::getClassTypeSpec(),      "The number of time slices for the numeric ODE.",           ArgumentRule::BY_VALUE                , ArgumentRule::ANY, new RealPos(500.0) ) );
        memberRules.push_back( new ArgumentRule( "minNumLineages", Natural::getClassTypeSpec(),  "The minimum number of lineages to simulate.",       ArgumentRule::BY_VALUE                , ArgumentRule::ANY, new Natural() ) );
        memberRules.push_back( new ArgumentRule( "maxNumLineages", Natural::getClassTypeSpec(),  "The maximum number of lineages to simulate.",       ArgumentRule::BY_VALUE                , ArgumentRule::ANY, new Natural(500) ) );
        memberRules.push_back( new ArgumentRule( "conditionOnTips", RlBoolean::getClassTypeSpec(),  "Should simulations condition on the number of tips in each state?",       ArgumentRule::BY_VALUE                , ArgumentRule::ANY, new RlBoolean(false) ) );
        memberRules.push_back( new ArgumentRule( "maxTime", RealPos::getClassTypeSpec(),  "Maximum time for lineages to coalesce when simulating conditioned on tip states.",       ArgumentRule::BY_VALUE                , ArgumentRule::ANY, new RealPos(1000.0) ) );
        memberRules.push_back( new ArgumentRule( "pruneExtinctLineages", RlBoolean::getClassTypeSpec(),  "When simulating should extinct lineages be pruned off?",       ArgumentRule::BY_VALUE                , ArgumentRule::ANY, new RlBoolean(true) ) );
=======
        memberRules.push_back( new ArgumentRule("nTimeSlices", RealPos::getClassTypeSpec(), "The number of time slices for the numeric ODE.", ArgumentRule::BY_VALUE, ArgumentRule::ANY, new RealPos(500.0) ) );
        std::vector<std::string> optionsSimulateCondition;
        optionsSimulateCondition.push_back("startTime");
        optionsSimulateCondition.push_back("numTips");
        optionsSimulateCondition.push_back("tipStates");
        memberRules.push_back( new OptionRule("simulateCondition", new RlString("startTime"), optionsSimulateCondition, "The conditions under which to simulate." ) );
        memberRules.push_back( new ArgumentRule("minNumLineages", Natural::getClassTypeSpec(), "The minimum number of lineages to simulate; applied under the startTime condition.", ArgumentRule::BY_VALUE, ArgumentRule::ANY, new Natural() ) );
        memberRules.push_back( new ArgumentRule("maxNumLineages", Natural::getClassTypeSpec(), "The maximum number of lineages to simulate; applied under the startTime condition.", ArgumentRule::BY_VALUE, ArgumentRule::ANY, new Natural(500) ) );
        memberRules.push_back( new ArgumentRule("exactNumLineages", Natural::getClassTypeSpec(), "The exact number of lineages to simulate; applied under the numTips condition.", ArgumentRule::BY_VALUE, ArgumentRule::ANY, new Natural(100) ) );
        memberRules.push_back( new ArgumentRule("maxTime", RealPos::getClassTypeSpec(), "Maximum time for lineages to coalesce when simulating; applied under the numTips and tipStates condition.", ArgumentRule::BY_VALUE, ArgumentRule::ANY, new RealPos(1000.0) ) );
        memberRules.push_back( new ArgumentRule("pruneExtinctLineages", RlBoolean::getClassTypeSpec(), "When simulating should extinct lineages be pruned off?", ArgumentRule::BY_VALUE, ArgumentRule::ANY, new RlBoolean(true) ) );
>>>>>>> 4a847197

        rules_set = true;
    }
    
    return memberRules;
}


const TypeSpec& Dist_CharacterDependentBirthDeathProcess::getTypeSpec( void ) const
{
    
    static TypeSpec ts = getClassTypeSpec();
    
    return ts;
}


/** Set a member variable */
void Dist_CharacterDependentBirthDeathProcess::setConstParameter(const std::string& name, const RevPtr<const RevVariable> &var)
{
    
    if ( name == "rootAge" || name == "originAge" )
    {
        start_age = var;
        start_condition = name;
    }
    else if ( name == "pi" )
    {
        root_frequencies = var;
    }
    else if ( name == "speciationRates" || name == "lambda" || name == "cladoEventMap" )
    {
        speciation_rates = var;
    }
    else if ( name == "extinctionRates" || name == "mu" )
    {
        extinction_rates = var;
    }
    else if ( name == "psi" || name == "phi" || name == "psi/phi" )
    {
        psi = var;
    }
    else if ( name == "Q" )
    {
        event_rate_matrix = var;
    }
    else if ( name == "delta" )
    {
        event_rate = var;
    }
    else if ( name == "rho" )
    {
        rho = var;
    }
    else if ( name == "condition" )
    {
        condition = var;
    }
    else if ( name == "nTimeSlices" )
    {
        num_time_slices = var;
    }
    else if ( name == "minNumLineages" )
    {
        min_lineages = var;
    }
    else if ( name == "maxNumLineages" )
    {
        max_lineages = var;
    }
<<<<<<< HEAD
=======
    else if ( name == "exactNumLineages" )
    {
        exact_lineages = var;
    }
>>>>>>> 4a847197
    else if ( name == "maxTime" )
    {
        max_time = var;
    }
    else if ( name == "pruneExtinctLineages" )
    {
        prune_extinct_lineages = var;
    }
<<<<<<< HEAD
    else if ( name == "conditionOnTips" )
    {
        condition_on_tips = var;
=======
    else if ( name == "simulateCondition" )
    {
        simulation_condition = var;
>>>>>>> 4a847197
    }
    else
    {
        Distribution::setConstParameter(name, var);
    }
}
<|MERGE_RESOLUTION|>--- conflicted
+++ resolved
@@ -92,18 +92,6 @@
     
     // condition
     const std::string& cond                  = static_cast<const RlString &>( condition->getRevObject() ).getValue();
-<<<<<<< HEAD
-    
-    size_t max_l = static_cast<const Integer &>( max_lineages->getRevObject() ).getValue();
-    size_t min_l = static_cast<const Integer &>( min_lineages->getRevObject() ).getValue();
-    
-    size_t prune = static_cast<const RlBoolean &>( prune_extinct_lineages->getRevObject() ).getValue();
-    size_t cond_tips = static_cast<const RlBoolean &>( condition_on_tips->getRevObject() ).getValue();
-    double max_t = static_cast<const RealPos &>( max_time->getRevObject() ).getValue();
-    
-    // finally make the distribution 
-    RevBayesCore::StateDependentSpeciationExtinctionProcess*   d = new RevBayesCore::StateDependentSpeciationExtinctionProcess( ra, ex, q, r, bf, rh, cond, uo, min_l, max_l, max_t, prune, cond_tips );
-=======
    
     // condition for simulating under
     const std::string& simulate_cond                  = static_cast<const RlString &>( simulation_condition->getRevObject() ).getValue();
@@ -130,7 +118,6 @@
     
     // finally make the distribution 
     RevBayesCore::StateDependentSpeciationExtinctionProcess*   d = new RevBayesCore::StateDependentSpeciationExtinctionProcess( ra, ex, q, r, bf, rh, cond, uo, min_l, max_l, exact_l, max_t, prune, cond_tip_states, cond_num_tips );
->>>>>>> 4a847197
    
     // set speciation/cladogenetic event rates
     if (speciation_rates->getRevObject().isType( ModelVector<RealPos>::getClassTypeSpec() ))
@@ -279,14 +266,6 @@
         optionsCondition.push_back( "time" );
         optionsCondition.push_back( "survival" );
         memberRules.push_back( new OptionRule( "condition"    , new RlString("time"), optionsCondition, "The condition of the birth-death process." ) );
-<<<<<<< HEAD
-        memberRules.push_back( new ArgumentRule( "nTimeSlices",RealPos::getClassTypeSpec(),      "The number of time slices for the numeric ODE.",           ArgumentRule::BY_VALUE                , ArgumentRule::ANY, new RealPos(500.0) ) );
-        memberRules.push_back( new ArgumentRule( "minNumLineages", Natural::getClassTypeSpec(),  "The minimum number of lineages to simulate.",       ArgumentRule::BY_VALUE                , ArgumentRule::ANY, new Natural() ) );
-        memberRules.push_back( new ArgumentRule( "maxNumLineages", Natural::getClassTypeSpec(),  "The maximum number of lineages to simulate.",       ArgumentRule::BY_VALUE                , ArgumentRule::ANY, new Natural(500) ) );
-        memberRules.push_back( new ArgumentRule( "conditionOnTips", RlBoolean::getClassTypeSpec(),  "Should simulations condition on the number of tips in each state?",       ArgumentRule::BY_VALUE                , ArgumentRule::ANY, new RlBoolean(false) ) );
-        memberRules.push_back( new ArgumentRule( "maxTime", RealPos::getClassTypeSpec(),  "Maximum time for lineages to coalesce when simulating conditioned on tip states.",       ArgumentRule::BY_VALUE                , ArgumentRule::ANY, new RealPos(1000.0) ) );
-        memberRules.push_back( new ArgumentRule( "pruneExtinctLineages", RlBoolean::getClassTypeSpec(),  "When simulating should extinct lineages be pruned off?",       ArgumentRule::BY_VALUE                , ArgumentRule::ANY, new RlBoolean(true) ) );
-=======
         memberRules.push_back( new ArgumentRule("nTimeSlices", RealPos::getClassTypeSpec(), "The number of time slices for the numeric ODE.", ArgumentRule::BY_VALUE, ArgumentRule::ANY, new RealPos(500.0) ) );
         std::vector<std::string> optionsSimulateCondition;
         optionsSimulateCondition.push_back("startTime");
@@ -298,7 +277,6 @@
         memberRules.push_back( new ArgumentRule("exactNumLineages", Natural::getClassTypeSpec(), "The exact number of lineages to simulate; applied under the numTips condition.", ArgumentRule::BY_VALUE, ArgumentRule::ANY, new Natural(100) ) );
         memberRules.push_back( new ArgumentRule("maxTime", RealPos::getClassTypeSpec(), "Maximum time for lineages to coalesce when simulating; applied under the numTips and tipStates condition.", ArgumentRule::BY_VALUE, ArgumentRule::ANY, new RealPos(1000.0) ) );
         memberRules.push_back( new ArgumentRule("pruneExtinctLineages", RlBoolean::getClassTypeSpec(), "When simulating should extinct lineages be pruned off?", ArgumentRule::BY_VALUE, ArgumentRule::ANY, new RlBoolean(true) ) );
->>>>>>> 4a847197
 
         rules_set = true;
     }
@@ -369,13 +347,10 @@
     {
         max_lineages = var;
     }
-<<<<<<< HEAD
-=======
     else if ( name == "exactNumLineages" )
     {
         exact_lineages = var;
     }
->>>>>>> 4a847197
     else if ( name == "maxTime" )
     {
         max_time = var;
@@ -384,15 +359,9 @@
     {
         prune_extinct_lineages = var;
     }
-<<<<<<< HEAD
-    else if ( name == "conditionOnTips" )
-    {
-        condition_on_tips = var;
-=======
     else if ( name == "simulateCondition" )
     {
         simulation_condition = var;
->>>>>>> 4a847197
     }
     else
     {

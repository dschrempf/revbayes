--- conflicted
+++ resolved
@@ -50,20 +50,12 @@
         RevPtr<const RevVariable>                                   rho;
         RevPtr<const RevVariable>                                   condition;                                                                              //!< The condition of the process (none/survival/#Taxa)
         RevPtr<const RevVariable>                                   num_time_slices;
-<<<<<<< HEAD
-        RevPtr<const RevVariable>                                   min_lineages;
-        RevPtr<const RevVariable>                                   max_lineages;
-        RevPtr<const RevVariable>                                   max_time;
-        RevPtr<const RevVariable>                                   prune_extinct_lineages;
-        RevPtr<const RevVariable>                                   condition_on_tips;
-=======
         RevPtr<const RevVariable>                                   simulation_condition;
         RevPtr<const RevVariable>                                   min_lineages;
         RevPtr<const RevVariable>                                   max_lineages;
         RevPtr<const RevVariable>                                   exact_lineages;
         RevPtr<const RevVariable>                                   max_time;
         RevPtr<const RevVariable>                                   prune_extinct_lineages;
->>>>>>> 4a847197
         std::string                                                 start_condition;                                                                     //!< The start condition of the process (rootAge/originAge)
 
     };

--- conflicted
+++ resolved
@@ -8,13 +8,13 @@
 #include "ArgumentRules.h"
 #include "Dist_DuplicationLoss.h"
 #include "ModelVector.h"
-<<<<<<< HEAD
-#include "Natural.h"
-#include "OptionRule.h"
-#include "Probability.h"
-#include "Real.h"
-=======
->>>>>>> 474f24b4
+// <<<<<<< HEAD
+// #include "Natural.h"
+// #include "OptionRule.h"
+// #include "Probability.h"
+// #include "Real.h"
+// =======
+// >>>>>>> development
 #include "RealPos.h"
 #include "RlTaxon.h"
 #include "RlTimeTree.h"

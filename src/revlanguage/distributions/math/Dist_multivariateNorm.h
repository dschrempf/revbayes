#ifndef Dist_multivariateNorm_H
#define Dist_multivariateNorm_H

#include "MultivariateNormalDistribution.h"
#include "RlTypedDistribution.h"
#include "ModelVector.h"
#include "Real.h"

namespace RevLanguage {
    
    /**
     * The RevLanguage wrapper of the multivariate normal distribution.
     *
     * The RevLanguage wrapper of the multivariate normal distribution takes care of create the internal distribution object
     * and provides the RevLanguage object that can be used within Rev.
     *
     * @copyright Copyright 2009-
     * @author The RevBayes Development Core Team (John Huelsenbeck and Risa Takenaka)
     * @since 2012-08-06, version 1.0
     *
     */
    class Dist_multivariateNorm : public TypedDistribution<ModelVector<Real> > {
    
        public:
                                                            Dist_multivariateNorm(void);
        
            // Basic utility functions
            Dist_multivariateNorm*                          clone(void) const;                                                              //!< Clone the object
            static const std::string&                       getClassType(void);                                                             //!< Get Rev type
            static const TypeSpec&                          getClassTypeSpec(void);                                                         //!< Get class type spec
            const TypeSpec&                                 getTypeSpec(void) const;                                                        //!< Get the type spec of the instance
            const MemberRules&                              getParameterRules(void) const;                                                  //!< Get member rules (const)
            void                                            printValue(std::ostream& o) const;                                              //!< Print the general information on the function ('usage')

        
            // Distribution functions you have to override
            RevBayesCore::MultivariateNormalDistribution*   createDistribution(void) const;
    
        protected:
<<<<<<< HEAD
            void                                            setConstParameter(const std::string& name, const RevPtr<const Variable> &var);  //!< Set member variable

    
        private:
            RevPtr<const Variable>                          mean;
            RevPtr<const Variable>                          sd;
=======
    
        void                                            setConstParameter(const std::string& name, const RevPtr<const RevVariable> &var);     //!< Set member variable

    
        private:
        
        RevPtr<const RevVariable>                          mean;
        RevPtr<const RevVariable>                          sd;
    
>>>>>>> f5a29126
    };
}

#endif<|MERGE_RESOLUTION|>--- conflicted
+++ resolved
@@ -8,43 +8,37 @@
 
 namespace RevLanguage {
     
+    
     /**
      * The RevLanguage wrapper of the multivariate normal distribution.
      *
      * The RevLanguage wrapper of the multivariate normal distribution takes care of create the internal distribution object
      * and provides the RevLanguage object that can be used within Rev.
      *
+     *
      * @copyright Copyright 2009-
      * @author The RevBayes Development Core Team (John Huelsenbeck and Risa Takenaka)
      * @since 2012-08-06, version 1.0
      *
      */
-    class Dist_multivariateNorm : public TypedDistribution<ModelVector<Real> > {
+    class Dist_multivariateNorm :  public TypedDistribution<ModelVector<Real> > {
     
         public:
-                                                            Dist_multivariateNorm(void);
-        
-            // Basic utility functions
-            Dist_multivariateNorm*                          clone(void) const;                                                              //!< Clone the object
-            static const std::string&                       getClassType(void);                                                             //!< Get Rev type
-            static const TypeSpec&                          getClassTypeSpec(void);                                                         //!< Get class type spec
-            const TypeSpec&                                 getTypeSpec(void) const;                                                        //!< Get the type spec of the instance
-            const MemberRules&                              getParameterRules(void) const;                                                  //!< Get member rules (const)
-            void                                            printValue(std::ostream& o) const;                                              //!< Print the general information on the function ('usage')
+                                                        Dist_multivariateNorm( void );
+    
+        // Basic utility functions
+        Dist_multivariateNorm*                          clone(void) const;                                                              //!< Clone the object
+        static const std::string&                       getClassType(void);                                                             //!< Get Rev type
+        static const TypeSpec&                          getClassTypeSpec(void);                                                         //!< Get class type spec
+        const TypeSpec&                                 getTypeSpec(void) const;                                                        //!< Get the type spec of the instance
+        const MemberRules&                              getParameterRules(void) const;                                                     //!< Get member rules (const)
+        void                                            printValue(std::ostream& o) const;                                              //!< Print the general information on the function ('usage')
 
-        
-            // Distribution functions you have to override
-            RevBayesCore::MultivariateNormalDistribution*   createDistribution(void) const;
+    
+        // Distribution functions you have to override
+        RevBayesCore::MultivariateNormalDistribution*   createDistribution(void) const;
     
         protected:
-<<<<<<< HEAD
-            void                                            setConstParameter(const std::string& name, const RevPtr<const Variable> &var);  //!< Set member variable
-
-    
-        private:
-            RevPtr<const Variable>                          mean;
-            RevPtr<const Variable>                          sd;
-=======
     
         void                                            setConstParameter(const std::string& name, const RevPtr<const RevVariable> &var);     //!< Set member variable
 
@@ -54,8 +48,8 @@
         RevPtr<const RevVariable>                          mean;
         RevPtr<const RevVariable>                          sd;
     
->>>>>>> f5a29126
     };
+    
 }
 
 #endif
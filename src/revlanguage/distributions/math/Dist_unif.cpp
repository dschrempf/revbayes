--- conflicted
+++ resolved
@@ -8,14 +8,12 @@
 
 using namespace RevLanguage;
 
-Dist_unif::Dist_unif() : ContinuousDistribution()
-{
+Dist_unif::Dist_unif() : ContinuousDistribution() {
     
 }
 
 
-Dist_unif::~Dist_unif()
-{
+Dist_unif::~Dist_unif() {
     
 }
 
@@ -23,10 +21,6 @@
 
 Dist_unif* Dist_unif::clone( void ) const
 {
-<<<<<<< HEAD
-    
-=======
->>>>>>> b7bde9df
     return new Dist_unif(*this);
 }
 
@@ -63,111 +57,6 @@
 
 
 /**
-<<<<<<< HEAD
- * Get the details for the constructor.
- */
-std::vector<std::string> Dist_unif::getConstructorDetails(void) const
-{
-
-    std::vector<std::string> details;
-    
-    std::string d = "The uniform probability density is given by\n";
-    d += "f(x) = 1 / (b-a)\n";
-    d += "if x is within a and b and 0 otherwise.";
-    details.push_back( d );
-    
-    return details;
-}
-
-
-/**
- * Get an exectuable example.
- */
-std::string Dist_unif::getConstructorExample(void) const
-{
-    std::string example = "";
-    
-    example += "# draw some random numbers\n";
-    example += "a <- runif(10,0,1)\n";
-    example += "# compute the max\n";
-    example += "max(a)\n";
-    example += "\n";
-    example += "# now let us create a random variable\n";
-    example += "x ~ dnUniform(-10,10)\n";
-    example += "# note that the type is a real number\n";
-    example += "type(x)\n";
-    example += "\n";
-    example += "# now let us create another random variable\n";
-    example += "y ~ dnUniform(0,10)\n";
-    example += "# note that the type is a positive real number\n";
-    example += "type(y)\n";
-    example += "\n";
-    example += "# now let us create yet another random variable\n";
-    example += "z ~ dnUniform(0,1)\n";
-    example += "# note that the type is a probability because it is between 0 and 1\n";
-    example += "type(z)\n";
-    
-    return example;
-}
-
-
-/** 
- * Get the name of the person who implemented this function/distribution.
- */
-std::string Dist_unif::getHelpAuthor(void) const
-{
-    std::string author = "Sebastian Hoehna";
-    
-    return author;
-}
-
-
-/**
- * Get a brief description of this object.
- */
-std::vector<std::string> Dist_unif::getHelpDescription(void) const
-{
-    
-    std::vector<std::string> description;
-    
-    std::string d = "Uniform probabability density.";
-    description.push_back( d );
-    
-    return description;
-}
-
-/**
- * Get a vector of relevant references, if there are any.
- */
-std::vector<RevBayesCore::RbHelpReference> Dist_unif::getHelpReferences(void) const
-{
-    
-    std::vector<RevBayesCore::RbHelpReference> refs;
-    
-    return refs;
-}
-
-
-/**
- * Get a vector of other methods that might possibly be of interest too.
- */
-std::vector<std::string> Dist_unif::getHelpSeeAlso(void) const
-{
-    
-    std::vector<std::string> others;
-    
-    return others;
-}
-
-
-std::string Dist_unif::getHelpTitle(void) const
-{
-    std::string title = "Uniform distribution";
-    
-    return title;
-}
-
-=======
  * Get the alternative Rev names (aliases) for the constructor function.
  *
  * \return Rev aliases of constructor function.
@@ -196,7 +85,6 @@
     
     return d_name;
 }
->>>>>>> b7bde9df
 
 
 /** Return member rules */
@@ -219,8 +107,7 @@
 }
 
 
-const TypeSpec& Dist_unif::getTypeSpec( void ) const
-{
+const TypeSpec& Dist_unif::getTypeSpec( void ) const {
     
     static TypeSpec ts = getClassTypeSpec();
     
@@ -229,8 +116,7 @@
 
 
 /** Print value for user */
-void Dist_unif::printValue(std::ostream& o) const
-{
+void Dist_unif::printValue(std::ostream& o) const {
     
     o << " unif (lower=";
     if ( lower != NULL ) {

--- conflicted
+++ resolved
@@ -150,17 +150,10 @@
 std::string Dist_multivariateNorm::getHelpDescription(void) const
 {
     // create a variable for the description of the function
-<<<<<<< HEAD
-    std::string description = "A multivariate normal distribution.";
-    
+    std::string description = "The multivariate normal distribution has the probability density:\n\n";
+    description += "f(x) = det(2 pi Sigma)^(-1/2) e^{-(1/2) (x-mu)' Sigma^-1 (x-mu)}\n\n";
+    description += "where mu is a vector of mean values and Sigma is a covariance matrix. Note, this distribution may also be parameterized in terms of the precision matrix, Sigma^-1.";
     return description;
-=======
-    std::vector<std::string> descriptions;
-    descriptions.push_back( "The multivariate normal distribution has the probability density:" );
-    descriptions.push_back( "f(x) = det(2 pi Sigma)^(-1/2) e^{-(1/2) (x-mu)' Sigma^-1 (x-mu)}" );
-    descriptions.push_back( "where mu is a vector of mean values and Sigma is a covariance matrix. Note, this distribution may also be parameterized in terms of the precision matrix, Sigma^-1." );
-    return descriptions;
->>>>>>> bf7cf741
 }
 
 

--- conflicted
+++ resolved
@@ -148,40 +148,5 @@
     else {
         Distribution::setConstMemberVariable(name, var);
     }
-<<<<<<< HEAD
 }
 
-/*
-RevLanguage::RevObject* Dist_mvtBrownian::executeMethod(std::string const &name, const std::vector<Argument> &args) {
-    
-    if (name == "test") {        
-        this->dagNode->getValue().test();
-        return new Real( 0.0 );
-    }
-    
-    return ModelObject<RevBayesCore::MultivariateBrownianPhyloProcess>::executeMethod( name, args );
-}
-
-
-const RevLanguage::MethodTable& Dist_mvtBrownian::getMethods(void) const {
-    
-    static MethodTable    methods                     = MethodTable();
-    static bool           methodsSet                  = false;
-    
-    if ( methodsSet == false ) {
-        
-        ArgumentRules* testArgRules = new ArgumentRules();
-        methods.addFunction("test", new MemberProcedure(Real::getClassTypeSpec(),       testArgRules              ) );
-        
-        // necessary call for proper inheritance
-        methods.setParentTable( &RevObject::getMethods() );
-        methodsSet = true;
-    }
-    
-    
-    return methods;
-}
-*/
-=======
-}
->>>>>>> ff4dd8f4

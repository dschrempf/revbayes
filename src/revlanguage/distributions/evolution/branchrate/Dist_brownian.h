--- conflicted
+++ resolved
@@ -21,11 +21,7 @@
 
 namespace RevLanguage {
 
-<<<<<<< HEAD
-    class Dist_brownian :  public TypedDistribution< ModelVector<Real>  > {
-=======
     class Dist_brownian :  public TypedDistribution< RealNodeValTree  > {
->>>>>>> 13e59c59
         
     public:
         Dist_brownian( void ) {};

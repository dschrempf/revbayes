#ifndef Func_covarion_H
#define Func_covarion_H

#include "RlTypedFunction.h"
#include "RlRateMatrix.h"

#include <map>
#include <string>

namespace RevLanguage {
    
<<<<<<< HEAD
    /**
     * The RevLanguage wrapper of the covarion rate matrix function.
     *
     * The RevLanguage wrapper of the covarion Rate Matrix connects
     * the variables/parameters of the function and creates the internal CovarionRateMatrixFunction object.
     * Please read the CovarionRateMatrixFunction.h for more info.
     *
     * @author Sebastian Hoehna & Lyndon Coghill
     *
     */
    class Func_covarion :  public TypedFunction<RateMatrix> {
=======
    class Func_covarion : public TypedFunction<RateMatrix> {
>>>>>>> f2c1f594
        
    public:
        Func_covarion( void );
        
        // Basic utility functions
        Func_covarion*                                                  clone(void) const;                                          //!< Clone the objectz
        static const std::string&                                       getClassType(void);                                         //!< Get Rev type
        static const TypeSpec&                                          getClassTypeSpec(void);                                     //!< Get class type spec
        std::string                                                     getFunctionName(void) const;                                //!< Get the primary name of the function in Rev
        const TypeSpec&                                                 getTypeSpec(void) const;                                    //!< Get the type spec of the instance
        
        // Function functions you have to override
        RevBayesCore::TypedFunction< RevBayesCore::RateGenerator >*     createFunction(void) const;                                 //!< Execute function
        const ArgumentRules&                                            getArgumentRules(void) const;                               //!< Get argument rules
        
    };
    
}

#endif /* Func_covarion_h */<|MERGE_RESOLUTION|>--- conflicted
+++ resolved
@@ -1,42 +1,38 @@
-#ifndef Func_covarion_H
-#define Func_covarion_H
+//
+//  Func_covarion.h
+//  revbayes-proj
+//
+//  Created by Michael Landis on 3/4/17.
+//  Copyright © 2017 Michael Landis. All rights reserved.
+//
 
+#ifndef Func_covarion_h
+#define Func_covarion_h
+
+#include "RateGenerator.h"
+#include "ModelVector.h"
+#include "RlRateMatrix.h"
 #include "RlTypedFunction.h"
-#include "RlRateMatrix.h"
 
 #include <map>
 #include <string>
 
 namespace RevLanguage {
     
-<<<<<<< HEAD
-    /**
-     * The RevLanguage wrapper of the covarion rate matrix function.
-     *
-     * The RevLanguage wrapper of the covarion Rate Matrix connects
-     * the variables/parameters of the function and creates the internal CovarionRateMatrixFunction object.
-     * Please read the CovarionRateMatrixFunction.h for more info.
-     *
-     * @author Sebastian Hoehna & Lyndon Coghill
-     *
-     */
-    class Func_covarion :  public TypedFunction<RateMatrix> {
-=======
     class Func_covarion : public TypedFunction<RateMatrix> {
->>>>>>> f2c1f594
         
     public:
         Func_covarion( void );
         
         // Basic utility functions
-        Func_covarion*                                                  clone(void) const;                                          //!< Clone the objectz
+        Func_covarion*                                                  clone(void) const;                                          //!< Clone the object
         static const std::string&                                       getClassType(void);                                         //!< Get Rev type
         static const TypeSpec&                                          getClassTypeSpec(void);                                     //!< Get class type spec
         std::string                                                     getFunctionName(void) const;                                //!< Get the primary name of the function in Rev
         const TypeSpec&                                                 getTypeSpec(void) const;                                    //!< Get the type spec of the instance
         
         // Function functions you have to override
-        RevBayesCore::TypedFunction< RevBayesCore::RateGenerator >*     createFunction(void) const;                                 //!< Execute function
+        RevBayesCore::TypedFunction< RevBayesCore::RateGenerator >*     createFunction(void) const;                                 //!< Create internal function object
         const ArgumentRules&                                            getArgumentRules(void) const;                               //!< Get argument rules
         
     };

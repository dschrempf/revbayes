--- conflicted
+++ resolved
@@ -52,11 +52,7 @@
 
   //RevBayesCore::TypedDagNode<RevBayesCore::RateGenerator >* q = static_cast<const RateMatrix &>( this->args[0].getVariable()->getRevObject() ).getDagNode();
 
-<<<<<<< HEAD
-    RevBayesCore::TypedDagNode< int >* n = static_cast<const Natural &>( this->args[2].getVariable()->getRevObject() ).getDagNode();
-=======
-    RevBayesCore::TypedDagNode< long >* n = static_cast<const Natural &>( this->args[1].getVariable()->getRevObject() ).getDagNode();
->>>>>>> 2f9f56fb
+    RevBayesCore::TypedDagNode< long >* n = static_cast<const Natural &>( this->args[2].getVariable()->getRevObject() ).getDagNode();
 
     RevBayesCore::ReversiblePomoRateMatrixFunction* f = new RevBayesCore::ReversiblePomoRateMatrixFunction( n, er, bf );
 

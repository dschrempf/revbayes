#include "ArgumentRule.h"
#include "ConstantNode.h"
#include "Func_mccTree.h"
#include "ModelVector.h"
#include "NexusWriter.h"
#include "Probability.h"
#include "RbException.h"
#include "RevNullObject.h"
#include "RlBranchLengthTree.h"
#include "RlString.h"
#include "RlTimeTree.h"
#include "RlTraceTree.h"
#include "RlUtils.h"
#include "StringUtilities.h"
#include "TreeSummary.h"
#include "TraceTree.h"

#include <map>
#include <set>
#include <sstream>


using namespace RevLanguage;


/**
 * The clone function is a convenience function to create proper copies of inherited objected.
 * E.g. a.clone() will create a clone of the correct type even if 'a' is of derived type 'b'.
 *
 * \return A new copy of the process.
 */
Func_mccTree* Func_mccTree::clone( void ) const
{
    
    return new Func_mccTree( *this );
}


/** Execute function */
RevPtr<RevVariable> Func_mccTree::execute( void )
{
    size_t arg_index = 0;

    TraceTree& tt = static_cast<TraceTree&>( args[arg_index++].getVariable()->getRevObject() );

    const std::string& filename = static_cast<const RlString&>( args[arg_index++].getVariable()->getRevObject() ).getValue();
    
    
    RevBayesCore::AnnotationReport report;

    report.cc_ages   = static_cast<const RlBoolean &>( this->args[arg_index++].getVariable()->getRevObject() ).getValue();
    report.ccp       = static_cast<const RlBoolean &>( this->args[arg_index++].getVariable()->getRevObject() ).getValue();
    report.tree_ages = static_cast<const RlBoolean &>( this->args[arg_index++].getVariable()->getRevObject() ).getValue();
    report.hpd       = static_cast<const Probability &>(args[arg_index++].getVariable()->getRevObject()).getValue();
    report.mean      = static_cast<const RlBoolean &>( this->args[arg_index++].getVariable()->getRevObject() ).getValue();
    report.sa        = static_cast<const RlBoolean &>( this->args[arg_index++].getVariable()->getRevObject() ).getValue();
    
<<<<<<< HEAD
    RevBayesCore::Tree* tree = tt.getValue().mccTree(report);
=======
    bool verbose = true;
    RevBayesCore::Tree* tree = tt.getValue().mccTree( verbose );
>>>>>>> c8d83bd8
    
    
    if ( filename != "" )
    {
        
        RevBayesCore::NexusWriter writer(filename);
        writer.openStream();
        
        std::vector<RevBayesCore::Taxon> taxa;
        tree->getRoot().getTaxa(taxa);
        RevBayesCore::Clade c( taxa );
        writer.writeNexusBlock(c);
        
        writer.writeNexusBlock(*tree);
        
        writer.closeStream();
        
    }
    
    Tree* t;
    if( tt.getValue().getTreeTrace().isClock() )
    {
        t = new TimeTree( tree );
    }
    else
    {
        t = new BranchLengthTree( tree );
    }

    return new RevVariable( t );
}



/** Get argument rules */
const ArgumentRules& Func_mccTree::getArgumentRules( void ) const
{
    
    static ArgumentRules argumentRules = ArgumentRules();
    static bool rules_set = false;
    
    if (!rules_set)
    {
        
        argumentRules.push_back( new ArgumentRule( "trace", TraceTree::getClassTypeSpec(), "The samples of trees from the posterior.", ArgumentRule::BY_REFERENCE, ArgumentRule::ANY ) );
        argumentRules.push_back( new ArgumentRule( "file"     , RlString::getClassTypeSpec(), "The name of the file where to store the tree.", ArgumentRule::BY_VALUE, ArgumentRule::ANY, new RlString("")  ) );
        
        argumentRules.push_back( new ArgumentRule( "ccAges" , RlBoolean::getClassTypeSpec() , "Annotate conditional clade ages?", ArgumentRule::BY_VALUE, ArgumentRule::ANY, new RlBoolean(false) ) );
        argumentRules.push_back( new ArgumentRule( "ccp" , RlBoolean::getClassTypeSpec() , "Annotate conditional clade probabilities?", ArgumentRule::BY_VALUE, ArgumentRule::ANY, new RlBoolean(false) ) );
        argumentRules.push_back( new ArgumentRule( "conditionalAges" , RlBoolean::getClassTypeSpec() , "Annotate node ages conditional on the topology?", ArgumentRule::BY_VALUE, ArgumentRule::ANY, new RlBoolean(true) ) );
        argumentRules.push_back( new ArgumentRule( "hpd"   ,    Probability::getClassTypeSpec() , "The probability mass of the highest posterior density age interval.", ArgumentRule::BY_VALUE, ArgumentRule::ANY, new Probability(0.95) ) );
        argumentRules.push_back( new ArgumentRule( "mean" , RlBoolean::getClassTypeSpec() , "Annotate node ages using the mean age instead of the median?", ArgumentRule::BY_VALUE, ArgumentRule::ANY, new RlBoolean(true) ) );
        argumentRules.push_back( new ArgumentRule( "sampledAncestors" , RlBoolean::getClassTypeSpec() , "Annotate sampled ancestor probs?", ArgumentRule::BY_VALUE, ArgumentRule::ANY, new RlBoolean(true) ) );

        rules_set = true;
    }
    
    return argumentRules;
}


/** Get Rev type of object */
const std::string& Func_mccTree::getClassType(void)
{
    
    static std::string revType = "Func_mccTree";
    
    return revType;
}

/** Get class type spec describing type of object */
const TypeSpec& Func_mccTree::getClassTypeSpec(void)
{
    
    static TypeSpec rev_type_spec = TypeSpec( getClassType(), new TypeSpec( Function::getClassTypeSpec() ) );
    
    return rev_type_spec;
}


/**
 * Get the primary Rev name for this function.
 */
std::string Func_mccTree::getFunctionName( void ) const
{
    // create a name variable that is the same for all instance of this class
    std::string f_name = "mccTree";
    
    return f_name;
}


/** Get type spec */
const TypeSpec& Func_mccTree::getTypeSpec( void ) const
{
    
    static TypeSpec type_spec = getClassTypeSpec();
    
    return type_spec;
}


/** Get return type */
const TypeSpec& Func_mccTree::getReturnType( void ) const
{
    
    static TypeSpec returnTypeSpec = Tree::getClassTypeSpec();
    return returnTypeSpec;
}
<|MERGE_RESOLUTION|>--- conflicted
+++ resolved
@@ -55,12 +55,8 @@
     report.mean      = static_cast<const RlBoolean &>( this->args[arg_index++].getVariable()->getRevObject() ).getValue();
     report.sa        = static_cast<const RlBoolean &>( this->args[arg_index++].getVariable()->getRevObject() ).getValue();
     
-<<<<<<< HEAD
-    RevBayesCore::Tree* tree = tt.getValue().mccTree(report);
-=======
     bool verbose = true;
-    RevBayesCore::Tree* tree = tt.getValue().mccTree( verbose );
->>>>>>> c8d83bd8
+    RevBayesCore::Tree* tree = tt.getValue().mccTree(report, verbose);
     
     
     if ( filename != "" )

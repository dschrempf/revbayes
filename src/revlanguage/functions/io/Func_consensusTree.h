--- conflicted
+++ resolved
@@ -1,182 +1,48 @@
-/**
- * @file
- * This file contains the declaration of Func_consensusTree, which calculates the majority-rule consensus tree from a tree
- * trace and adds the node posterior probabilities.
- *
- * @brief Declaration of Func_consensusTree
- *
- * (c) Copyright 2009- under GPL version 3
- * @date Last modified: $Date: 2012-05-27 16:10:36 +0200 (Sun, 27 May 2012) $
- * @author The RevBayes Development Core Team
- * @license GPL version 3
- * @version 1.0
- *
- * $Id: Func_consensusTree.h 1587 2012-05-27 14:10:36Z seraklop $
- */
-
-#ifndef Func_consensusTree_H
-#define Func_consensusTree_H
-
-#include "Procedure.h"
-#include "RbFileManager.h"
-
-#include <string>
-
-
-namespace RevLanguage {
-
-    class Func_consensusTree :  public Procedure {
-        
-    public:
-        // Basic utility functions
-		Func_consensusTree*             clone(void) const;                                                      //!< Clone the object
-        static const std::string&       getClassType(void);                                                     //!< Get Rev type
-        static const TypeSpec&          getClassTypeSpec(void);                                                 //!< Get class type spec
-        const TypeSpec&                 getTypeSpec(void) const;                                                //!< Get language type of the object
-        
-        // Regular functions
-        RevPtr<RevVariable>             execute(void);                                                          //!< Execute function
-        const ArgumentRules&            getArgumentRules(void) const;                                           //!< Get argument rules
-        const TypeSpec&                 getReturnType(void) const;                                              //!< Get type of return value
-        
-        
-    };
-    
-}
-
-<<<<<<< HEAD
-
-#include "ArgumentRule.h"
-#include "BranchLengthTree.h"
-#include "ConstantNode.h"
-#include "ModelVector.h"
-#include "NexusWriter.h"
-#include "RbException.h"
-#include "RevNullObject.h"
-#include "RlBranchLengthTree.h"
-#include "RlString.h"
-#include "RlTimeTree.h"
-#include "RlTreeTrace.h"
-#include "RlUtils.h"
-#include "StringUtilities.h"
-#include "TreeSummary.h"
-#include "TreeTrace.h"
-
-#include <map>
-#include <set>
-#include <sstream>
-
-
-/** Clone object */
-template <typename treeType>
-RevLanguage::Func_consensusTree<treeType>* RevLanguage::Func_consensusTree<treeType>::clone(void) const {
-    
-	return new Func_consensusTree(*this);
-}
-
-
-/** Execute function */
-template <typename treeType>
-RevLanguage::RevPtr<RevLanguage::RevVariable> RevLanguage::Func_consensusTree<treeType>::execute(void) {
-    
-    
-	const std::string& filename = static_cast<const RlString&>( args[0].getVariable()->getRevObject() ).getValue();
-	double cutoff = static_cast<const RealPos &>(args[1].getVariable()->getRevObject()).getValue();
-	int burnin = static_cast<const Integer &>( args[2].getVariable()->getRevObject() ).getValue();
-
-	std::vector<const RevBayesCore::TreeTrace<typename treeType::valueType> > traces;
-	for (size_t i = 3; i < args.size(); ++i)
-	{
-		RevBayesCore::TreeTrace<typename treeType::valueType>& t = static_cast<TreeTrace<treeType>&>( args[i].getVariable()->getRevObject()).getValue();
-		traces.push_back(t);
-	}
-
-	RevBayesCore::TreeSummary<typename treeType::valueType> summary( traces );
-    typename treeType::valueType* tree = summary.conTree(cutoff, burnin);
-    
-    if ( filename != "" ) {        
-        
-        RevBayesCore::NexusWriter writer(filename);
-        writer.openStream();
-        
-        std::vector<std::string> taxa;
-        tree->getRoot().getTaxaStringVector(taxa);
-        RevBayesCore::Clade c( taxa, 0.0 );
-        writer.writeNexusBlock(c);
-        
-        writer.writeNexusBlock(*tree);
-        
-        writer.closeStream();
-        
-    }
-    
-    return new RevVariable( new treeType( tree ) );
-}
-
-
-
-/** Get argument rules */
-template <typename treeType>
-const RevLanguage::ArgumentRules& RevLanguage::Func_consensusTree<treeType>::getArgumentRules( void ) const {
-    
-    static ArgumentRules argumentRules = ArgumentRules();
-    static bool rulesSet = false;
-    
-    if (!rulesSet)
-    {
-        
-        argumentRules.push_back( new ArgumentRule( "file"     , RlString::getClassTypeSpec()           , ArgumentRule::BY_VALUE ) );
-		argumentRules.push_back( new ArgumentRule( "cutoff"   , RealPos::getClassTypeSpec()            , ArgumentRule::BY_VALUE ) );
-		argumentRules.push_back( new ArgumentRule( "burnin"   , Integer::getClassTypeSpec()            , ArgumentRule::BY_VALUE, ArgumentRule::ANY, new Integer(-1) ) );
-		argumentRules.push_back( new ArgumentRule( "", TreeTrace<treeType>::getClassTypeSpec() , ArgumentRule::BY_VALUE ) );
-		argumentRules.push_back( new Ellipsis( TreeTrace<treeType>::getClassTypeSpec() ) );
-		rulesSet = true;
-    }
-    
-    return argumentRules;
-}
-
-
-/** Get Rev type of object */
-template <typename treeType>
-const std::string& RevLanguage::Func_consensusTree<treeType>::getClassType(void) { 
-    
-    static std::string revType = "Func_consensusTree<" + treeType::getClassType() + ">";
-    
-	return revType; 
-}
-
-/** Get class type spec describing type of object */
-template <typename treeType>
-const RevLanguage::TypeSpec& RevLanguage::Func_consensusTree<treeType>::getClassTypeSpec(void) { 
-    
-    static TypeSpec revTypeSpec = TypeSpec( getClassType(), new TypeSpec( Function::getClassTypeSpec() ) );
-    
-	return revTypeSpec; 
-}
-
-/** Get type spec */
-template <typename treeType>
-const RevLanguage::TypeSpec& RevLanguage::Func_consensusTree<treeType>::getTypeSpec( void ) const {
-    
-    static TypeSpec typeSpec = getClassTypeSpec();
-    
-    return typeSpec;
-}
-
-
-/** Get return type */
-template <typename treeType>
-const RevLanguage::TypeSpec& RevLanguage::Func_consensusTree<treeType>::getReturnType( void ) const {
-    
-    static TypeSpec returnTypeSpec = treeType::getClassTypeSpec();
-    return returnTypeSpec;
-}
-
-
-
-
-=======
->>>>>>> a2b0a3a2
-#endif
-
+/**
+ * @file
+ * This file contains the declaration of Func_consensusTree, which calculates the majority-rule consensus tree from a tree
+ * trace and adds the node posterior probabilities.
+ *
+ * @brief Declaration of Func_consensusTree
+ *
+ * (c) Copyright 2009- under GPL version 3
+ * @date Last modified: $Date: 2012-05-27 16:10:36 +0200 (Sun, 27 May 2012) $
+ * @author The RevBayes Development Core Team
+ * @license GPL version 3
+ * @version 1.0
+ *
+ * $Id: Func_consensusTree.h 1587 2012-05-27 14:10:36Z seraklop $
+ */
+
+#ifndef Func_consensusTree_H
+#define Func_consensusTree_H
+
+#include "Procedure.h"
+#include "RbFileManager.h"
+
+#include <string>
+
+
+namespace RevLanguage {
+
+    class Func_consensusTree :  public Procedure {
+        
+    public:
+        // Basic utility functions
+		Func_consensusTree*             clone(void) const;                                                      //!< Clone the object
+        static const std::string&       getClassType(void);                                                     //!< Get Rev type
+        static const TypeSpec&          getClassTypeSpec(void);                                                 //!< Get class type spec
+        const TypeSpec&                 getTypeSpec(void) const;                                                //!< Get language type of the object
+        
+        // Regular functions
+        RevPtr<RevVariable>             execute(void);                                                          //!< Execute function
+        const ArgumentRules&            getArgumentRules(void) const;                                           //!< Get argument rules
+        const TypeSpec&                 getReturnType(void) const;                                              //!< Get type of return value
+        
+        
+    };
+    
+}
+
+#endif
+
/**
 * @file
 * This file contains the declaration of Func_mapTree, finds the maximum-a-posteriori (MAP) tree from a tree
 * trace and adds the node posterior probabilities.
 *
 * @brief Declaration of Func_mapTree
 *
 * (c) Copyright 2009- under GPL version 3
 * @date Last modified: $Date: 2012-05-27 16:10:36 +0200 (Sun, 27 May 2012) $
 * @author The RevBayes Development Core Team
 * @license GPL version 3
 * @version 1.0
 *
 * $Id: Func_readDiscreteCharacterData.h 1587 2012-05-27 14:10:36Z hoehna $
 */

#ifndef Func_mapTree_H
#define Func_mapTree_H

#include "Procedure.h"
#include "RbFileManager.h"

#include <string>


namespace RevLanguage {
    
    class Func_mapTree : public Procedure {
        
    public:
        // Basic utility functions
        Func_mapTree*                   clone(void) const;                                                      //!< Clone the object
        static const std::string&       getClassType(void);                                                     //!< Get Rev type
        static const TypeSpec&          getClassTypeSpec(void);                                                 //!< Get class type spec
        const TypeSpec&                 getTypeSpec(void) const;                                                //!< Get language type of the object
        
        // Regular functions
        RevPtr<RevVariable>             execute(void);                                                          //!< Execute function
        const ArgumentRules&            getArgumentRules(void) const;                                           //!< Get argument rules
        const TypeSpec&                 getReturnType(void) const;                                              //!< Get type of return value

    private:
        
    };
    
}


<<<<<<< HEAD
#include "ArgumentRule.h"
#include "BranchLengthTree.h"
#include "ConstantNode.h"
#include "ModelVector.h"
#include "NexusWriter.h"
#include "RbException.h"
#include "RevNullObject.h"
#include "RlBranchLengthTree.h"
#include "RlString.h"
#include "RlTimeTree.h"
#include "RlTreeTrace.h"
#include "RlUtils.h"
#include "StringUtilities.h"
#include "TreeSummary.h"
#include "TreeTrace.h"

#include <map>
#include <set>
#include <sstream>


/** Clone object */
template <typename treeType>
RevLanguage::Func_mapTree<treeType>* RevLanguage::Func_mapTree<treeType>::clone( void ) const
{
    
    return new Func_mapTree( *this );
}


/** Execute function */
template <typename treeType>
RevLanguage::RevPtr<RevLanguage::RevVariable> RevLanguage::Func_mapTree<treeType>::execute( void )
{
    
    // get the x% hpd
    double x = 0.95;
    
    const std::string& filename = static_cast<const RlString&>( args[0].getVariable()->getRevObject() ).getValue();
	int burnin = static_cast<const Integer &>( args[1].getVariable()->getRevObject() ).getValue();

	std::vector<const RevBayesCore::TreeTrace<typename treeType::valueType> > traces;
	for (size_t i = 2; i < args.size(); ++i)
	{
		RevBayesCore::TreeTrace<typename treeType::valueType>& t = static_cast<TreeTrace<treeType>&>( args[i].getVariable()->getRevObject()).getValue();
		traces.push_back(t);
	}

    RevBayesCore::TreeSummary<typename treeType::valueType> summary( traces );
    typename treeType::valueType* tree = summary.map(burnin);
    
    // get the tree with x% HPD node ages
    summary.annotateHPDAges(*tree, x, burnin);
    
    // get the tree with x% HPD node ages
    summary.annotate(*tree);

    
    if ( filename != "" )
    {
        
        RevBayesCore::NexusWriter writer(filename);
        writer.openStream();
        
        std::vector<std::string> taxa;
        tree->getRoot().getTaxaStringVector(taxa);
        RevBayesCore::Clade c( taxa, 0.0 );
        writer.writeNexusBlock(c);
        
        writer.writeNexusBlock(*tree);
        
        writer.closeStream();
        
    }
    
    return new RevVariable( new treeType( tree ) );
}



/** Get argument rules */
template <typename treeType>
const RevLanguage::ArgumentRules& RevLanguage::Func_mapTree<treeType>::getArgumentRules( void ) const {
    
    static ArgumentRules argumentRules = ArgumentRules();
    static bool rulesSet = false;
    
    if (!rulesSet)
    {
    	argumentRules.push_back( new ArgumentRule( "file"     , RlString::getClassTypeSpec()           , ArgumentRule::BY_VALUE ) );
		argumentRules.push_back( new ArgumentRule( "burnin"   , Integer::getClassTypeSpec()            , ArgumentRule::BY_VALUE, ArgumentRule::ANY, new Integer(-1) ) );
		argumentRules.push_back( new ArgumentRule( "", TreeTrace<treeType>::getClassTypeSpec() , ArgumentRule::BY_VALUE ) );
		argumentRules.push_back( new Ellipsis( TreeTrace<treeType>::getClassTypeSpec() ) );
		rulesSet = true;
    }
    
    return argumentRules;
}


/** Get Rev type of object */
template <typename treeType>
const std::string& RevLanguage::Func_mapTree<treeType>::getClassType(void) { 
    
    static std::string revType = "Func_mapTree<" + treeType::getClassType() + ">";
    
	return revType; 
}

/** Get class type spec describing type of object */
template <typename treeType>
const RevLanguage::TypeSpec& RevLanguage::Func_mapTree<treeType>::getClassTypeSpec(void) { 
    
    static TypeSpec revTypeSpec = TypeSpec( getClassType(), new TypeSpec( Function::getClassTypeSpec() ) );
    
	return revTypeSpec; 
}

/** Get type spec */
template <typename treeType>
const RevLanguage::TypeSpec& RevLanguage::Func_mapTree<treeType>::getTypeSpec( void ) const {
    
    static TypeSpec typeSpec = getClassTypeSpec();
    
    return typeSpec;
}


/** Get return type */
template <typename treeType>
const RevLanguage::TypeSpec& RevLanguage::Func_mapTree<treeType>::getReturnType( void ) const {
    
    static TypeSpec returnTypeSpec = treeType::getClassTypeSpec();
    return returnTypeSpec;
}



=======
>>>>>>> df36173f
#endif
<|MERGE_RESOLUTION|>--- conflicted
+++ resolved
@@ -38,7 +38,7 @@
         RevPtr<RevVariable>             execute(void);                                                          //!< Execute function
         const ArgumentRules&            getArgumentRules(void) const;                                           //!< Get argument rules
         const TypeSpec&                 getReturnType(void) const;                                              //!< Get type of return value
-
+        
     private:
         
     };
@@ -46,145 +46,4 @@
 }
 
 
-<<<<<<< HEAD
-#include "ArgumentRule.h"
-#include "BranchLengthTree.h"
-#include "ConstantNode.h"
-#include "ModelVector.h"
-#include "NexusWriter.h"
-#include "RbException.h"
-#include "RevNullObject.h"
-#include "RlBranchLengthTree.h"
-#include "RlString.h"
-#include "RlTimeTree.h"
-#include "RlTreeTrace.h"
-#include "RlUtils.h"
-#include "StringUtilities.h"
-#include "TreeSummary.h"
-#include "TreeTrace.h"
-
-#include <map>
-#include <set>
-#include <sstream>
-
-
-/** Clone object */
-template <typename treeType>
-RevLanguage::Func_mapTree<treeType>* RevLanguage::Func_mapTree<treeType>::clone( void ) const
-{
-    
-    return new Func_mapTree( *this );
-}
-
-
-/** Execute function */
-template <typename treeType>
-RevLanguage::RevPtr<RevLanguage::RevVariable> RevLanguage::Func_mapTree<treeType>::execute( void )
-{
-    
-    // get the x% hpd
-    double x = 0.95;
-    
-    const std::string& filename = static_cast<const RlString&>( args[0].getVariable()->getRevObject() ).getValue();
-	int burnin = static_cast<const Integer &>( args[1].getVariable()->getRevObject() ).getValue();
-
-	std::vector<const RevBayesCore::TreeTrace<typename treeType::valueType> > traces;
-	for (size_t i = 2; i < args.size(); ++i)
-	{
-		RevBayesCore::TreeTrace<typename treeType::valueType>& t = static_cast<TreeTrace<treeType>&>( args[i].getVariable()->getRevObject()).getValue();
-		traces.push_back(t);
-	}
-
-    RevBayesCore::TreeSummary<typename treeType::valueType> summary( traces );
-    typename treeType::valueType* tree = summary.map(burnin);
-    
-    // get the tree with x% HPD node ages
-    summary.annotateHPDAges(*tree, x, burnin);
-    
-    // get the tree with x% HPD node ages
-    summary.annotate(*tree);
-
-    
-    if ( filename != "" )
-    {
-        
-        RevBayesCore::NexusWriter writer(filename);
-        writer.openStream();
-        
-        std::vector<std::string> taxa;
-        tree->getRoot().getTaxaStringVector(taxa);
-        RevBayesCore::Clade c( taxa, 0.0 );
-        writer.writeNexusBlock(c);
-        
-        writer.writeNexusBlock(*tree);
-        
-        writer.closeStream();
-        
-    }
-    
-    return new RevVariable( new treeType( tree ) );
-}
-
-
-
-/** Get argument rules */
-template <typename treeType>
-const RevLanguage::ArgumentRules& RevLanguage::Func_mapTree<treeType>::getArgumentRules( void ) const {
-    
-    static ArgumentRules argumentRules = ArgumentRules();
-    static bool rulesSet = false;
-    
-    if (!rulesSet)
-    {
-    	argumentRules.push_back( new ArgumentRule( "file"     , RlString::getClassTypeSpec()           , ArgumentRule::BY_VALUE ) );
-		argumentRules.push_back( new ArgumentRule( "burnin"   , Integer::getClassTypeSpec()            , ArgumentRule::BY_VALUE, ArgumentRule::ANY, new Integer(-1) ) );
-		argumentRules.push_back( new ArgumentRule( "", TreeTrace<treeType>::getClassTypeSpec() , ArgumentRule::BY_VALUE ) );
-		argumentRules.push_back( new Ellipsis( TreeTrace<treeType>::getClassTypeSpec() ) );
-		rulesSet = true;
-    }
-    
-    return argumentRules;
-}
-
-
-/** Get Rev type of object */
-template <typename treeType>
-const std::string& RevLanguage::Func_mapTree<treeType>::getClassType(void) { 
-    
-    static std::string revType = "Func_mapTree<" + treeType::getClassType() + ">";
-    
-	return revType; 
-}
-
-/** Get class type spec describing type of object */
-template <typename treeType>
-const RevLanguage::TypeSpec& RevLanguage::Func_mapTree<treeType>::getClassTypeSpec(void) { 
-    
-    static TypeSpec revTypeSpec = TypeSpec( getClassType(), new TypeSpec( Function::getClassTypeSpec() ) );
-    
-	return revTypeSpec; 
-}
-
-/** Get type spec */
-template <typename treeType>
-const RevLanguage::TypeSpec& RevLanguage::Func_mapTree<treeType>::getTypeSpec( void ) const {
-    
-    static TypeSpec typeSpec = getClassTypeSpec();
-    
-    return typeSpec;
-}
-
-
-/** Get return type */
-template <typename treeType>
-const RevLanguage::TypeSpec& RevLanguage::Func_mapTree<treeType>::getReturnType( void ) const {
-    
-    static TypeSpec returnTypeSpec = treeType::getClassTypeSpec();
-    return returnTypeSpec;
-}
-
-
-
-=======
->>>>>>> df36173f
 #endif

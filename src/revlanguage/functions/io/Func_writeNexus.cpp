--- conflicted
+++ resolved
@@ -76,17 +76,12 @@
     
     if (!rulesSet) 
     {
-<<<<<<< HEAD
-        argumentRules.push_back( new ArgumentRule( "filename", RlString::getClassTypeSpec()                     , ArgumentRule::BY_VALUE ) );
-        argumentRules.push_back( new ArgumentRule( "data"    , AbstractDiscreteCharacterData::getClassTypeSpec(), ArgumentRule::BY_VALUE ) );
-=======
         argumentRules.push_back( new ArgumentRule( "filename", RlString::getClassTypeSpec()             , ArgumentRule::BY_VALUE ) );
         std::vector<TypeSpec> dataTypes;
         dataTypes.push_back( AbstractCharacterData::getClassTypeSpec() );
         dataTypes.push_back( ContinuousCharacterData::getClassTypeSpec() );
 
         argumentRules.push_back( new ArgumentRule( "data"    , dataTypes, ArgumentRule::BY_VALUE ) );
->>>>>>> e7a27785
         rulesSet = true;
     }
     

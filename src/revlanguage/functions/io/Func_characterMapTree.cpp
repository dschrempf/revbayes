--- conflicted
+++ resolved
@@ -1,21 +1,9 @@
-<<<<<<< HEAD
-//
-//  Func_characterMapTree.cpp
-//  RevBayes_development_branch
-//
-//  Created by will freyman on 12/22/16.
-//  Copyright (c) 2016 will freyman. All rights reserved.
-//
-
-
 #include <math.h>
 #include <stddef.h>
 #include <sstream>
 #include <string>
 #include <vector>
 
-=======
->>>>>>> 20be8287
 #include "ArgumentRule.h"
 #include "OptionRule.h"
 #include "Func_characterMapTree.h"

--- conflicted
+++ resolved
@@ -48,17 +48,10 @@
 
     RevBayesCore::TraceTree::AnnotationReport report;
 
-<<<<<<< HEAD
-    report.hpd       = static_cast<const Probability &>(args[arg_index++].getVariable()->getRevObject()).getValue();
-    report.mean      = static_cast<const RlBoolean &>( this->args[arg_index++].getVariable()->getRevObject() ).getValue();
-    report.sa        = static_cast<const RlBoolean &>( this->args[arg_index++].getVariable()->getRevObject() ).getValue();
+    report.node_ages_HPD                 = static_cast<const Probability &>(args[arg_index++].getVariable()->getRevObject()).getValue();
+    report.mean_node_ages                = static_cast<const RlBoolean &>( this->args[arg_index++].getVariable()->getRevObject() ).getValue();
+    report.sampled_ancestor_probs        = static_cast<const RlBoolean &>( this->args[arg_index++].getVariable()->getRevObject() ).getValue();
     report.force_positive_branch_lengths = static_cast<const RlBoolean &>( this->args[arg_index++].getVariable()->getRevObject() ).getValue();
-
-=======
-    report.node_ages_HPD          = static_cast<const Probability &>(args[arg_index++].getVariable()->getRevObject()).getValue();
-    report.mean_node_ages         = static_cast<const RlBoolean &>( this->args[arg_index++].getVariable()->getRevObject() ).getValue();
-    report.sampled_ancestor_probs = static_cast<const RlBoolean &>( this->args[arg_index++].getVariable()->getRevObject() ).getValue();
->>>>>>> 74768cec
 
     bool verbose = true;
     RevBayesCore::Tree* tree = tt.getValue().mrTree(report, cutoff, verbose);

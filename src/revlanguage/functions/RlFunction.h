/**
 * @file
 * This file contains the declaration of Function, which is
 * the interface and abstract base class for RevBayes functions.
 *
 * @brief Declaration of Function
 *
 * (c) Copyright 2009- under GPL version 3
 * @date Last modified: $Date$
 * @author The RevBayes Development Core Team
 * @license GPL version 3
 * @version 1.0
 * @interface Function
 * @package functions
 * @since Version 1.0, 2009-09-03
 *
 * $Id$
 */

#ifndef RlFunction_H
#define RlFunction_H

#include <string>
#include <vector>

#include "Argument.h"
#include "ArgumentRule.h"
#include "ArgumentRules.h"
#include "Environment.h"
#include "RbPtr.h"

/**
 * This is the interface and abstract base class for functions in
 * RevBayes. Function instances are put in the function table in the
 * relevant Environment (user workspace or base environment) if they are
 * global. If they are member functions of user-defined type, they
 * are instead associated with the function table of the approprioate
 * class in the class table of the user workspace.
 * 
 * A function instance knows its argument rules and can process a
 * vector of labeled argument values according to these rules to pro-
 * duce a ready-to-use list of arguments. The processing involves label
 * matching as well as filling of missing values with default values.
 * The processing of labeled argument values is done in the function
 * processArguments, which will throw an error if the provided
 * arguments do not match.
 *
 */

namespace RevLanguage {

    class Function : public RbLanguageObject {
    public:
        virtual ~Function(void); //!< Destructor
        Function(const Function &x); //!< Copy constuctor

        // Basic utility functions you have to override
        virtual Function* clone(void) const = 0; //!< Clone object
        static const std::string& getClassName(void); //!< Get class name
        static const TypeSpec& getClassTypeSpec(void); //!< Get class type spec

        // Basic utility functions you may want to override
<<<<<<< HEAD
        virtual std::string callSignature(void) const; //!< Brief info about object

        // Basic utility functions you should not have to override
        void printValue(std::ostream& o) const; //!< Print the general information on the function ('usage')
        void setExecutionEnviroment(Environment *e); //!< Set the environment from which the function was executed.

=======
        virtual std::string                             callSignature(void) const;                                                          //!< Return call signature

        // Basic utility functions you should not have to override
        const std::string&                              getName(void) const;                                                                //!< Name the function
        std::string                                     getRevDeclaration(void) const;                                                      //!< Get Rev declaration of the function
        void                                            printValue(std::ostream& o) const;                                                  //!< Print the general information on the function ('usage')
        void                                            setExecutionEnviroment(Environment *e);                                             //!< Set the environment from which the function was executed.
        void                                            setName(const std::string& nm);                                                     //!< Name the function
    
>>>>>>> 4404982f
        // Function functions you have to override
        virtual RbLanguageObject* execute(void) = 0; //!< Execute function
        virtual const ArgumentRules& getArgumentRules(void) const = 0; //!< Get argument rules
        virtual const TypeSpec& getReturnType(void) const = 0; //!< Get type of return value

        // Function function you may want to override
        virtual bool checkArguments(const std::vector<Argument>& passedArgs, std::vector<unsigned int>* matchScore); //!< Process args, return a match score if pointer is not null
        virtual void processArguments(const std::vector<Argument>& passedArgs); //!< Process args, return a match score if pointer is not null

        virtual bool throws(void) const {
            return false;
        } //!< Does the function throw exceptions?


        // Function functions you should not override
<<<<<<< HEAD
        void clear(void); //!< Clear argument Environment "args"
        const std::vector<Argument>& getArguments(void) const; //!< Get processed arguments in argument Environment "args"
        std::vector<Argument>& getArguments(void); //!< Get processed arguments in argument Environment "args"
        void setArgument(const std::string& name, Argument& arg, bool c); //!< Set the argument for the label. We collect the argument and delegate to setArgumentVariable()

    protected:
        Function(void); //!< Basic constructor


=======
        void                                            clear(void);                                                                        //!< Clear argument Environment "args"
        const std::vector<Argument>&                    getArguments(void) const;                                                           //!< Get processed arguments in argument Environment "args"
        std::vector<Argument>&                          getArguments(void);                                                                 //!< Get processed arguments in argument Environment "args"
        void                                            setArgument(const std::string& name, Argument& arg, bool c);                        //!< Set the argument for the label. We collect the argument and delegate to setArgumentVariable()
    
	protected:
                                                        Function(void);                                                                     //!< Basic constructor
    
>>>>>>> 4404982f
        // function you may want to override
        virtual void clearArguments(void); //!< Clear argument Environment "args"

        virtual void setArgumentVariable(const std::string& name, const RbPtr<const Variable> &var) {
        } //!< Set the private member variable here (for derived classes)!

        // Member variables
<<<<<<< HEAD
        bool argsProcessed; //!< Are arguments processed?
        std::vector<Argument> args;
        Environment* env;

    private:
        int computeMatchScore(const Variable* arg, const ArgumentRule& rule);

    };

=======
        bool                                            argsProcessed;                                                                      //!< Are arguments processed?
        std::vector<Argument>                           args;
        Environment*                                    env;
        std::string                                     name;                                                                               //!< The name of the function in the environment

    private:
        int                                             computeMatchScore(const Variable* arg, const ArgumentRule& rule);
};
    
>>>>>>> 4404982f
}

#endif<|MERGE_RESOLUTION|>--- conflicted
+++ resolved
@@ -60,14 +60,6 @@
         static const TypeSpec& getClassTypeSpec(void); //!< Get class type spec
 
         // Basic utility functions you may want to override
-<<<<<<< HEAD
-        virtual std::string callSignature(void) const; //!< Brief info about object
-
-        // Basic utility functions you should not have to override
-        void printValue(std::ostream& o) const; //!< Print the general information on the function ('usage')
-        void setExecutionEnviroment(Environment *e); //!< Set the environment from which the function was executed.
-
-=======
         virtual std::string                             callSignature(void) const;                                                          //!< Return call signature
 
         // Basic utility functions you should not have to override
@@ -77,7 +69,6 @@
         void                                            setExecutionEnviroment(Environment *e);                                             //!< Set the environment from which the function was executed.
         void                                            setName(const std::string& nm);                                                     //!< Name the function
     
->>>>>>> 4404982f
         // Function functions you have to override
         virtual RbLanguageObject* execute(void) = 0; //!< Execute function
         virtual const ArgumentRules& getArgumentRules(void) const = 0; //!< Get argument rules
@@ -93,17 +84,6 @@
 
 
         // Function functions you should not override
-<<<<<<< HEAD
-        void clear(void); //!< Clear argument Environment "args"
-        const std::vector<Argument>& getArguments(void) const; //!< Get processed arguments in argument Environment "args"
-        std::vector<Argument>& getArguments(void); //!< Get processed arguments in argument Environment "args"
-        void setArgument(const std::string& name, Argument& arg, bool c); //!< Set the argument for the label. We collect the argument and delegate to setArgumentVariable()
-
-    protected:
-        Function(void); //!< Basic constructor
-
-
-=======
         void                                            clear(void);                                                                        //!< Clear argument Environment "args"
         const std::vector<Argument>&                    getArguments(void) const;                                                           //!< Get processed arguments in argument Environment "args"
         std::vector<Argument>&                          getArguments(void);                                                                 //!< Get processed arguments in argument Environment "args"
@@ -112,7 +92,6 @@
 	protected:
                                                         Function(void);                                                                     //!< Basic constructor
     
->>>>>>> 4404982f
         // function you may want to override
         virtual void clearArguments(void); //!< Clear argument Environment "args"
 
@@ -120,17 +99,6 @@
         } //!< Set the private member variable here (for derived classes)!
 
         // Member variables
-<<<<<<< HEAD
-        bool argsProcessed; //!< Are arguments processed?
-        std::vector<Argument> args;
-        Environment* env;
-
-    private:
-        int computeMatchScore(const Variable* arg, const ArgumentRule& rule);
-
-    };
-
-=======
         bool                                            argsProcessed;                                                                      //!< Are arguments processed?
         std::vector<Argument>                           args;
         Environment*                                    env;
@@ -140,7 +108,6 @@
         int                                             computeMatchScore(const Variable* arg, const ArgumentRule& rule);
 };
     
->>>>>>> 4404982f
 }
 
 #endif
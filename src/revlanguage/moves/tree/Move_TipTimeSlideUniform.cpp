#include "ArgumentRule.h"
#include "ArgumentRules.h"
#include "MetropolisHastingsMove.h"
#include "Move_TipTimeSlideUniform.h"
#include "TipTimeSlideUniformProposal.h"
#include "RbException.h"
#include "RealPos.h"
#include "RevObject.h"
#include "RlTimeTree.h"
#include "TypedDagNode.h"
#include "TypeSpec.h"


using namespace RevLanguage;

Move_TipTimeSlideUniform::Move_TipTimeSlideUniform() : Move()
{
    
}


/**
 * The clone function is a convenience function to create proper copies of inherited objected.
 * E.g. a.clone() will create a clone of the correct type even if 'a' is of derived type 'b'.
 *
 * \return A new copy of the process.
 */
Move_TipTimeSlideUniform* Move_TipTimeSlideUniform::clone(void) const
{
    
	return new Move_TipTimeSlideUniform(*this);
}


void Move_TipTimeSlideUniform::constructInternalObject( void )
{
    // we free the memory first
    delete value;
    
    // now allocate a new move
    RevBayesCore::TypedDagNode<RevBayesCore::Tree> *tmp = static_cast<const TimeTree &>( tree->getRevObject() ).getDagNode();
    RevBayesCore::StochasticNode<RevBayesCore::Tree> *t = static_cast<RevBayesCore::StochasticNode<RevBayesCore::Tree> *>( tmp );
    
    double w = static_cast<const RealPos &>( weight->getRevObject() ).getValue();
    RevBayesCore::StochasticNode<double> *d = NULL;
    if ( origin != NULL && origin->getRevObject() != RevNullObject::getInstance() )
    {
        RevBayesCore::TypedDagNode<double> *tmp = static_cast<const RealPos &>( origin->getRevObject() ).getDagNode();
        d = static_cast<RevBayesCore::StochasticNode<double> *>( tmp );
    }

    RevBayesCore::Proposal *p = new RevBayesCore::TipTimeSlideUniformProposal( t, d );
    value = new RevBayesCore::MetropolisHastingsMove(p,w,false);
}


/** Get Rev type of object */
const std::string& Move_TipTimeSlideUniform::getClassType(void)
{
    
    static std::string rev_type = "Move_TipTimeSlideUniform";
    
	return rev_type; 
}

/** Get class type spec describing type of object */
const TypeSpec& Move_TipTimeSlideUniform::getClassTypeSpec(void)
{
    
    static TypeSpec rev_type_spec = TypeSpec( getClassType(), new TypeSpec( Move::getClassTypeSpec() ) );
    
	return rev_type_spec; 
}


/**
 * Get the Rev name for the constructor function.
 *
 * \return Rev name of constructor function.
 */
std::string Move_TipTimeSlideUniform::getMoveName( void ) const
{
    // create a constructor function name variable that is the same for all instance of this class
    std::string c_name = "TipTimeSlideUniform";
    
    return c_name;
}

std::vector<std::string> Move_TipTimeSlideUniform::getMoveAliases(void) const
{
    std::vector<std::string> aliases;

    aliases.push_back("FossilTimeSlideUniform");

    return aliases;
}


/** Return member rules (no members) */
const MemberRules& Move_TipTimeSlideUniform::getParameterRules(void) const
{
    
    static MemberRules memberRules;
    static bool rules_set = false;
    
    if ( !rules_set )
    {
        
        memberRules.push_back( new ArgumentRule( "tree", TimeTree::getClassTypeSpec(), "The tree on which this move operates.", ArgumentRule::BY_REFERENCE, ArgumentRule::STOCHASTIC ) );
        memberRules.push_back( new ArgumentRule( "origin", RealPos::getClassTypeSpec() , "The variable for the origin of the process giving a maximum age.", ArgumentRule::BY_REFERENCE, ArgumentRule::ANY, NULL) );

        /* Inherit weight from Move, put it after variable */
        const MemberRules& inheritedRules = Move::getParameterRules();
        memberRules.insert( memberRules.end(), inheritedRules.begin(), inheritedRules.end() );
        
        rules_set = true;
    }
    
    return memberRules;
}

/** Get type spec */
const TypeSpec& Move_TipTimeSlideUniform::getTypeSpec( void ) const
{
    
    static TypeSpec type_spec = getClassTypeSpec();
    
    return type_spec;
}



/** Get type spec */
void Move_TipTimeSlideUniform::printValue(std::ostream &o) const
{
    
    o << "Move_TipTimeSlideUniform(";
    if (tree != NULL)
    {
        o << tree->getName();
    }
    else
    {
        o << "?";
    }
    o << ")";
}


/** Set a NearestNeighborInterchange variable */
void Move_TipTimeSlideUniform::setConstParameter(const std::string& name, const RevPtr<const RevVariable> &var)
{
    
    if ( name == "tree" )
    {
        tree = var;
    }
    else if (name == "origin")
    {
        origin = var;
    }
<<<<<<< HEAD
=======
    else if (name == "dynamic")
    {
        dynamic = var;
    }
>>>>>>> 5161e0f1
    else
    {
        Move::setConstParameter(name, var);
    }
}<|MERGE_RESOLUTION|>--- conflicted
+++ resolved
@@ -159,13 +159,6 @@
     {
         origin = var;
     }
-<<<<<<< HEAD
-=======
-    else if (name == "dynamic")
-    {
-        dynamic = var;
-    }
->>>>>>> 5161e0f1
     else
     {
         Move::setConstParameter(name, var);

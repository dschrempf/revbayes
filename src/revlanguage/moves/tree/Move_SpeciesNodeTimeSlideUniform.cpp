#include "ArgumentRule.h"
#include "ArgumentRules.h"
#include "MetropolisHastingsMove.h"
#include "ModelVector.h"
#include "Move_SpeciesNodeTimeSlideUniform.h"
#include "TreeNodeAgeUpdateProposal.h"
#include "RbException.h"
#include "RealPos.h"
#include "RlTimeTree.h"
#include "TypedDagNode.h"
#include "TypeSpec.h"


using namespace RevLanguage;

/**
 * Default constructor.
 *
 * The default constructor does nothing except allocating the object.
 */
Move_SpeciesNodeTimeSlideUniform::Move_SpeciesNodeTimeSlideUniform() : Move()
{
    
    // add method for call "addGeneTreeVariable" as a function
    ArgumentRules* addGeneTreeArgRules = new ArgumentRules();
    addGeneTreeArgRules->push_back( new ArgumentRule( "geneTree" , TimeTree::getClassTypeSpec(), "A gene tree.", ArgumentRule::BY_REFERENCE, ArgumentRule::STOCHASTIC ) );
    methods.addFunction( new MemberProcedure( "addGeneTreeVariable", RlUtils::Void, addGeneTreeArgRules) );
    
}


/**
 * The clone function is a convenience function to create proper copies of inherited objected.
 * E.g. a.clone() will create a clone of the correct type even if 'a' is of derived type 'b'.
 *
 * \return A new copy of the move.
 */
Move_SpeciesNodeTimeSlideUniform* Move_SpeciesNodeTimeSlideUniform::clone(void) const
{
    
    return new Move_SpeciesNodeTimeSlideUniform(*this);
}


/**
 * Create a new internal move object.
 *
 * This function simply dynamically allocates a new internal move object that is
 * associated with the variable (DAG-node). The internal move object is created by calling its
 * constructor and passing the move-parameters (the variable and other parameters) as arguments of the
 * constructor. The move constructor takes care of the proper hook-ups.
 *
 * \return A new internal distribution object.
 */
void Move_SpeciesNodeTimeSlideUniform::constructInternalObject( void )
{
    // we free the memory first
    delete value;
    
    // now allocate a new move
    double w = static_cast<const RealPos &>( weight->getRevObject() ).getValue();
    RevBayesCore::TypedDagNode<RevBayesCore::Tree>* tmp = static_cast<const TimeTree &>( speciesTree->getRevObject() ).getDagNode();
    RevBayesCore::StochasticNode<RevBayesCore::Tree> *st = static_cast<RevBayesCore::StochasticNode<RevBayesCore::Tree> *>( tmp );
    
    RevBayesCore::Proposal *p = new RevBayesCore::TreeNodeAgeUpdateProposal(st);
    value = new RevBayesCore::MetropolisHastingsMove(p,w);
    
}


/**
 * Get Rev type of object
 *
 * \return The class' name.
 */
const std::string& Move_SpeciesNodeTimeSlideUniform::getClassType(void)
{
    
    static std::string rev_type = "Move_SpeciesNodeTimeSlideUniform";
    
    return rev_type;
}


/**
 * Get class type spec describing type of an object from this class (static).
 *
 * \return TypeSpec of this class.
 */
const TypeSpec& Move_SpeciesNodeTimeSlideUniform::getClassTypeSpec(void)
{
    
    static TypeSpec rev_type_spec = TypeSpec( getClassType(), new TypeSpec( Move::getClassTypeSpec() ) );
    
    return rev_type_spec;
}


/**
 * Get the Rev name for the constructor function.
 *
 * \return Rev name of constructor function.
 */
std::string Move_SpeciesNodeTimeSlideUniform::getMoveName( void ) const
{
    // create a constructor function name variable that is the same for all instance of this class
    std::string c_name = "SpeciesNodeTimeSlideUniform";
    
    return c_name;
}


/**
 * Get the member rules used to create the constructor of this object.
 *
 * The member rules of the scale move are:
 * (1) the variable which must be a time-tree.
 *
 * \return The member rules.
 */
const MemberRules& Move_SpeciesNodeTimeSlideUniform::getParameterRules(void) const
{
    
    static MemberRules memberRules;
    static bool rules_set = false;
    
    if ( !rules_set )
    {
        memberRules.push_back( new ArgumentRule( "speciesTree", TimeTree::getClassTypeSpec() , "The species tree on which this move operates.", ArgumentRule::BY_REFERENCE, ArgumentRule::STOCHASTIC ) );
        
        /* Inherit weight from Move, put it after variable */
        const MemberRules& inheritedRules = Move::getParameterRules();
        memberRules.insert( memberRules.end(), inheritedRules.begin(), inheritedRules.end() );
        
        rules_set = true;
    }
    
    return memberRules;
}


/**
 * Get type-specification on this object (non-static).
 *
 * \return The type spec of this object.
 */
const TypeSpec& Move_SpeciesNodeTimeSlideUniform::getTypeSpec( void ) const
{
    
    static TypeSpec type_spec = getClassTypeSpec();
    
    return type_spec;
}


RevPtr<RevVariable> Move_SpeciesNodeTimeSlideUniform::executeMethod(const std::string& name, const std::vector<Argument>& args, bool &found)
{
    
    if ( name == "addGeneTreeVariable" )
    {
        found = true;
        
        RevBayesCore::TypedDagNode<RevBayesCore::Tree>* tmp = static_cast<const TimeTree &>( args[0].getVariable()->getRevObject() ).getDagNode();
        RevBayesCore::StochasticNode<RevBayesCore::Tree> *gt = static_cast<RevBayesCore::StochasticNode<RevBayesCore::Tree> *>( tmp );
        
        RevBayesCore::MetropolisHastingsMove *m = static_cast<RevBayesCore::MetropolisHastingsMove*>(this->value);
        RevBayesCore::TreeNodeAgeUpdateProposal &p = static_cast<RevBayesCore::TreeNodeAgeUpdateProposal&>( m->getProposal() );
        p.addGeneTree( gt );
        
        return NULL;
    }
    else if ( name == "removeGeneTreeVariable" )
    {
        found = true;
        
        RevBayesCore::TypedDagNode<RevBayesCore::Tree>* tmp = static_cast<const TimeTree &>( args[0].getVariable()->getRevObject() ).getDagNode();
        RevBayesCore::StochasticNode<RevBayesCore::Tree> *gt = static_cast<RevBayesCore::StochasticNode<RevBayesCore::Tree> *>( tmp );
        
        RevBayesCore::MetropolisHastingsMove *m = static_cast<RevBayesCore::MetropolisHastingsMove*>(this->value);
        RevBayesCore::TreeNodeAgeUpdateProposal &p = static_cast<RevBayesCore::TreeNodeAgeUpdateProposal&>( m->getProposal() );
        p.removeGeneTree( gt );
        
        return NULL;
    }
    
    return Move::executeMethod( name, args, found );
}



/**
 * Print the value for the user.
 */
void Move_SpeciesNodeTimeSlideUniform::printValue(std::ostream &o) const
{
    
    o << "SpeciesNodeTimeSlideUniform(";
    if (speciesTree != NULL)
    {
        o << speciesTree->getName();
    }
    else
    {
        o << "?";
    }
    o << ")";
    
}


/**
 * Set a member variable.
 *
 * Sets a member variable with the given name and store the pointer to the variable.
 * The value of the variable might still change but this function needs to be called again if the pointer to
 * the variable changes. The current values will be used to create the distribution object.
 *
 * \param[in]    name     Name of the member variable.
 * \param[in]    var      Pointer to the variable.
 */
void Move_SpeciesNodeTimeSlideUniform::setConstParameter(const std::string& name, const RevPtr<const RevVariable> &var)
{
    
    if ( name == "speciesTree" )
    {
        speciesTree = var;
    }
    else
    {
        Move::setConstParameter(name, var);
    }
    
}



<<<<<<< HEAD


  /**
   * Get the author(s) of this function so they can receive credit (and blame) for it.
   */
  std::vector<std::string> Move_SpeciesNodeTimeSlideUniform::getHelpAuthor(void) const
  {
      // create a vector of authors for this function
      std::vector<std::string> authors;
      authors.push_back( "Sebastian Hoehna, Bastien Boussau" );

      return authors;
  }


  /**
   * Get the (brief) description for this function
   */
  std::vector<std::string> Move_SpeciesNodeTimeSlideUniform::getHelpDescription(void) const
  {
      // create a variable for the description of the function
      std::vector<std::string> descriptions;
      descriptions.push_back( "Aka Rubber-band move. Makes a node time slide move both in the species tree and in the gene trees that contain nodes of the relevant populations. Tree topologies are not altered." );

      return descriptions;
  }


  /**
   * Get the more detailed description of the function
   */
  std::vector<std::string> Move_SpeciesNodeTimeSlideUniform::getHelpDetails(void) const
  {
      // create a variable for the description of the function
      std::vector<std::string> details;

      std::string details_1 = "";
      details_1 += "The species tree must be ultrametric.";

      details.push_back( details_1 );

      std::string details_2 = "";
      details_2 += "All the gene trees that evolved along the species tree according to some form of multispecies coalescent must be added to the move using the addGeneTreeVariable method. ";

      details.push_back( details_2 );

      std::string details_3 = "";
      details_3 += "This move jointly performs node time slides (branch length alterations, keeping the topologies fixed) on the species tree and on gene trees, all of which must be ultrametric. This has been called the rubber-band algorithm by Z. Yang and B. Rannala, 2003.";

      details.push_back( details_3 );

      return details;
  }


  /**
   * Get an executable and instructive example.
   * These examples should help the users to show how this function works but
   * are also used to test if this function still works.
   */
  std::string Move_SpeciesNodeTimeSlideUniform::getHelpExample(void) const
  {
      // create an example as a single string variable.
      std::string example = "";
      example += "# We are going to save the trees we simulate in the folder simulatedTrees:\n";
      example += "dataFolder = \"simulatedTrees\" \n";
      example += "# Let’s simulate a species tree with 10 taxa, 2 gene trees, 3 alleles per species:\n";
      example += "n_species <- 10\n";
      example += "n_genes <- 2\n";
      example += "n_alleles <- 3\n";
      example += "# we simulate an ultrametric species tree:\n";
      example += "# Species names:\n";
      example += "for (i in 1:n_species) {\n";
      example += "        species[i] <- taxon(taxonName=\"Species_\"+i, speciesName=\"Species_\"+i)\n";
      example += "}\n";
      example += "spTree ~ dnBirthDeath(lambda=0.3, mu=0.2, rootAge=10, rho=1, samplingStrategy=\"uniform\", condition=\"nTaxa\", taxa=species)\n";
      example += "print(spTree)\n";
      example += "# let's pick a constant effective population size of 50:\n";
      example += "popSize <- 50\n";
      example += "# let's simulate gene trees now:\n";
      example += "# taxa names:\n";
      example += "for (g in 1:n_genes) {\n";
      example += "  for (i in 1:n_species) {\n";
      example += "    for (j in 1:n_alleles) {\n";
      example += "        taxons[g][(i-1)*n_alleles+j] <- taxon(taxonName=\"Species_\"+i+\"_\"+j, speciesName=\"Species_\"+i)\n";
      example += "    }\n";
      example += "  }\n";
      example += "  geneTrees[g] ~ dnMultiSpeciesCoalescent(speciesTree=spTree, Ne=popSize, taxa=taxons[g])\n";
      example += "  print(geneTrees[g])\n";
      example += "}\n";
      example += "# We can save the species tree and the gene trees: \n";
      example += "write(spTree, filename=dataFolder+\"speciesTree\")\n";
      example += "# Saving the gene trees\n";
      example += "for (i in 1:(n_genes)) {\n";
      example += "  write(geneTrees[i], filename=dataFolder+\"geneTree_\"+i+\".tree\")\n";
      example += "}\n";
      example += "# set my move index\n";
      example += "mi = 0\n";
      example += "move_species_node_time_slide = mvSpeciesNodeTimeSlideUniform( speciesTree=spTree, weight=5 )\n";
      example += "for (i in 1:n_genes) {\n";
      example += "   move_species_node_time_slide.addGeneTreeVariable( geneTrees[i] )\n";
      example += "}\n";
      example += "moves[++mi] = move_species_node_time_slide\n";
      example += "# We get a handle on our model.\n";
      example += "# We can use any node of our model as a handle, here we choose to use the topology.\n";
      example += "mymodel = model(spTree)\n";
      example += "# Monitors to check the progression of the program\n";
      example += "monitors[1] = mnScreen(printgen=10, spTree)\n";
      example += "# Here we use a plain MCMC. You could also set nruns=2 for a replicated analysis\n";
      example += "# or use mcmcmc with heated chains.\n";
      example += "mymcmc = mcmc(mymodel, monitors, moves, nruns=4)\n";
      example += "mymcmc.run(generations=1000)\n";
      example += "mymcmc.operatorSummary()\n";

      return example;
  }


  /**
   * Get some references/citations for this function
   *
   */
  std::vector<RevBayesCore::RbHelpReference> Move_SpeciesNodeTimeSlideUniform::getHelpReferences(void) const
  {
      std::vector<RevBayesCore::RbHelpReference> references;

      // create an entry for each reference
      RevBayesCore::RbHelpReference ref = RevBayesCore::RbHelpReference();
      ref.setCitation("Bayes Estimation of Species Divergence Times and Ancestral Population Sizes Using DNA Sequences From Multiple Loci. Bruce Rannala and Ziheng Yang. GENETICS August 1, 2003 vol. 164 no. 4 1645-1656.");
      ref.setDoi("");
      ref.setUrl("http://www.genetics.org/content/164/4/1645.short");

      references.push_back(ref);

      return references;
  }


  /**
   * Get the names of similar and suggested other functions
   */
  std::vector<std::string> Move_SpeciesNodeTimeSlideUniform::getHelpSeeAlso(void) const
  {
      // create an entry for each suggested function
      std::vector<std::string> see_also;
      see_also.push_back( "mvSpeciesSubtreeScale" );
      see_also.push_back( "mvSpeciesSubtreeScaleBeta" );
      see_also.push_back( "mvSpeciesNarrow" );
      see_also.push_back( "mvSpeciesTreeScale" );

      return see_also;
  }


  /**
   * Get the title of this help entry
   */
  std::string Move_SpeciesNodeTimeSlideUniform::getHelpTitle(void) const
  {
      // create a title variable
      std::string title = "Node time slide joint move on species tree and gene trees for multispecies coalescent models (Rubber-band proposal). ";

      return title;
  }
=======
>>>>>>> 62ad9b5b
<|MERGE_RESOLUTION|>--- conflicted
+++ resolved
@@ -20,12 +20,12 @@
  */
 Move_SpeciesNodeTimeSlideUniform::Move_SpeciesNodeTimeSlideUniform() : Move()
 {
-    
+
     // add method for call "addGeneTreeVariable" as a function
     ArgumentRules* addGeneTreeArgRules = new ArgumentRules();
     addGeneTreeArgRules->push_back( new ArgumentRule( "geneTree" , TimeTree::getClassTypeSpec(), "A gene tree.", ArgumentRule::BY_REFERENCE, ArgumentRule::STOCHASTIC ) );
     methods.addFunction( new MemberProcedure( "addGeneTreeVariable", RlUtils::Void, addGeneTreeArgRules) );
-    
+
 }
 
 
@@ -37,7 +37,7 @@
  */
 Move_SpeciesNodeTimeSlideUniform* Move_SpeciesNodeTimeSlideUniform::clone(void) const
 {
-    
+
     return new Move_SpeciesNodeTimeSlideUniform(*this);
 }
 
@@ -56,15 +56,15 @@
 {
     // we free the memory first
     delete value;
-    
+
     // now allocate a new move
     double w = static_cast<const RealPos &>( weight->getRevObject() ).getValue();
     RevBayesCore::TypedDagNode<RevBayesCore::Tree>* tmp = static_cast<const TimeTree &>( speciesTree->getRevObject() ).getDagNode();
     RevBayesCore::StochasticNode<RevBayesCore::Tree> *st = static_cast<RevBayesCore::StochasticNode<RevBayesCore::Tree> *>( tmp );
-    
+
     RevBayesCore::Proposal *p = new RevBayesCore::TreeNodeAgeUpdateProposal(st);
     value = new RevBayesCore::MetropolisHastingsMove(p,w);
-    
+
 }
 
 
@@ -75,9 +75,9 @@
  */
 const std::string& Move_SpeciesNodeTimeSlideUniform::getClassType(void)
 {
-    
+
     static std::string rev_type = "Move_SpeciesNodeTimeSlideUniform";
-    
+
     return rev_type;
 }
 
@@ -89,9 +89,9 @@
  */
 const TypeSpec& Move_SpeciesNodeTimeSlideUniform::getClassTypeSpec(void)
 {
-    
+
     static TypeSpec rev_type_spec = TypeSpec( getClassType(), new TypeSpec( Move::getClassTypeSpec() ) );
-    
+
     return rev_type_spec;
 }
 
@@ -105,7 +105,7 @@
 {
     // create a constructor function name variable that is the same for all instance of this class
     std::string c_name = "SpeciesNodeTimeSlideUniform";
-    
+
     return c_name;
 }
 
@@ -120,21 +120,21 @@
  */
 const MemberRules& Move_SpeciesNodeTimeSlideUniform::getParameterRules(void) const
 {
-    
+
     static MemberRules memberRules;
     static bool rules_set = false;
-    
+
     if ( !rules_set )
     {
         memberRules.push_back( new ArgumentRule( "speciesTree", TimeTree::getClassTypeSpec() , "The species tree on which this move operates.", ArgumentRule::BY_REFERENCE, ArgumentRule::STOCHASTIC ) );
-        
+
         /* Inherit weight from Move, put it after variable */
         const MemberRules& inheritedRules = Move::getParameterRules();
         memberRules.insert( memberRules.end(), inheritedRules.begin(), inheritedRules.end() );
-        
+
         rules_set = true;
     }
-    
+
     return memberRules;
 }
 
@@ -146,43 +146,43 @@
  */
 const TypeSpec& Move_SpeciesNodeTimeSlideUniform::getTypeSpec( void ) const
 {
-    
+
     static TypeSpec type_spec = getClassTypeSpec();
-    
+
     return type_spec;
 }
 
 
 RevPtr<RevVariable> Move_SpeciesNodeTimeSlideUniform::executeMethod(const std::string& name, const std::vector<Argument>& args, bool &found)
 {
-    
+
     if ( name == "addGeneTreeVariable" )
     {
         found = true;
-        
+
         RevBayesCore::TypedDagNode<RevBayesCore::Tree>* tmp = static_cast<const TimeTree &>( args[0].getVariable()->getRevObject() ).getDagNode();
         RevBayesCore::StochasticNode<RevBayesCore::Tree> *gt = static_cast<RevBayesCore::StochasticNode<RevBayesCore::Tree> *>( tmp );
-        
+
         RevBayesCore::MetropolisHastingsMove *m = static_cast<RevBayesCore::MetropolisHastingsMove*>(this->value);
         RevBayesCore::TreeNodeAgeUpdateProposal &p = static_cast<RevBayesCore::TreeNodeAgeUpdateProposal&>( m->getProposal() );
         p.addGeneTree( gt );
-        
+
         return NULL;
     }
     else if ( name == "removeGeneTreeVariable" )
     {
         found = true;
-        
+
         RevBayesCore::TypedDagNode<RevBayesCore::Tree>* tmp = static_cast<const TimeTree &>( args[0].getVariable()->getRevObject() ).getDagNode();
         RevBayesCore::StochasticNode<RevBayesCore::Tree> *gt = static_cast<RevBayesCore::StochasticNode<RevBayesCore::Tree> *>( tmp );
-        
+
         RevBayesCore::MetropolisHastingsMove *m = static_cast<RevBayesCore::MetropolisHastingsMove*>(this->value);
         RevBayesCore::TreeNodeAgeUpdateProposal &p = static_cast<RevBayesCore::TreeNodeAgeUpdateProposal&>( m->getProposal() );
         p.removeGeneTree( gt );
-        
+
         return NULL;
     }
-    
+
     return Move::executeMethod( name, args, found );
 }
 
@@ -193,7 +193,7 @@
  */
 void Move_SpeciesNodeTimeSlideUniform::printValue(std::ostream &o) const
 {
-    
+
     o << "SpeciesNodeTimeSlideUniform(";
     if (speciesTree != NULL)
     {
@@ -204,7 +204,7 @@
         o << "?";
     }
     o << ")";
-    
+
 }
 
 
@@ -220,7 +220,7 @@
  */
 void Move_SpeciesNodeTimeSlideUniform::setConstParameter(const std::string& name, const RevPtr<const RevVariable> &var)
 {
-    
+
     if ( name == "speciesTree" )
     {
         speciesTree = var;
@@ -229,12 +229,11 @@
     {
         Move::setConstParameter(name, var);
     }
-    
-}
-
-
-
-<<<<<<< HEAD
+
+}
+
+
+
 
 
   /**
@@ -398,6 +397,4 @@
       std::string title = "Node time slide joint move on species tree and gene trees for multispecies coalescent models (Rubber-band proposal). ";
 
       return title;
-  }
-=======
->>>>>>> 62ad9b5b
+  }
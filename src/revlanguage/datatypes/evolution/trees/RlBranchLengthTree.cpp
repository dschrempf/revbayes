#include "ModelVector.h"
#include "Natural.h"
#include "RlBranchLengthTree.h"
#include "RbUtil.h"
#include "RlString.h"
#include "RealPos.h"
#include "TypeSpec.h"

#include <sstream>

using namespace RevLanguage;

/** Default constructor */
BranchLengthTree::BranchLengthTree(void) : ModelObject<RevBayesCore::BranchLengthTree>()
{

    ArgumentRules* nnodesArgRules = new ArgumentRules();
    methods.addFunction("nnodes", new MemberProcedure(Natural::getClassTypeSpec(),       nnodesArgRules              ) );
    
    ArgumentRules* heightArgRules = new ArgumentRules();
    methods.addFunction("height", new MemberProcedure(Natural::getClassTypeSpec(),       heightArgRules              ) );
    
    ArgumentRules* namesArgRules = new ArgumentRules();
    methods.addFunction("names", new MemberProcedure(ModelVector<RlString>::getClassTypeSpec(),  namesArgRules       ) );

}

/** Construct from bool */
BranchLengthTree::BranchLengthTree(RevBayesCore::BranchLengthTree *t) : ModelObject<RevBayesCore::BranchLengthTree>( t )
{

    ArgumentRules* nnodesArgRules = new ArgumentRules();
    methods.addFunction("nnodes", new MemberProcedure(Natural::getClassTypeSpec(),       nnodesArgRules              ) );
    
    ArgumentRules* heightArgRules = new ArgumentRules();
    methods.addFunction("height", new MemberProcedure(Natural::getClassTypeSpec(),       heightArgRules              ) );
    
    ArgumentRules* namesArgRules = new ArgumentRules();
    methods.addFunction("names", new MemberProcedure(ModelVector<RlString>::getClassTypeSpec(),  namesArgRules       ) );

}

/** Construct from bool */
BranchLengthTree::BranchLengthTree(const RevBayesCore::BranchLengthTree &t) : ModelObject<RevBayesCore::BranchLengthTree>( new RevBayesCore::BranchLengthTree( t ) ) {
    
}

/** Construct from bool */
BranchLengthTree::BranchLengthTree(RevBayesCore::TypedDagNode<RevBayesCore::BranchLengthTree> *n) : ModelObject<RevBayesCore::BranchLengthTree>( n )
{

    ArgumentRules* nnodesArgRules = new ArgumentRules();
    methods.addFunction("nnodes", new MemberProcedure(Natural::getClassTypeSpec(),       nnodesArgRules              ) );
    
    ArgumentRules* heightArgRules = new ArgumentRules();
    methods.addFunction("height", new MemberProcedure(Natural::getClassTypeSpec(),       heightArgRules              ) );
    
    ArgumentRules* namesArgRules = new ArgumentRules();
    methods.addFunction("names", new MemberProcedure(ModelVector<RlString>::getClassTypeSpec(),  namesArgRules       ) );

}


/** Clone object */
BranchLengthTree* BranchLengthTree::clone(void) const {
    
	return new BranchLengthTree(*this);
}


/* Map calls to member methods */
RevLanguage::RevPtr<RevLanguage::Variable> BranchLengthTree::executeMethod(std::string const &name, const std::vector<Argument> &args, bool &found)
{
    
    if (name == "nnodes")
    {
        found = true;
        
        size_t n = this->dagNode->getValue().getNumberOfNodes();
        return new Variable( new Natural( n ) );
    }
    else if (name == "height")
    {
        found = true;
        
        const RevBayesCore::TopologyNode& r = this->dagNode->getValue().getTipNode( 0 );
        return new Variable( new RealPos( r.getBranchLength() ) );
    } 
    else if (name == "names")
    {
        found = true;
        
        const std::vector<std::string>& n = this->dagNode->getValue().getTipNames();
        return new Variable( new ModelVector<RlString>( n ) );
    }
    else if (name == "reroot") {
        
        const RevObject& st = args[0].getVariable()->getRevObject();
        if ( st.isTypeSpec( RlString::getClassTypeSpec() ) )
        {
            std::string n = std::string( static_cast<const RlString&>( st ).getValue() );
            this->dagNode->getValue().reroot(n);
        }
        return NULL;
        
    }
    
    return ModelObject<RevBayesCore::BranchLengthTree>::executeMethod( name, args, found );
}


/** Get Rev type of object */
const std::string& BranchLengthTree::getClassType(void) { 
    
    static std::string revType = "BranchLengthTree";
    
	return revType; 
}

/** Get class type spec describing type of object */
const TypeSpec& BranchLengthTree::getClassTypeSpec(void) { 
    
    static TypeSpec revTypeSpec = TypeSpec( getClassType(), new TypeSpec( RevObject::getClassTypeSpec() ) );
    
	return revTypeSpec; 
}


/** Get type spec */
const TypeSpec& BranchLengthTree::getTypeSpec( void ) const {
    
    static TypeSpec typeSpec = getClassTypeSpec();
    
    return typeSpec;
}
<<<<<<< HEAD
=======


/** Make member methods for this class */
RevLanguage::MethodTable BranchLengthTree::makeMethods( void ) const
{
    MethodTable methods = MethodTable();
    
    ArgumentRules* nnodesArgRules = new ArgumentRules();
    methods.addFunction("nnodes", new MemberProcedure(Natural::getClassTypeSpec(),       nnodesArgRules              ) );
    
    ArgumentRules* heightArgRules = new ArgumentRules();
    methods.addFunction("height", new MemberProcedure(Natural::getClassTypeSpec(),       heightArgRules              ) );
    
    ArgumentRules* namesArgRules = new ArgumentRules();
    methods.addFunction("names", new MemberProcedure(ModelVector<RlString>::getClassTypeSpec(),  namesArgRules       ) );
    
    ArgumentRules* rerootArgRules = new ArgumentRules();
    rerootArgRules->push_back( new ArgumentRule("leaf"    , RlString::getClassTypeSpec(), ArgumentRule::BY_VALUE) );

    methods.addFunction("reroot", new MemberProcedure(RlUtils::Void,  rerootArgRules       ) );

    
    // Insert inherited methods
    methods.insertInheritedMethods( ModelObject<RevBayesCore::BranchLengthTree>::makeMethods() );

    return methods;
}

>>>>>>> 2a04063a
<|MERGE_RESOLUTION|>--- conflicted
+++ resolved
@@ -22,6 +22,12 @@
     
     ArgumentRules* namesArgRules = new ArgumentRules();
     methods.addFunction("names", new MemberProcedure(ModelVector<RlString>::getClassTypeSpec(),  namesArgRules       ) );
+    
+    ArgumentRules* rerootArgRules = new ArgumentRules();
+    rerootArgRules->push_back( new ArgumentRule("leaf"    , RlString::getClassTypeSpec(), ArgumentRule::BY_VALUE) );
+    
+    methods.addFunction("reroot", new MemberProcedure(RlUtils::Void,  rerootArgRules       ) );
+
 
 }
 
@@ -37,6 +43,12 @@
     
     ArgumentRules* namesArgRules = new ArgumentRules();
     methods.addFunction("names", new MemberProcedure(ModelVector<RlString>::getClassTypeSpec(),  namesArgRules       ) );
+    
+    ArgumentRules* rerootArgRules = new ArgumentRules();
+    rerootArgRules->push_back( new ArgumentRule("leaf"    , RlString::getClassTypeSpec(), ArgumentRule::BY_VALUE) );
+    
+    methods.addFunction("reroot", new MemberProcedure(RlUtils::Void,  rerootArgRules       ) );
+
 
 }
 
@@ -57,6 +69,12 @@
     
     ArgumentRules* namesArgRules = new ArgumentRules();
     methods.addFunction("names", new MemberProcedure(ModelVector<RlString>::getClassTypeSpec(),  namesArgRules       ) );
+    
+    ArgumentRules* rerootArgRules = new ArgumentRules();
+    rerootArgRules->push_back( new ArgumentRule("leaf"    , RlString::getClassTypeSpec(), ArgumentRule::BY_VALUE) );
+    
+    methods.addFunction("reroot", new MemberProcedure(RlUtils::Void,  rerootArgRules       ) );
+
 
 }
 
@@ -93,10 +111,11 @@
         const std::vector<std::string>& n = this->dagNode->getValue().getTipNames();
         return new Variable( new ModelVector<RlString>( n ) );
     }
-    else if (name == "reroot") {
+    else if (name == "reroot")
+    {
         
         const RevObject& st = args[0].getVariable()->getRevObject();
-        if ( st.isTypeSpec( RlString::getClassTypeSpec() ) )
+        if ( st.isType( RlString::getClassTypeSpec() ) )
         {
             std::string n = std::string( static_cast<const RlString&>( st ).getValue() );
             this->dagNode->getValue().reroot(n);
@@ -133,34 +152,3 @@
     
     return typeSpec;
 }
-<<<<<<< HEAD
-=======
-
-
-/** Make member methods for this class */
-RevLanguage::MethodTable BranchLengthTree::makeMethods( void ) const
-{
-    MethodTable methods = MethodTable();
-    
-    ArgumentRules* nnodesArgRules = new ArgumentRules();
-    methods.addFunction("nnodes", new MemberProcedure(Natural::getClassTypeSpec(),       nnodesArgRules              ) );
-    
-    ArgumentRules* heightArgRules = new ArgumentRules();
-    methods.addFunction("height", new MemberProcedure(Natural::getClassTypeSpec(),       heightArgRules              ) );
-    
-    ArgumentRules* namesArgRules = new ArgumentRules();
-    methods.addFunction("names", new MemberProcedure(ModelVector<RlString>::getClassTypeSpec(),  namesArgRules       ) );
-    
-    ArgumentRules* rerootArgRules = new ArgumentRules();
-    rerootArgRules->push_back( new ArgumentRule("leaf"    , RlString::getClassTypeSpec(), ArgumentRule::BY_VALUE) );
-
-    methods.addFunction("reroot", new MemberProcedure(RlUtils::Void,  rerootArgRules       ) );
-
-    
-    // Insert inherited methods
-    methods.insertInheritedMethods( ModelObject<RevBayesCore::BranchLengthTree>::makeMethods() );
-
-    return methods;
-}
-
->>>>>>> 2a04063a

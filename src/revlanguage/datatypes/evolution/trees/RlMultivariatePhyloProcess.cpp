--- conflicted
+++ resolved
@@ -9,15 +9,6 @@
 
 #include "Natural.h"
 #include "RbUtil.h"
-<<<<<<< HEAD
-#include "MemberFunction.h"
-#include "MemberProcedure.h"
-#include "ModelVector.h"
-#include "RlString.h"
-#include "RealPos.h"
-#include "TypeSpec.h"
-#include "RlAbstractCharacterData.h"
-=======
 #include "MemberProcedure.h"
 #include "ModelVector.h"
 #include "RlAbstractCharacterData.h"
@@ -25,7 +16,6 @@
 #include "RlString.h"
 #include "RealPos.h"
 #include "TypeSpec.h"
->>>>>>> d781ed94
 
 #include <sstream>
 
@@ -72,12 +62,6 @@
     /*
     if (name == "rootVal") {        
         RevBayesCore::TypedDagNode< int >* k = static_cast<const Integer &>( args[0].getVariable()->getRevObject() ).getDagNode();
-<<<<<<< HEAD
-        double mean = this->dagNode->getValue().getRootVal(k->getValue());
-        return new Variable( new Real( mean ) );
-    }
-    else if ( name == "clampAt" )
-=======
         double rootval = this->dagNode->getValue().getRootVal(k->getValue());
         return new Variable( new Real( rootval ) );
     }
@@ -93,7 +77,6 @@
     }    
     */
     if ( name == "clampAt" )
->>>>>>> d781ed94
     {
         RevBayesCore::TypedDagNode< RevBayesCore::AbstractCharacterData >* data = static_cast<const AbstractCharacterData &>( args[0].getVariable()->getRevObject() ).getDagNode();
         RevBayesCore::TypedDagNode< int >* k = static_cast<const Integer &>( args[1].getVariable()->getRevObject() ).getDagNode();
@@ -137,7 +120,7 @@
         
         ArgumentRules* meanArgRules = new ArgumentRules();
         meanArgRules->push_back(new ArgumentRule("index", false, Natural::getClassTypeSpec()));
-        methods.addFunction("mean", new MemberProcedure( Real::getClassTypeSpec(), meanArgRules ) );
+        methods.addFunction("mean", new MemberFunction<MultivariatePhyloProcess,Real>( this, meanArgRules ) );
         
         ArgumentRules* tipmeanArgRules = new ArgumentRules();
         tipmeanArgRules->push_back(new ArgumentRule("index", false, Natural::getClassTypeSpec()));
@@ -145,7 +128,7 @@
         
         ArgumentRules* stdevArgRules = new ArgumentRules();
         stdevArgRules->push_back(new ArgumentRule("index", false, Natural::getClassTypeSpec()));
-        methods.addFunction("stdev", new MemberProcedure(  RealPos::getClassTypeSpec(), stdevArgRules ) );
+        methods.addFunction("stdev", new MemberFunction<MultivariatePhyloProcess,RealPos>(  this, stdevArgRules ) );
         
         ArgumentRules* rootArgRules = new ArgumentRules();
         rootArgRules->push_back(new ArgumentRule("index", false, Natural::getClassTypeSpec()));

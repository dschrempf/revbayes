#ifndef RlDiscreteCharacterData_H
#define RlDiscreteCharacterData_H

#include "DiscreteCharacterData.h"
#include "ModelObject.h"
#include "RlAbstractDiscreteCharacterData.h"

#include <set>
#include <string>
#include <vector>


namespace RevLanguage {
    

    /**
     * The RevLanguage wrapper of the DiscreteCharacterData class.
     *
     * The RevLanguage wrapper of the discrete character data is our
     * data object that stores discrete character data such as character matrices (alignments).
     * Please read the DiscreteCharacterData.h for more info.
     *
     *
     * @copyright Copyright 2009-
     * @author The RevBayes Development Core Team (Sebastian Hoehna)
     * @since 2014-02-16, version 1.0
     *
     */
    template <class rlCharType>
    class DiscreteCharacterData : public AbstractDiscreteCharacterData {
    
    public:
        DiscreteCharacterData(void);                                                                                                            //!< Default constructor
        DiscreteCharacterData(RevBayesCore::DiscreteCharacterData<typename rlCharType::valueType> *v);                                          //!< Constructor with core object
        DiscreteCharacterData(RevBayesCore::TypedDagNode< RevBayesCore::AbstractCharacterData >*d);                                             //!< Constructor with DAG node
        
        typedef RevBayesCore::DiscreteCharacterData<typename rlCharType::valueType> valueType;
    
        // Basic utility functions
        DiscreteCharacterData*              clone(void) const;                                                                                  //!< Clone object
        static const std::string&           getClassType(void);                                                                                 //!< Get class name
        static const TypeSpec&              getClassTypeSpec(void);                                                                             //!< Get class type spec
        const TypeSpec&                     getTypeSpec(void) const;                                                                            //!< Get language type of the object
         
        // Member method inits
        const MethodTable&                  getMethods(void) const;                                                                             //!< Get member methods
        MethodTable                         makeMethods(void) const;                                                                            //!< Make member methods
        RevPtr<Variable>                    executeMethod(const std::string& name, const std::vector<Argument>& args);                          //!< Override to map member methods to internal functions
            
    };
    
}


#include "ArgumentRule.h"
#include "MemberProcedure.h"
#include "Natural.h"
#include "RlBoolean.h"
#include "RlString.h"
#include "RlTaxonData.h"


template <class rlCharType>
RevLanguage::DiscreteCharacterData<rlCharType>::DiscreteCharacterData(void) : AbstractDiscreteCharacterData() {
    
}


template <class rlCharType>
<<<<<<< HEAD
RevLanguage::DiscreteCharacterData<rlCharType>::DiscreteCharacterData( RevBayesCore::DiscreteCharacterData<typename rlCharType::valueType> *v) :
    AbstractDiscreteCharacterData( v ) {
=======
RevLanguage::DiscreteCharacterData<rlCharType>::DiscreteCharacterData( RevBayesCore::DiscreteCharacterData<typename rlCharType::valueType> *v) : AbstractDiscreteCharacterData( v ) {
>>>>>>> 65ec182a
    
}


template <class rlCharType>
<<<<<<< HEAD
RevLanguage::DiscreteCharacterData<rlCharType>::DiscreteCharacterData( RevBayesCore::TypedDagNode< RevBayesCore::AbstractCharacterData > *d) :
    AbstractDiscreteCharacterData( d ) {
=======
RevLanguage::DiscreteCharacterData<rlCharType>::DiscreteCharacterData( RevBayesCore::TypedDagNode< RevBayesCore::AbstractCharacterData > *d) : AbstractDiscreteCharacterData( d ) {
>>>>>>> 65ec182a

}



template <typename charType>
RevLanguage::DiscreteCharacterData<charType>* RevLanguage::DiscreteCharacterData<charType>::clone() const {
    
    return new DiscreteCharacterData<charType>( *this );
}


/* Map calls to member methods */
template <typename charType>
RevLanguage::RevPtr<RevLanguage::Variable> RevLanguage::DiscreteCharacterData<charType>::executeMethod(std::string const &name, const std::vector<Argument> &args) {
    
    if (name == "[]") 
    {
        // get the member with give index
        const Natural& index = static_cast<const Natural&>( args[0].getVariable()->getRevObject() );
            
        if (this->dagNode->getValue().getNumberOfTaxa() < (size_t)(index.getValue()) )
        {
            throw RbException("Index out of bounds in []");
        }
            
        const RevBayesCore::DiscreteTaxonData<typename charType::valueType>& element = static_cast< RevBayesCore::DiscreteCharacterData<typename charType::valueType>& >( this->dagNode->getValue() ).getTaxonData(size_t(index.getValue()) - 1);
    
        return new Variable( new DiscreteTaxonData<charType>( new RevBayesCore::DiscreteTaxonData<typename charType::valueType>( element ) ) );
    }
    
    return AbstractDiscreteCharacterData::executeMethod( name, args );
}


/* Get class name of object */
template <typename rlType>
const std::string& RevLanguage::DiscreteCharacterData<rlType>::getClassType(void) { 
    
    static std::string revClassType = "DiscreteCharacterData<" + rlType::getClassType() + ">";
    
	return revClassType; 
}

/* Get class type spec describing type of object */
template <typename rlType>
const RevLanguage::TypeSpec& RevLanguage::DiscreteCharacterData<rlType>::getClassTypeSpec(void) { 
    
    static TypeSpec revClassTypeSpec = TypeSpec( getClassType(), new TypeSpec( AbstractDiscreteCharacterData::getClassTypeSpec() ), new TypeSpec( rlType::getClassTypeSpec() ) );
    
	return revClassTypeSpec; 
}


/**
 * Get member methods. We construct the appropriate static member
 * function table here.
 */
template <typename rlType>
const RevLanguage::MethodTable& RevLanguage::DiscreteCharacterData<rlType>::getMethods( void ) const
{
    static MethodTable  myMethods   = MethodTable();
    static bool         methodsSet  = false;
    
    if ( !methodsSet )
    {
<<<<<<< HEAD
        myMethods = makeMethods();
=======
                
        // add method for call "x[]" as a function
        ArgumentRules* squareBracketArgRules = new ArgumentRules();
        squareBracketArgRules->push_back( new ArgumentRule( "index" , true, Natural::getClassTypeSpec() ) );
        myMethods.addFunction("[]",  new MemberProcedure( DiscreteTaxonData<rlType>::getClassTypeSpec(), squareBracketArgRules) );
        
                
        // necessary call for proper inheritance
        myMethods.setParentTable( &AbstractDiscreteCharacterData::getMethods() );
>>>>>>> 65ec182a
        methodsSet = true;
    }
    
    return myMethods;
}


/** Make member methods */
template <typename rlType>
RevLanguage::MethodTable RevLanguage::DiscreteCharacterData<rlType>::makeMethods( void ) const
{
    MethodTable methods = MethodTable();

    // Add method for call "x[]" as a function
    ArgumentRules* squareBracketArgRules = new ArgumentRules();
    squareBracketArgRules->push_back( new ArgumentRule( "index" , true, Natural::getClassTypeSpec() ) );
    methods.addFunction("[]",  new MemberProcedure( DiscreteTaxonData<rlType>::getClassTypeSpec(), squareBracketArgRules) );
    
    // Insert inherited methods
    methods.insertInheritedMethods( AbstractCharacterData::makeMethods() );

    return methods;
}


/** Get the type spec of this class. We return a member variable because instances might have different element types. */
template <typename rlType>
const RevLanguage::TypeSpec& RevLanguage::DiscreteCharacterData<rlType>::getTypeSpec(void) const {
    
    static TypeSpec typeSpec = getClassTypeSpec();
    return typeSpec;
}



#endif
<|MERGE_RESOLUTION|>--- conflicted
+++ resolved
@@ -67,24 +67,16 @@
 
 
 template <class rlCharType>
-<<<<<<< HEAD
 RevLanguage::DiscreteCharacterData<rlCharType>::DiscreteCharacterData( RevBayesCore::DiscreteCharacterData<typename rlCharType::valueType> *v) :
-    AbstractDiscreteCharacterData( v ) {
-=======
-RevLanguage::DiscreteCharacterData<rlCharType>::DiscreteCharacterData( RevBayesCore::DiscreteCharacterData<typename rlCharType::valueType> *v) : AbstractDiscreteCharacterData( v ) {
->>>>>>> 65ec182a
-    
+    AbstractDiscreteCharacterData( v )
+{
 }
 
 
 template <class rlCharType>
-<<<<<<< HEAD
 RevLanguage::DiscreteCharacterData<rlCharType>::DiscreteCharacterData( RevBayesCore::TypedDagNode< RevBayesCore::AbstractCharacterData > *d) :
-    AbstractDiscreteCharacterData( d ) {
-=======
-RevLanguage::DiscreteCharacterData<rlCharType>::DiscreteCharacterData( RevBayesCore::TypedDagNode< RevBayesCore::AbstractCharacterData > *d) : AbstractDiscreteCharacterData( d ) {
->>>>>>> 65ec182a
-
+    AbstractDiscreteCharacterData( d )
+{
 }
 
 
@@ -150,19 +142,7 @@
     
     if ( !methodsSet )
     {
-<<<<<<< HEAD
         myMethods = makeMethods();
-=======
-                
-        // add method for call "x[]" as a function
-        ArgumentRules* squareBracketArgRules = new ArgumentRules();
-        squareBracketArgRules->push_back( new ArgumentRule( "index" , true, Natural::getClassTypeSpec() ) );
-        myMethods.addFunction("[]",  new MemberProcedure( DiscreteTaxonData<rlType>::getClassTypeSpec(), squareBracketArgRules) );
-        
-                
-        // necessary call for proper inheritance
-        myMethods.setParentTable( &AbstractDiscreteCharacterData::getMethods() );
->>>>>>> 65ec182a
         methodsSet = true;
     }
     

#ifndef ModelObject_H
#define ModelObject_H

#include "AbstractModelObject.h"
#include "MethodTable.h"
#include "RevObject.h"
#include "TypedDagNode.h"
#include "UserFunction.h"

namespace RevLanguage {
    
    template <typename rbType>
    class ModelObject : public AbstractModelObject {
    
    public:
        virtual                                ~ModelObject(void);                                                          //!< Virtual destructor

        ModelObject&                            operator=(const ModelObject& x);                                            //!< Assignment operator
        
        // The value type definition
        typedef rbType                          valueType;
       
        // Basic utility functions you have to override
        virtual ModelObject*                    clone(void) const = 0;                                                      //!< Clone object
        static const std::string&               getClassType(void);                                                         //!< Get Rev type (static)
        static const TypeSpec&                  getClassTypeSpec(void);                                                     //!< Get Rev type spec (static)
        virtual const TypeSpec&                 getTypeSpec(void) const = 0;                                                //!< Get Rev type spec (instance)
    
        // Utility functions you might want to override
        virtual RevPtr<RevVariable>             executeMethod(const std::string& name, const std::vector<Argument>& args, bool &found);  //!< Execute member functions
        
        // Basic utility functions you should not have to override
        bool                                    isAssignable(void) const;                                                   //!< Is object or upstream members assignable?
        bool                                    isConstant(void) const;                                                     //!< Is this variable and the internally stored deterministic node constant?
        void                                    makeConstantValue(void);                                                    //!< Convert to constant object
        void                                    makeConversionValue(RevPtr<RevVariable> var);                                  //!< Convert to conversion object
        ModelObject<rbType>*                    makeIndirectReference(void);                                                //!< Make reference to object
        void                                    makeUserFunctionValue(UserFunction* fxn);                                   //!< Convert to user-defined Rev function object
        void                                    setDagNode(RevBayesCore::DagNode *newNode);                                 //!< Set or replace the internal dag node (and keep me)
        void                                    setName(const std::string &n);                                              //!< Set the name of the variable (if applicable)
        void                                    replaceVariable(RevObject *newVar);                                         //!< Replace the internal DAG node (and prepare to replace me...)
        
        // Getters and setters
        RevBayesCore::TypedDagNode<rbType>*     getDagNode(void) const;                                                     //!< Get the internal DAG node
        virtual const rbType&                   getValue(void) const;                                                       //!< Get the value (const)
        virtual rbType&                         getValue(void);                                                             //!< Get the value (non-const)
        void                                    setValue(rbType *x);                                                        //!< Set new constant value
        virtual void                            printValue(std::ostream& o, bool user) const;                                          //!< Print value
        virtual void                            printValue(std::ostream& o) const { printValue(o, true); };                 //!< Print value overload

    protected:
        ModelObject(void);
        ModelObject(rbType *v);
        ModelObject(RevBayesCore::TypedDagNode<rbType> *v);
        ModelObject(const ModelObject &v);
        
        
        RevBayesCore::TypedDagNode<rbType>*     dag_node;

    };
    
}


#include "AbstractCharacterData.h"
#include "ArgumentRule.h"
#include "ArgumentRules.h"
#include "Cloner.h"
#include "ConstantNode.h"
#include "ContinuousCharacterData.h"
#include "Func__conversion.h"
#include "IndirectReferenceFunction.h"
#include "MemberProcedure.h"
#include "RlConstantNode.h"
#include "RlDeterministicNode.h"
#include "RlUtils.h"
#include "StochasticNode.h"
#include "UserFunctionNode.h"
#include "RevVariable.h"
#include "Workspace.h"

#include <cassert>
#include <cmath>

template <typename rbType>
RevLanguage::ModelObject<rbType>::ModelObject() :
    AbstractModelObject(),
    dag_node( NULL )
{
}



template <typename rbType>
RevLanguage::ModelObject<rbType>::ModelObject(rbType *v) :
    AbstractModelObject(),
    dag_node( new ConstantNode<rbType>("",v) )
{
    // increment the reference count to the value
    dag_node->incrementReferenceCount();
    
}



template <typename rbType>
RevLanguage::ModelObject<rbType>::ModelObject(RevBayesCore::TypedDagNode<rbType> *v) :
    AbstractModelObject(),
    dag_node( v )
{
    // increment the reference count to the value
    dag_node->incrementReferenceCount();
    
    // add the DAG node member methods
    // note that this is safe case because all DAG nodes are member objects
    const MethodTable &dagMethods = dynamic_cast<RevMemberObject*>( dag_node )->getMethods();
    methods.insertInheritedMethods( dagMethods );

}



template <typename rbType>
RevLanguage::ModelObject<rbType>::ModelObject(const ModelObject &v) :
    AbstractModelObject( v ),
    dag_node( NULL )
{
    
    if ( v.dag_node != NULL )
    {
        
        dag_node = v.dag_node->clone();
        
        // increment the reference count to the value
        dag_node->incrementReferenceCount();
    }
    
}


template <typename rbType>
RevLanguage::ModelObject<rbType>::~ModelObject() 
{
    
    // free the old value
    if ( dag_node != NULL )
    {
        if ( dag_node->decrementReferenceCount() == 0 )
        {
            delete dag_node;
        }
    }
    
}


template <typename rbType>
RevLanguage::ModelObject<rbType>& RevLanguage::ModelObject<rbType>::operator=(const ModelObject &v)
{
    
    if ( this != &v ) 
    {
        // delegate to base class
        AbstractModelObject::operator=( v );
        
        // free the old value
        if ( dag_node != NULL )
        {
            if ( dag_node->decrementReferenceCount() == 0 )
            {
                delete dag_node;
            }
            
            dag_node = NULL;
        }
        
        // create own copy
        if ( v.dag_node != NULL )
        {
            dag_node = v.dag_node->clone();
            
            // increment the reference count to the value
            dag_node->incrementReferenceCount();
        }
    }
    
    return *this;
}


/* Map calls to member methods */
template <typename rbType>
RevLanguage::RevPtr<RevLanguage::RevVariable> RevLanguage::ModelObject<rbType>::executeMethod(std::string const &name, const std::vector<Argument> &args, bool &found)
{
<<<<<<< HEAD
    RevMemberObject * rmo = dynamic_cast<RevMemberObject *>( dagNode );
=======
    RevMemberObject * rmo = dynamic_cast<RevMemberObject *>( dag_node );
>>>>>>> development
    
    if ( rmo != NULL )
    {
        RevPtr<RevVariable> retVal = rmo->executeMethod(name, args, found);

        if( found == true)
        {
            return retVal;
        }
    }
    
    return RevObject::executeMethod( name, args, found );
}


template <typename rbType>
const std::string& RevLanguage::ModelObject<rbType>::getClassType(void)
{
    
    static std::string rev_type = "ModelObject";
    
	return rev_type;
}


/** Get class type spec describing type of object */
template <typename rbType>
const RevLanguage::TypeSpec& RevLanguage::ModelObject<rbType>::getClassTypeSpec(void)
{
    
    static TypeSpec rev_type_spec = TypeSpec( getClassType(), &RevObject::getClassTypeSpec() );
    
	return rev_type_spec;
}



template <typename rbType>
RevBayesCore::TypedDagNode<rbType>* RevLanguage::ModelObject<rbType>::getDagNode( void ) const
{
    
    return dag_node;
}

template <typename rbType>
const rbType& RevLanguage::ModelObject<rbType>::getValue( void ) const
{
    
    if ( dag_node == NULL )
    {
        throw RbException( "Invalid attempt to get value from an object with NULL DAG node" );
    }
    
    return dag_node->getValue();
}


template <typename rbType>
rbType& RevLanguage::ModelObject<rbType>::getValue( void )
{
    
    if ( dag_node == NULL )
        throw RbException( "Invalid attempt to get value from an object with NULL DAG node" );
    
    return dag_node->getValue();
}


/**
 * Is the object or any of its upstream members or elements
 * modifiable by the user through assignment? We simply ask
 * our DAG node.
 */
template <typename rbType>
bool RevLanguage::ModelObject<rbType>::isAssignable( void ) const
{
    if ( dag_node == NULL )
        return false;
    
    return dag_node->isAssignable();
}


template <typename rbType>
bool RevLanguage::ModelObject<rbType>::isConstant( void ) const
{
    
    return dag_node->isConstant();
}


template <typename rbType>
void RevLanguage::ModelObject<rbType>::makeConstantValue( void )
{
    
    if ( dag_node == NULL )
    {
        throw RbException("Cannot convert a variable without value to a constant value.");
    }
    else if ( dag_node->getDagNodeType() != RevBayesCore::DagNode::CONSTANT )
    {
        RevBayesCore::ConstantNode<rbType>* new_node = new ConstantNode<rbType>(dag_node->getName(), RevBayesCore::Cloner<rbType, IsDerivedFrom<rbType, RevBayesCore::Cloneable>::Is >::createClone( dag_node->getValue() ) );
        dag_node->replace(new_node);
        
        // delete the value if there are no other references to it.
        if ( dag_node->decrementReferenceCount() == 0 )
        {
            delete dag_node;
        }
        
        dag_node = new_node;
        
        // increment the reference counter
        dag_node->incrementReferenceCount();
    }
    
}


/**
 * Make an indirect reference to the variable. This is appropriate for the contexts
 * where the object occurs on the righ-hand side of expressions like a := b
 */
template <typename rbType>
RevLanguage::ModelObject<rbType>* RevLanguage::ModelObject<rbType>::makeIndirectReference(void)
{
//    IndirectReferenceNode< RevLanguage::ModelObject<rbType> >* newNode = new IndirectReferenceNode< RevLanguage::ModelObject<rbType> >( "", this->getDagNode() );
    
    RevBayesCore::IndirectReferenceFunction< rbType > *func = new RevBayesCore::IndirectReferenceFunction<rbType>( this->getDagNode() );
    RevBayesCore::DeterministicNode< rbType >* newNode = new RevBayesCore::DeterministicNode< rbType >( "", func );
    
    RevLanguage::ModelObject< rbType >* newObj = this->clone();
    
    const std::vector<RevBayesCore::Move*>& mvs = newObj->getDagNode()->getMoves();
    while ( mvs.empty() == false )
    {
        newObj->getDagNode()->removeMove( *mvs.begin() );
    }
    
    newObj->setDagNode( newNode );
    
    return newObj;
}


/** Convert a model object to a deterministic object, the value of which is determined by a user-defined Rev function */
template <typename rbType>
void RevLanguage::ModelObject<rbType>::makeUserFunctionValue( UserFunction* fxn )
{
    UserFunctionNode< ModelObject<rbType> >*  detNode = new UserFunctionNode< ModelObject<rbType> >( "", fxn );
    
    // Signal replacement and delete the value if there are no other references to it.
    if ( dag_node != NULL )
    {
        dag_node->replace( detNode );
        if ( dag_node->decrementReferenceCount() == 0 )
        {
            delete dag_node;
        }
        
    }
    
    // Shift the actual node
    dag_node = detNode;
    
    // Increment the reference counter
    dag_node->incrementReferenceCount();
}


/**
 * Print value for user. The DAG node pointer may be NULL, in which
 * case we print "NA".
 */
template <typename rbType>
void RevLanguage::ModelObject<rbType>::printValue(std::ostream &o, bool user) const
{
    if ( dag_node == NULL )
    {
        o << "NA";
    }
    else
    {
<<<<<<< HEAD
        dagNode->printValue( o, "", -1, true, user, true );
=======
        dag_node->printValue( o, "", -1, true, user, true );
>>>>>>> development
    }
    
}


/** Copy name of variable onto DAG node, if it is not NULL */
template <typename rbType>
void RevLanguage::ModelObject<rbType>::setName(std::string const &n)
{
    if ( dag_node != NULL )
    {
        dag_node->setName( n );
    }
    
}


/**
 * Set dag node. We also accommodate the possibility of setting the DAG node to null.
 */
template <typename rbType>
void RevLanguage::ModelObject<rbType>::setDagNode(RevBayesCore::DagNode* newNode)
{
    
    // Take care of the old value node
    if ( dag_node != NULL )
    {
        if ( newNode != NULL )
        {
            newNode->setName( dag_node->getName() );
        }
        
        dag_node->replace(newNode);
        
        if ( dag_node->decrementReferenceCount() == 0 )
        {
            delete dag_node;
        }
        
    }
    
    // Set the new value node
    dag_node = static_cast< RevBayesCore::TypedDagNode<rbType>* >( newNode );
    
    // Increment the reference count to the new value node
    if ( dag_node != NULL )
    {
        dag_node->incrementReferenceCount();
    }
    
}


template <typename rbType>
void RevLanguage::ModelObject<rbType>::setValue(rbType *x)
{
    
    RevBayesCore::ConstantNode<rbType>* newNode;
    
    if ( dag_node == NULL )
    {
        newNode = new ConstantNode<rbType>("",x);
    }
    else
    {
        newNode = new ConstantNode<rbType>(dag_node->getName(),x);
        dag_node->replace(newNode);
        
        if ( dag_node->decrementReferenceCount() == 0 )
        {
            delete dag_node;
        }
        
    }
    
    dag_node = newNode;
    
    // increment the reference count to the value
    dag_node->incrementReferenceCount();
    
}


#endif<|MERGE_RESOLUTION|>--- conflicted
+++ resolved
@@ -192,11 +192,7 @@
 template <typename rbType>
 RevLanguage::RevPtr<RevLanguage::RevVariable> RevLanguage::ModelObject<rbType>::executeMethod(std::string const &name, const std::vector<Argument> &args, bool &found)
 {
-<<<<<<< HEAD
-    RevMemberObject * rmo = dynamic_cast<RevMemberObject *>( dagNode );
-=======
     RevMemberObject * rmo = dynamic_cast<RevMemberObject *>( dag_node );
->>>>>>> development
     
     if ( rmo != NULL )
     {
@@ -380,11 +376,7 @@
     }
     else
     {
-<<<<<<< HEAD
-        dagNode->printValue( o, "", -1, true, user, true );
-=======
         dag_node->printValue( o, "", -1, true, user, true );
->>>>>>> development
     }
     
 }

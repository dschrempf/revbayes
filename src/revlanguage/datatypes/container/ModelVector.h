--- conflicted
+++ resolved
@@ -267,10 +267,6 @@
 RevPtr<RevVariable> ModelVector<rlType>::executeMethod( std::string const &name, const std::vector<Argument> &args, bool &found )
 {
     
-<<<<<<< HEAD
-    if ( name == "contains" )
-=======
-    
     if ( name == "append" )
     {
         found = true;
@@ -302,17 +298,12 @@
         return NULL;
     }
     else if ( name == "contains" )
->>>>>>> development
     {
         found = true;
         
         const rlType &rl_x = static_cast<const rlType&>( args[0].getVariable()->getRevObject() );
         const typename rlType::valueType &x = rl_x.getValue();
-<<<<<<< HEAD
-        const RevBayesCore::RbVector<typename rlType::valueType> &v = this->dagNode->getValue();
-=======
         const RevBayesCore::RbVector<typename rlType::valueType> &v = this->dag_node->getValue();
->>>>>>> development
         for (size_t i = 0; i < v.size(); ++i )
         {
             if ( v[i] == x )
@@ -336,11 +327,7 @@
         found = true;
         
         // Check whether the DAG node is actually a constant node
-<<<<<<< HEAD
-        if ( this->dagNode->isConstant() == false )
-=======
         if ( this->dag_node->isConstant() == false )
->>>>>>> development
         {
             throw RbException( "Only constant variables can be sorted." );
         }
@@ -353,11 +340,7 @@
         found = true;
         
         // Check whether the DAG node is actually a constant node
-<<<<<<< HEAD
-        if ( this->dagNode->isConstant() == false )
-=======
         if ( this->dag_node->isConstant() == false )
->>>>>>> development
         {
             throw RbException( "Only constant variables can be made unique." );
         }
@@ -428,8 +411,6 @@
 void ModelVector<rlType>::initMethods( void )
 {
 
-<<<<<<< HEAD
-=======
     ArgumentRules* append_arg_rules = new ArgumentRules();
     
     std::vector<TypeSpec> appendValueTypes;
@@ -438,7 +419,6 @@
     append_arg_rules->push_back( new ArgumentRule( "x", appendValueTypes, "The element.", ArgumentRule::BY_VALUE, ArgumentRule::ANY ) );
     this->methods.addFunction( new MemberProcedure( "append", RlUtils::Void, append_arg_rules ) );
 
->>>>>>> development
     ArgumentRules* contains_arg_rules = new ArgumentRules();
     contains_arg_rules->push_back( new ArgumentRule( "x", rlType::getClassTypeSpec(), "The element.", ArgumentRule::BY_VALUE, ArgumentRule::ANY ) );
     this->methods.addFunction( new MemberProcedure( "contains", RlBoolean::getClassTypeSpec(), contains_arg_rules ) );

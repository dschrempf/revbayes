#include "ModelVector.h"
#include "Natural.h"
#include "RbUtil.h"
#include "RlBoolean.h"
#include "RlClade.h"
#include "RlTree.h"
#include "RlMemberFunction.h"
#include "RlString.h"
#include "RlTaxon.h"
#include "RealPos.h"
#include "TopologyNode.h"
#include "TreeUtilities.h"
#include "TypeSpec.h"

#include <sstream>

using namespace RevLanguage;

/** Default constructor */
Tree::Tree(void) : ModelObject<RevBayesCore::Tree>()
{
    
    initMethods();
    
}

/** Construct from core pointer */
Tree::Tree(RevBayesCore::Tree *t) : ModelObject<RevBayesCore::Tree>( t )
{
  
    initMethods();
    
}

/** Construct from core reference */
Tree::Tree(const RevBayesCore::Tree &t) : ModelObject<RevBayesCore::Tree>( new RevBayesCore::Tree( t ) )
{

    initMethods();
    
}

/** Construct from core DAG node */
Tree::Tree(RevBayesCore::TypedDagNode<RevBayesCore::Tree> *n) : ModelObject<RevBayesCore::Tree>( n )
{
    
    initMethods();
    
}


/**
 * The clone function is a convenience function to create proper copies of inherited objected.
 * E.g. a.clone() will create a clone of the correct type even if 'a' is of derived type 'b'.
 *
 * \return A new copy of the process.
 */
Tree* Tree::clone(void) const
{
    
    return new Tree(*this);
}


/* Map calls to member methods */
RevLanguage::RevPtr<RevLanguage::RevVariable> Tree::executeMethod(std::string const &name, const std::vector<Argument> &args, bool &found)
{
    if (name == "dropTip")
    {
        found = true;
        
        const RevObject &taxon = args[0].getVariable()->getRevObject();
        std::string taxon_name = "";
        if ( taxon.isType( RlString::getClassTypeSpec() ) )
        {
            taxon_name = static_cast<const RlString&>( taxon ).getValue();
        }
        else
        {
            taxon_name = static_cast<const Taxon&>( taxon ).getValue().getSpeciesName();
        }

        this->dag_node->getValue().dropTipNodeWithName( taxon_name );
        
        return NULL;
    }
    else if (name == "isInternal")
    {
        found = true;
        
        int index = static_cast<const Natural&>( args[0].getVariable()->getRevObject() ).getValue() - 1;
        
        bool tf = this->dag_node->getValue().getNode((size_t)index).isInternal();
        return new RevVariable( new RlBoolean( tf ) );
    }
    else if (name == "names" || name == "taxa")
    {
        found = true;
        
        std::vector<RevBayesCore::Taxon> t = this->dag_node->getValue().getTaxa();
        return new RevVariable( new ModelVector<Taxon>( t ) );
    }
    else if (name == "nodeName")
    {
        found = true;
        
        int index = static_cast<const Natural&>( args[0].getVariable()->getRevObject() ).getValue() - 1;
        const std::string& n = this->dag_node->getValue().getNode((size_t)index).getName();
        return new RevVariable( new RlString( n ) );
    }
    else if (name == "rescale")
    {
        found = true;
        
        double f = static_cast<const RealPos&>( args[0].getVariable()->getRevObject() ).getValue();
        RevBayesCore::Tree &tree = dag_node->getValue();
        RevBayesCore::TreeUtilities::rescaleTree(&tree, &tree.getRoot(), f);
        
        return NULL;
    }
    else if (name == "offset")
    {
        found = true;

        double f = static_cast<const RealPos&>( args[0].getVariable()->getRevObject() ).getValue();
        RevBayesCore::Tree &tree = dag_node->getValue();
        RevBayesCore::TreeUtilities::offsetTree(&tree, &tree.getRoot(), f);

        return NULL;
    }
    else if (name == "setNegativeConstraint")
    {
        found = true;
        
        double tf = static_cast<const RlBoolean&>( args[0].getVariable()->getRevObject() ).getValue();
        RevBayesCore::Tree &tree = dag_node->getValue();
        tree.setNegativeConstraint(tf);
//        RevBayesCore::TreeUtilities::rescaleTree(&tree, &tree.getRoot(), f);
        
        return NULL;
    }
    
    return ModelObject<RevBayesCore::Tree>::executeMethod( name, args, found );
}


/** Get Rev type of object */
const std::string& Tree::getClassType(void)
{
    
    static std::string rev_type = "Tree";
    
    return rev_type;
}

/** Get class type spec describing type of object */
const TypeSpec& Tree::getClassTypeSpec(void)
{
    
    static TypeSpec rev_type_spec = TypeSpec( getClassType(), new TypeSpec( RevObject::getClassTypeSpec() ) );
    
    return rev_type_spec;
}


/** Get type spec */
const TypeSpec& Tree::getTypeSpec( void ) const
{
    
    static TypeSpec type_spec = getClassTypeSpec();
    
    return type_spec;
}


/**
 * Initialize the member methods.
 */
void Tree::initMethods( void )
{
    
    ArgumentRules* isInternalArgRules = new ArgumentRules();
    isInternalArgRules->push_back( new ArgumentRule( "node", Natural::getClassTypeSpec(), "The index of the node.", ArgumentRule::BY_VALUE, ArgumentRule::ANY ) );
    methods.addFunction( new MemberProcedure( "isInternal", RlBoolean::getClassTypeSpec(), isInternalArgRules ) );
    
    ArgumentRules* nnodesArgRules = new ArgumentRules();
    methods.addFunction( new MemberFunction<Tree, Natural>( "nnodes", this, nnodesArgRules ) );
    
    ArgumentRules* ntipsArgRules = new ArgumentRules();
    methods.addFunction( new MemberFunction<Tree, Natural>( "ntips", this, ntipsArgRules ) );
    
    ArgumentRules* namesArgRules = new ArgumentRules();
    methods.addFunction( new MemberProcedure( "names", ModelVector<RlString>::getClassTypeSpec(), namesArgRules ) );
    
    ArgumentRules* taxaArgRules = new ArgumentRules();
    methods.addFunction( new MemberProcedure( "taxa", ModelVector<Taxon>::getClassTypeSpec(), taxaArgRules ) );
    
    ArgumentRules* nodeNameArgRules = new ArgumentRules();
    nodeNameArgRules->push_back( new ArgumentRule( "node", Natural::getClassTypeSpec(), "The index of the node.", ArgumentRule::BY_CONSTANT_REFERENCE, ArgumentRule::ANY ) );
    methods.addFunction( new MemberProcedure( "nodeName", RlString::getClassTypeSpec(),  nodeNameArgRules ) );

    ArgumentRules* drop_tip_arg_rules = new ArgumentRules();
    std::vector<TypeSpec> tip_types;
    tip_types.push_back( RlString::getClassTypeSpec() );
    tip_types.push_back( Taxon::getClassTypeSpec() );
    drop_tip_arg_rules->push_back( new ArgumentRule( "node", tip_types, "The index of the node.", ArgumentRule::BY_CONSTANT_REFERENCE, ArgumentRule::ANY ) );
    methods.addFunction( new MemberProcedure( "dropTip", RlUtils::Void,  drop_tip_arg_rules ) );

    
    ArgumentRules* rescaleArgRules = new ArgumentRules();
    rescaleArgRules->push_back( new ArgumentRule( "factor", RealPos::getClassTypeSpec(), "The scaling factor.", ArgumentRule::BY_VALUE, ArgumentRule::ANY ) );
    methods.addFunction( new MemberProcedure( "rescale", RlUtils::Void, rescaleArgRules ) );
<<<<<<< HEAD

=======
    
    ArgumentRules* offsetArgRules = new ArgumentRules();
    offsetArgRules->push_back( new ArgumentRule( "factor", RealPos::getClassTypeSpec(), "The offset factor.", ArgumentRule::BY_VALUE, ArgumentRule::ANY ) );
    methods.addFunction( new MemberProcedure( "offset", RlUtils::Void, offsetArgRules ) );

    ArgumentRules* setNegativeConstraint = new ArgumentRules();
    setNegativeConstraint->push_back( new ArgumentRule( "flag", RlBoolean::getClassTypeSpec(), "Is the tree a negative constraint?.", ArgumentRule::BY_VALUE, ArgumentRule::ANY ) );
    methods.addFunction( new MemberProcedure( "setNegativeConstraint", RlUtils::Void, setNegativeConstraint ) );
    
    
>>>>>>> f97145ac
    // member functions
    ArgumentRules* parentArgRules = new ArgumentRules();
    parentArgRules->push_back( new ArgumentRule( "node", Natural::getClassTypeSpec(), "The index of the node.", ArgumentRule::BY_CONSTANT_REFERENCE, ArgumentRule::ANY ) );
    methods.addFunction( new MemberFunction<Tree, Natural>( "parent", this, parentArgRules   ) );
    
<<<<<<< HEAD
    ArgumentRules* leftChildArgRules = new ArgumentRules();
    leftChildArgRules->push_back( new ArgumentRule( "node", Natural::getClassTypeSpec(), "The index of the node.", ArgumentRule::BY_CONSTANT_REFERENCE, ArgumentRule::ANY ) );
    methods.addFunction( new MemberFunction<Tree, Natural>( "leftChild", this, leftChildArgRules   ) );
    
    ArgumentRules* rightChildArgRules = new ArgumentRules();
    rightChildArgRules->push_back( new ArgumentRule( "node", Natural::getClassTypeSpec(), "The index of the node.", ArgumentRule::BY_CONSTANT_REFERENCE, ArgumentRule::ANY ) );
    methods.addFunction( new MemberFunction<Tree, Natural>( "rightChild", this, rightChildArgRules   ) );
=======
    ArgumentRules* childArgRules = new ArgumentRules();
    childArgRules->push_back( new ArgumentRule( "node", Natural::getClassTypeSpec(), "The index of the node.", ArgumentRule::BY_CONSTANT_REFERENCE, ArgumentRule::ANY ) );
    childArgRules->push_back( new ArgumentRule( "index", Natural::getClassTypeSpec(), "The index of the child of this node.", ArgumentRule::BY_CONSTANT_REFERENCE, ArgumentRule::ANY ) );
    methods.addFunction( new MemberFunction<Tree, Natural>( "child", this, childArgRules   ) );
>>>>>>> f97145ac
    
    ArgumentRules* branchLengthArgRules = new ArgumentRules();
    branchLengthArgRules->push_back( new ArgumentRule( "node", Natural::getClassTypeSpec(), "The index of the node.", ArgumentRule::BY_CONSTANT_REFERENCE, ArgumentRule::ANY ) );
    methods.addFunction( new MemberFunction<Tree, RealPos>( "branchLength", this, branchLengthArgRules   ) );
    
    ArgumentRules* containedInCaldeArgRules = new ArgumentRules();
    containedInCaldeArgRules->push_back( new ArgumentRule( "node" , Natural::getClassTypeSpec(), "The index of the node.", ArgumentRule::BY_CONSTANT_REFERENCE, ArgumentRule::ANY ) );
    containedInCaldeArgRules->push_back( new ArgumentRule( "clade", Clade::getClassTypeSpec()  , "The embracing clade.", ArgumentRule::BY_VALUE, ArgumentRule::ANY ) );
    methods.addFunction( new MemberFunction<Tree, RlBoolean>( "isContainedInClade", this, containedInCaldeArgRules ) );
    
    ArgumentRules* treeLengthArgRules = new ArgumentRules();
    methods.addFunction( new MemberFunction<Tree, RealPos>( "treeLength", this, treeLengthArgRules   ) );

    
}

<|MERGE_RESOLUTION|>--- conflicted
+++ resolved
@@ -65,6 +65,7 @@
 /* Map calls to member methods */
 RevLanguage::RevPtr<RevLanguage::RevVariable> Tree::executeMethod(std::string const &name, const std::vector<Argument> &args, bool &found)
 {
+    
     if (name == "dropTip")
     {
         found = true;
@@ -210,9 +211,6 @@
     ArgumentRules* rescaleArgRules = new ArgumentRules();
     rescaleArgRules->push_back( new ArgumentRule( "factor", RealPos::getClassTypeSpec(), "The scaling factor.", ArgumentRule::BY_VALUE, ArgumentRule::ANY ) );
     methods.addFunction( new MemberProcedure( "rescale", RlUtils::Void, rescaleArgRules ) );
-<<<<<<< HEAD
-
-=======
     
     ArgumentRules* offsetArgRules = new ArgumentRules();
     offsetArgRules->push_back( new ArgumentRule( "factor", RealPos::getClassTypeSpec(), "The offset factor.", ArgumentRule::BY_VALUE, ArgumentRule::ANY ) );
@@ -223,26 +221,15 @@
     methods.addFunction( new MemberProcedure( "setNegativeConstraint", RlUtils::Void, setNegativeConstraint ) );
     
     
->>>>>>> f97145ac
     // member functions
     ArgumentRules* parentArgRules = new ArgumentRules();
     parentArgRules->push_back( new ArgumentRule( "node", Natural::getClassTypeSpec(), "The index of the node.", ArgumentRule::BY_CONSTANT_REFERENCE, ArgumentRule::ANY ) );
     methods.addFunction( new MemberFunction<Tree, Natural>( "parent", this, parentArgRules   ) );
     
-<<<<<<< HEAD
-    ArgumentRules* leftChildArgRules = new ArgumentRules();
-    leftChildArgRules->push_back( new ArgumentRule( "node", Natural::getClassTypeSpec(), "The index of the node.", ArgumentRule::BY_CONSTANT_REFERENCE, ArgumentRule::ANY ) );
-    methods.addFunction( new MemberFunction<Tree, Natural>( "leftChild", this, leftChildArgRules   ) );
-    
-    ArgumentRules* rightChildArgRules = new ArgumentRules();
-    rightChildArgRules->push_back( new ArgumentRule( "node", Natural::getClassTypeSpec(), "The index of the node.", ArgumentRule::BY_CONSTANT_REFERENCE, ArgumentRule::ANY ) );
-    methods.addFunction( new MemberFunction<Tree, Natural>( "rightChild", this, rightChildArgRules   ) );
-=======
     ArgumentRules* childArgRules = new ArgumentRules();
     childArgRules->push_back( new ArgumentRule( "node", Natural::getClassTypeSpec(), "The index of the node.", ArgumentRule::BY_CONSTANT_REFERENCE, ArgumentRule::ANY ) );
     childArgRules->push_back( new ArgumentRule( "index", Natural::getClassTypeSpec(), "The index of the child of this node.", ArgumentRule::BY_CONSTANT_REFERENCE, ArgumentRule::ANY ) );
     methods.addFunction( new MemberFunction<Tree, Natural>( "child", this, childArgRules   ) );
->>>>>>> f97145ac
     
     ArgumentRules* branchLengthArgRules = new ArgumentRules();
     branchLengthArgRules->push_back( new ArgumentRule( "node", Natural::getClassTypeSpec(), "The index of the node.", ArgumentRule::BY_CONSTANT_REFERENCE, ArgumentRule::ANY ) );

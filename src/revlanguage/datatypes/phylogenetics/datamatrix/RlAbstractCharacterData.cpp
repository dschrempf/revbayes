--- conflicted
+++ resolved
@@ -28,7 +28,6 @@
     ArgumentRules* excludeTaxaArgRules2         = new ArgumentRules();
     ArgumentRules* includeTaxaArgRules          = new ArgumentRules();
     ArgumentRules* includeTaxaArgRules2         = new ArgumentRules();
-    ArgumentRules* isResolvedArgRules           = new ArgumentRules();
     ArgumentRules* isSequenceMissingArgRules    = new ArgumentRules();
     ArgumentRules* percentageMissingArgRules    = new ArgumentRules();
     ArgumentRules* showdataArgRules             = new ArgumentRules();
@@ -40,54 +39,26 @@
     excludeTaxaArgRules2->push_back(        new ArgumentRule(""           , ModelVector<RlString>::getClassTypeSpec()   , ArgumentRule::BY_VALUE) );
     includeTaxaArgRules->push_back(         new ArgumentRule(""           , RlString::getClassTypeSpec()                , ArgumentRule::BY_VALUE) );
     includeTaxaArgRules2->push_back(        new ArgumentRule(""           , ModelVector<RlString>::getClassTypeSpec()   , ArgumentRule::BY_VALUE) );
-    isResolvedArgRules->push_back(          new ArgumentRule("txIdx"      , Natural::getClassTypeSpec()                 , ArgumentRule::BY_VALUE) );
-    isResolvedArgRules->push_back(          new ArgumentRule("chIdx"      , Natural::getClassTypeSpec()                 , ArgumentRule::BY_VALUE) );
     isSequenceMissingArgRules->push_back(   new ArgumentRule(""           , RlString::getClassTypeSpec()                , ArgumentRule::BY_VALUE) );
-<<<<<<< HEAD
     percentageMissingArgRules->push_back(   new ArgumentRule(""           , RlString::getClassTypeSpec()                , ArgumentRule::BY_VALUE) );
-    setCodonPartitionArgRules->push_back(   new ArgumentRule(""           , Natural::getClassTypeSpec()                 , ArgumentRule::BY_VALUE) );
-    setCodonPartitionArgRules2->push_back(  new ArgumentRule(""           , ModelVector<Natural>::getClassTypeSpec()    , ArgumentRule::BY_VALUE) );
-=======
->>>>>>> c6ee846b
     removeTaxaArgRules->push_back(          new ArgumentRule(""           , RlString::getClassTypeSpec()                , ArgumentRule::BY_VALUE) );
     removeTaxaArgRules2->push_back(         new ArgumentRule(""           , ModelVector<RlString>::getClassTypeSpec()   , ArgumentRule::BY_VALUE) );
     setTaxonNameArgRules->push_back(        new ArgumentRule("current"    , RlString::getClassTypeSpec()                , ArgumentRule::BY_VALUE) );
     setTaxonNameArgRules->push_back(        new ArgumentRule("new"        , RlString::getClassTypeSpec()                , ArgumentRule::BY_VALUE) );
     
-<<<<<<< HEAD
-    methods.addFunction("names",                new MemberProcedure(ModelVector<RlString>::getClassTypeSpec(),  namesArgRules               ) );
-    methods.addFunction("nchar",                new MemberProcedure(Natural::getClassTypeSpec(),                ncharArgRules               ) );
-    methods.addFunction("ntaxa",                new MemberProcedure(Natural::getClassTypeSpec(),                ntaxaArgRules               ) );
-    methods.addFunction("excludeCharacter",     new MemberProcedure(RlUtils::Void,                              excludecharArgRules         ) );
-    methods.addFunction("excludeCharacter",     new MemberProcedure(RlUtils::Void,                              excludecharArgRules2        ) );
-    methods.addFunction("excludeTaxa",          new MemberProcedure(RlUtils::Void,                              excludeTaxaArgRules         ) );
-    methods.addFunction("excludeTaxa",          new MemberProcedure(RlUtils::Void,                              excludeTaxaArgRules2        ) );
-    methods.addFunction("excludeAll",           new MemberProcedure(RlUtils::Void,                              excludeallArgRules          ) );
-    methods.addFunction("includeAll",           new MemberProcedure(RlUtils::Void,                              includeallArgRules          ) );
-    methods.addFunction("includeCharacter",     new MemberProcedure(RlUtils::Void,                              includecharArgRules         ) );
-    methods.addFunction("includeCharacter",     new MemberProcedure(RlUtils::Void,                              includecharArgRules2        ) );
-    methods.addFunction("includeTaxa",          new MemberProcedure(RlUtils::Void,                              includeTaxaArgRules         ) );
-    methods.addFunction("includeTaxa",          new MemberProcedure(RlUtils::Void,                              includeTaxaArgRules2        ) );
-    methods.addFunction("isSequenceMissing",    new MemberProcedure(RlBoolean::getClassTypeSpec(),              isSequenceMissingArgRules   ) );
-    methods.addFunction("percentageMissing",    new MemberProcedure(Probability::getClassTypeSpec(),            percentageMissingArgRules   ) );
-    methods.addFunction("show",                 new MemberProcedure(RlUtils::Void,                              showdataArgRules            ) );
-    methods.addFunction("removeTaxa",           new MemberProcedure(RlUtils::Void,                              removeTaxaArgRules          ) );
-    methods.addFunction("removeTaxa",           new MemberProcedure(RlUtils::Void,                              removeTaxaArgRules2         ) );
-    methods.addFunction("setTaxonName",         new MemberProcedure(RlUtils::Void,                              setTaxonNameArgRules        ) );
-    methods.addFunction("isResolved",           new MemberProcedure(RlBoolean::getClassTypeSpec(),              isResolvedArgRules          ) );
-=======
-    methods.addFunction("names",                new MemberProcedure(ModelVector<RlString>::getClassTypeSpec(), namesArgRules           ) );
-    methods.addFunction("ntaxa",                new MemberProcedure(Natural::getClassTypeSpec(),   ntaxaArgRules                ) );
+
     methods.addFunction("excludeTaxa",          new MemberProcedure(RlUtils::Void,                 excludeTaxaArgRules          ) );
     methods.addFunction("excludeTaxa",          new MemberProcedure(RlUtils::Void,                 excludeTaxaArgRules2         ) );
     methods.addFunction("includeTaxa",          new MemberProcedure(RlUtils::Void,                 includeTaxaArgRules          ) );
     methods.addFunction("includeTaxa",          new MemberProcedure(RlUtils::Void,                 includeTaxaArgRules2         ) );
     methods.addFunction("isSequenceMissing",    new MemberProcedure(RlBoolean::getClassTypeSpec(), isSequenceMissingArgRules    ) );
+    methods.addFunction("names",                new MemberProcedure(ModelVector<RlString>::getClassTypeSpec(), namesArgRules           ) );
+    methods.addFunction("ntaxa",                new MemberProcedure(Natural::getClassTypeSpec(),   ntaxaArgRules                ) );
+    methods.addFunction("percentageMissing",    new MemberProcedure(Probability::getClassTypeSpec(),            percentageMissingArgRules   ) );
     methods.addFunction("show",                 new MemberProcedure(RlUtils::Void,                 showdataArgRules             ) );
     methods.addFunction("removeTaxa",           new MemberProcedure(RlUtils::Void,                 removeTaxaArgRules           ) );
     methods.addFunction("removeTaxa",           new MemberProcedure(RlUtils::Void,                 removeTaxaArgRules2          ) );
     methods.addFunction("setTaxonName",         new MemberProcedure(RlUtils::Void,                 setTaxonNameArgRules         ) );
->>>>>>> c6ee846b
     
     // Add method for call "size" as a function
     ArgumentRules* sizeArgRules = new ArgumentRules();

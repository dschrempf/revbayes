#include "RlAbstractHomologousDiscreteCharacterData.h"
#include "RlAbstractDiscreteTaxonData.h"
#include "ArgumentRule.h"
#include "RlMatrixReal.h"
#include "MemberProcedure.h"
#include "ModelVector.h"
#include "Natural.h"
#include "RlBoolean.h"
#include "Probability.h"
#include "RlString.h"
#include "RlDiscreteTaxonData.h"
#include "RlSimplex.h"


using namespace RevLanguage;

AbstractHomologousDiscreteCharacterData::AbstractHomologousDiscreteCharacterData(void) :
    HomologousCharacterData( NULL ),
    dagNode( NULL )
{
    
    initMethods();

}


AbstractHomologousDiscreteCharacterData::AbstractHomologousDiscreteCharacterData( const RevBayesCore::AbstractHomologousDiscreteCharacterData &d) :
    HomologousCharacterData( NULL ),
    dagNode( new ConstantNode<valueType>("",d.clone()) )
{
    
    // increment the reference count to the value
    dagNode->incrementReferenceCount();
    
    // set the internal value pointer
    setCharacterDataObject( &this->getDagNode()->getValue() );
    
    initMethods();
    
}


AbstractHomologousDiscreteCharacterData::AbstractHomologousDiscreteCharacterData( RevBayesCore::AbstractHomologousDiscreteCharacterData *d) :
    HomologousCharacterData( NULL ),
    dagNode( new ConstantNode<valueType>("",d) )
{
    
    // increment the reference count to the value
    dagNode->incrementReferenceCount();
    
    // set the internal value pointer
    setCharacterDataObject( &this->getDagNode()->getValue() );
    
    initMethods();

}


AbstractHomologousDiscreteCharacterData::AbstractHomologousDiscreteCharacterData( RevBayesCore::TypedDagNode<RevBayesCore::AbstractHomologousDiscreteCharacterData> *d) :
    HomologousCharacterData( NULL ),
    dagNode( d )
{
    
    // increment the reference count to the value
    dagNode->incrementReferenceCount();
    
    // set the internal value pointer
    setCharacterDataObject( &this->getDagNode()->getValue() );
    
    initMethods();

}


AbstractHomologousDiscreteCharacterData::AbstractHomologousDiscreteCharacterData(const AbstractHomologousDiscreteCharacterData &d) :
    HomologousCharacterData( d ),
    dagNode( NULL )
{
    
    if ( d.dagNode != NULL )
    {
        
        dagNode = d.dagNode->clone();
        
        // increment the reference count to the value
        dagNode->incrementReferenceCount();
    }
    
}


AbstractHomologousDiscreteCharacterData::~AbstractHomologousDiscreteCharacterData()
{
    
    // free the old value
    if ( dagNode != NULL )
    {
        if ( dagNode->decrementReferenceCount() == 0 )
        {
            delete dagNode;
        }
        
    }
    
}


AbstractHomologousDiscreteCharacterData& AbstractHomologousDiscreteCharacterData::operator=(const AbstractHomologousDiscreteCharacterData &v) {
    
    if ( this != &v )
    {
        // delegate to base class
        HomologousCharacterData::operator=( v );
        
        // free the old value
        if ( dagNode != NULL )
        {
            if ( dagNode->decrementReferenceCount() == 0 )
            {
                delete dagNode;
            }
            
            dagNode = NULL;
        }
        
        // create own copy
        if ( v.dagNode != NULL )
        {
            dagNode = v.dagNode->clone();
            
            // increment the reference count to the value
            dagNode->incrementReferenceCount();
        }
        
    }
    
    return *this;
}



AbstractHomologousDiscreteCharacterData* AbstractHomologousDiscreteCharacterData::concatenate(const RevObject &d) const
{
    const AbstractHomologousDiscreteCharacterData* tmp = dynamic_cast<const AbstractHomologousDiscreteCharacterData*>( &d );
    if ( tmp != NULL )
    {
        return concatenate( *tmp );
    }
    else
    {
        throw RbException("Cannot add an object of type '" + d.getType() + "' to a character data object.");
    }
    
}



AbstractHomologousDiscreteCharacterData* AbstractHomologousDiscreteCharacterData::concatenate(const AbstractHomologousDiscreteCharacterData &d) const
{
    AbstractHomologousDiscreteCharacterData* cloneObj = clone();

    // we need to make this a constant DAG node so that we can actually modify the value
    // otherwise the value might be overwritten again, e.g., if this is a deterministic node.
    cloneObj->makeConstantValue();
    
    // now concatenate
    cloneObj->getDagNode()->getValue().concatenate( d.getValue() );
    
    // return the copy
    return cloneObj;
}



AbstractHomologousDiscreteCharacterData* AbstractHomologousDiscreteCharacterData::clone() const
{
    return new AbstractHomologousDiscreteCharacterData( *this );
}


/* Map calls to member methods */
RevPtr<RevVariable> AbstractHomologousDiscreteCharacterData::executeMethod(std::string const &name, const std::vector<Argument> &args, bool &found)
{
    
    RevPtr<RevVariable> retVal = dynamic_cast<RevMemberObject *>( dagNode )->executeMethod(name, args, found);
    
    if ( found == true )
    {
        return retVal;
    }
    
    if ( this->getDagNode() != NULL )
    {
        // set the internal value pointer
        setCharacterDataObject( &this->getDagNode()->getValue() );
    }
    
    retVal = executeCharacterDataMethod(name, args, found);
    
    if ( found == true )
    {
        return retVal;
    }
    else if (name == "[]")
    {
        found = true;
    
        // get the member with give index
        const Natural& index = static_cast<const Natural&>( args[0].getVariable()->getRevObject() );
    
        if (this->dagNode->getValue().getNumberOfTaxa() < (size_t)(index.getValue()) )
        {
            throw RbException("Index out of bounds in []");
        }
    
        const RevBayesCore::AbstractDiscreteTaxonData& element = dagNode->getValue().getTaxonData(size_t(index.getValue()) - 1);
    
        return new RevVariable( new AbstractDiscreteTaxonData( element.clone() ) );
    }
    else if (name == "computeStateFrequencies")
    {
        found = true;
        
        RevBayesCore::MatrixReal sf = this->dagNode->getValue().computeStateFrequencies();
        
        return new RevVariable( new MatrixReal(sf) );
    }
    else if (name == "setCodonPartition")
    {
        found = true;
        
        const RevObject& argument = args[0].getVariable()->getRevObject();
        RevBayesCore::AbstractHomologousDiscreteCharacterData &v = dagNode->getValue();
        size_t nChars = v.getNumberOfCharacters();
        
        // e.g. data.setCodonPartition(sites=v(3))
        if ( argument.isType( Natural::getClassTypeSpec() ) )
        {
            size_t n = size_t( static_cast<const Natural&>( argument ).getValue() );
            for (size_t i = 0; i < nChars; i++)
            {
                
                if (i % 3 == (n-1))
                {
                    v.includeCharacter(i);
                }
                else
                {
                    v.excludeCharacter(i);
                }
                
            }
            
        }
        
        // e.g. data.setCodonPartition(sites=v(1,2))
        else if ( argument.isType( ModelVector<Natural>::getClassTypeSpec() ) )
        {
            const ModelVector<Natural>& x = static_cast<const ModelVector<Natural>&>( argument );
            if (x.size() == 0)
            {
                return NULL;
            }
            
            for (size_t i = 0; i < nChars; i++)
            {
                v.excludeCharacter(i);
            }
            
            for (size_t i = 0; i < x.size(); i++)
            {
                size_t n = x[i];
                for (size_t j = 0; j < nChars; j++)
                {
                    
                    if (j % 3 == (n-1))
                    {
                        v.includeCharacter(j);
                    }
                    
                }
                
            }
            
        }
        return NULL;
    }
    else if (name == "setNumStatesPartition")
    {
        found = true;
        
        const RevObject& argument = args[0].getVariable()->getRevObject();
        RevBayesCore::AbstractHomologousDiscreteCharacterData &v = dagNode->getValue();
        size_t nChars = v.getNumberOfCharacters();
        size_t nTaxa = v.getNumberOfTaxa();
        
        // e.g. data.setNumStatesPartition(2)
        size_t n = size_t( static_cast<const Natural&>( argument ).getValue() );
        for (size_t i = 0; i < nChars; i++)
        {
            int max = 0;
            for (size_t j = 0; j < nTaxa; j++)
            {
                const RevBayesCore::AbstractDiscreteTaxonData& td = v.getTaxonData(j);
                if (!td.getCharacter(i).isAmbiguous() && !td.getCharacter(i).isGapState())
                {
                    int k = int(td.getCharacter(i).getStateIndex()) + 1;
                    if (k > max)
                    {
                        max = k;
                    }
                }
            }

            if (max == n)
            {
                v.includeCharacter(i);
            }
            else
            {
                v.excludeCharacter(i);
            }
            
        }
        return NULL;
    }
    else if (name == "isHomologous")
    {
        found = true;
        
        bool ih = this->dagNode->getValue().isHomologyEstablished();
        
        return new RevVariable( new RlBoolean(ih) );
    }
    else if (name == "getEmpiricalBaseFrequencies")
    {
        found = true;
        
        std::vector<double> ebf = this->dagNode->getValue().getEmpiricalBaseFrequencies();
        
        return new RevVariable( new Simplex(ebf) );
    }
    else if (name == "getNumInvariantSites")
    {
        found = true;
        
        size_t n = this->dagNode->getValue().getNumberOfInvariantSites();
        
        return new RevVariable( new Natural(n) );
    }
    else if ( name == "maxGcContent" )
    {
        found = true;
        
        double max_gc = this->dagNode->getValue().maxGcContent();
        
        return new RevVariable( new Probability(max_gc) );
    }
    else if ( name == "maxInvariableBlockLength" )
    {
        found = true;
        
        size_t max_inv = this->dagNode->getValue().maxInvariableBlockLength();
        
        return new RevVariable( new Natural(max_inv) );
    }
    else if ( name == "maxPairwiseDifference" )
    {
        found = true;
        
        size_t max_pd = this->dagNode->getValue().getMaxPaiwiseSequenceDifference();
        
        return new RevVariable( new Natural(max_pd) );
    }
    else if ( name == "maxVariableBlockLength" )
    {
        found = true;
        
        size_t max_var = this->dagNode->getValue().maxVariableBlockLength();
        
        return new RevVariable( new Natural(max_var) );
    }
    else if ( name == "minGcContent" )
    {
        found = true;
        
        double min_gc = this->dagNode->getValue().minGcContent();
        
        return new RevVariable( new Probability(min_gc) );
    }
    else if ( name == "minPairwiseDifference" )
    {
        found = true;
        
        size_t min_pd = this->dagNode->getValue().getMinPaiwiseSequenceDifference();
        
        return new RevVariable( new Natural(min_pd) );
    }
    else if ( name == "numInvariableBlocks" )
    {
        found = true;
        
        size_t num_blocks = this->dagNode->getValue().numInvariableSiteBlocks();
        
        return new RevVariable( new Natural(num_blocks) );
    }
    
    return HomologousCharacterData::executeMethod( name, args, found );
}


/* Get Rev type of object */
const std::string& AbstractHomologousDiscreteCharacterData::getClassType(void)
{
    
    static std::string revType = "AbstractHomologousDiscreteCharacterData";
    
    return revType;
}

/* Get class type spec describing type of object */
const TypeSpec& AbstractHomologousDiscreteCharacterData::getClassTypeSpec(void)
{
    
    static TypeSpec revTypeSpec = TypeSpec( getClassType(), new TypeSpec( HomologousCharacterData::getClassTypeSpec() ) );
    
    return revTypeSpec;
}


RevBayesCore::TypedDagNode<RevBayesCore::AbstractHomologousDiscreteCharacterData>* AbstractHomologousDiscreteCharacterData::getDagNode( void ) const
{
    
    return dagNode;
}


/** Get the type spec of this class. We return a member variable because instances might have different element types. */
const TypeSpec& AbstractHomologousDiscreteCharacterData::getTypeSpec(void) const
{
    
    static TypeSpec typeSpec = getClassTypeSpec();
    return typeSpec;
}


const RevBayesCore::AbstractHomologousDiscreteCharacterData& AbstractHomologousDiscreteCharacterData::getValue( void ) const
{
    
    if ( dagNode == NULL )
    {
        throw RbException( "Invalid attempt to get value from an object with NULL DAG node" );
    }
    
    return dagNode->getValue();
}


RevBayesCore::AbstractHomologousDiscreteCharacterData& AbstractHomologousDiscreteCharacterData::getValue( void )
{
    
    if ( dagNode == NULL )
    {
        throw RbException( "Invalid attempt to get value from an object with NULL DAG node" );
    }
    
    return dagNode->getValue();
}


/**
 * Is the object or any of its upstream members or elements
 * modifiable by the user through assignment? We simply ask
 * our DAG node.
 */
bool AbstractHomologousDiscreteCharacterData::isAssignable( void ) const
{
    if ( dagNode == NULL )
    {
        return false;
    }
    
    return dagNode->isAssignable();
}


bool AbstractHomologousDiscreteCharacterData::isConstant( void ) const
{
    
    return dagNode->isConstant();
}


bool AbstractHomologousDiscreteCharacterData::isModelObject( void ) const
{
    
    return true;
}


void AbstractHomologousDiscreteCharacterData::initMethods( void )
{

    // add the DAG node member methods
    // note that this is a sage case because all DAG nodes are member objects
    if ( dagNode != NULL )
    {
        const MethodTable &dagMethods = dynamic_cast<RevMemberObject*>( dagNode )->getMethods();
        methods.insertInheritedMethods( dagMethods );
    }
    
    // insert the character data specific methods
    MethodTable charDataMethods = getCharacterDataMethods();
    methods.insertInheritedMethods( charDataMethods );
    
    ArgumentRules* chartypeArgRules                 = new ArgumentRules();
    ArgumentRules* compStateFreqArgRules            = new ArgumentRules();
    ArgumentRules* empiricalBaseArgRules            = new ArgumentRules();
    ArgumentRules* ishomologousArgRules             = new ArgumentRules();
    ArgumentRules* invSitesArgRules                 = new ArgumentRules();
    ArgumentRules* setCodonPartitionArgRules        = new ArgumentRules();
    ArgumentRules* setCodonPartitionArgRules2       = new ArgumentRules();
    ArgumentRules* setNumStatesPartitionArgRules    = new ArgumentRules();
    ArgumentRules* squareBracketArgRules            = new ArgumentRules();
    
<<<<<<< HEAD
    
    ArgumentRules* maxGcContentArgRules                 = new ArgumentRules();
    ArgumentRules* maxInvariableBlockLengthArgRules     = new ArgumentRules();
    ArgumentRules* maxVariableBlockLengthArgRules       = new ArgumentRules();
    ArgumentRules* minGcContentArgRules                 = new ArgumentRules();
    ArgumentRules* numInvariableBlocksArgRules          = new ArgumentRules();
    ArgumentRules* maxPairwiseDifferenceArgRules        = new ArgumentRules();
    ArgumentRules* minPairwiseDifferenceArgRules        = new ArgumentRules();
    
    
    setCodonPartitionArgRules->push_back(       new ArgumentRule("",        Natural::getClassTypeSpec()              , ArgumentRule::BY_VALUE) );
    setCodonPartitionArgRules2->push_back(      new ArgumentRule("",        ModelVector<Natural>::getClassTypeSpec() , ArgumentRule::BY_VALUE) );
    setNumStatesPartitionArgRules->push_back(   new ArgumentRule("",        Natural::getClassTypeSpec()              , ArgumentRule::BY_VALUE) );
    squareBracketArgRules->push_back(           new ArgumentRule( "index" , Natural::getClassTypeSpec()              , ArgumentRule::BY_VALUE ) );
    
    
    
    methods.addFunction("chartype",                     new MemberProcedure(RlString::getClassTypeSpec(),       chartypeArgRules                ) );
    methods.addFunction("computeStateFrequencies",      new MemberProcedure(RlString::getClassTypeSpec(),       compStateFreqArgRules           ) );
    methods.addFunction("getEmpiricalBaseFrequencies",  new MemberProcedure(Simplex::getClassTypeSpec(),        empiricalBaseArgRules           ) );
    methods.addFunction("getNumInvariantSites",         new MemberProcedure(Natural::getClassTypeSpec(),        invSitesArgRules                ) );
    methods.addFunction("isHomologous",                 new MemberProcedure(RlBoolean::getClassTypeSpec(),      ishomologousArgRules            ) );
    
    methods.addFunction("maxGcContent",                 new MemberProcedure(Probability::getClassTypeSpec(),    maxGcContentArgRules                ) );
    methods.addFunction("maxInvariableBlockLength",     new MemberProcedure(Natural::getClassTypeSpec(),        maxInvariableBlockLengthArgRules    ) );
    methods.addFunction("maxVariableBlockLength",       new MemberProcedure(Natural::getClassTypeSpec(),        maxVariableBlockLengthArgRules      ) );
    methods.addFunction("minGcContent",                 new MemberProcedure(Probability::getClassTypeSpec(),    minGcContentArgRules                ) );
    methods.addFunction("numInvariableBlocks",          new MemberProcedure(Natural::getClassTypeSpec(),        numInvariableBlocksArgRules         ) );
    methods.addFunction("maxPairwiseDifference",        new MemberProcedure(Natural::getClassTypeSpec(),        maxPairwiseDifferenceArgRules       ) );
    methods.addFunction("minPairwiseDifference",        new MemberProcedure(Natural::getClassTypeSpec(),        minPairwiseDifferenceArgRules       ) );
    
    methods.addFunction("setCodonPartition",            new MemberProcedure(RlUtils::Void,                      setCodonPartitionArgRules       ) );
    methods.addFunction("setCodonPartition",            new MemberProcedure(RlUtils::Void,                      setCodonPartitionArgRules2      ) );
    methods.addFunction("setNumStatesPartition",        new MemberProcedure(RlUtils::Void,                      setNumStatesPartitionArgRules   ) );
    methods.addFunction("[]",                           new MemberProcedure( AbstractDiscreteTaxonData::getClassTypeSpec(), squareBracketArgRules) );
=======
    setCodonPartitionArgRules->push_back(       new ArgumentRule("",        Natural::getClassTypeSpec()              , "The index of the codon position.", ArgumentRule::BY_VALUE, ArgumentRule::ANY ) );
    setCodonPartitionArgRules2->push_back(      new ArgumentRule("",        ModelVector<Natural>::getClassTypeSpec() , "The indicies of the codon positions.", ArgumentRule::BY_VALUE, ArgumentRule::ANY ) );
    setNumStatesPartitionArgRules->push_back(   new ArgumentRule("",        Natural::getClassTypeSpec()              , "The number of states in this partition.", ArgumentRule::BY_VALUE, ArgumentRule::ANY ) );
    squareBracketArgRules->push_back(           new ArgumentRule( "index" , Natural::getClassTypeSpec()              , "The index of the taxon.", ArgumentRule::BY_VALUE, ArgumentRule::ANY  ) );
    
    
    methods.addFunction( new MemberProcedure( "chartype", RlString::getClassTypeSpec(),   chartypeArgRules                ) );
    methods.addFunction( new MemberProcedure( "computeStateFrequencies", RlString::getClassTypeSpec(),   compStateFreqArgRules           ) );
    methods.addFunction( new MemberProcedure( "setCodonPartition", RlUtils::Void,                  setCodonPartitionArgRules       ) );
    methods.addFunction( new MemberProcedure( "setCodonPartition",RlUtils::Void,                  setCodonPartitionArgRules2      ) );
    methods.addFunction( new MemberProcedure( "setNumStatesPartition", RlUtils::Void,                  setNumStatesPartitionArgRules   ) );
    methods.addFunction( new MemberProcedure( "isHomologous", RlBoolean::getClassTypeSpec(),  ishomologousArgRules            ) );
    methods.addFunction( new MemberProcedure( "getEmpiricalBaseFrequencies", Simplex::getClassTypeSpec(),    empiricalBaseArgRules           ) );
    methods.addFunction( new MemberProcedure( "getNumInvariantSites", Natural::getClassTypeSpec(),    invSitesArgRules                ) );
    methods.addFunction( new MemberProcedure( "[]", AbstractDiscreteTaxonData::getClassTypeSpec(), squareBracketArgRules) );
>>>>>>> 8678626e
    
}


void AbstractHomologousDiscreteCharacterData::makeConstantValue( void )
{
    
    if ( dagNode == NULL )
    {
        throw RbException("Cannot convert a variable without value to a constant value.");
    }
    else if ( dagNode->getDagNodeType() != RevBayesCore::DagNode::CONSTANT )
    {
        RevBayesCore::ConstantNode<valueType>* newNode = new ConstantNode<valueType>(dagNode->getName(), RevBayesCore::Cloner<valueType, IsDerivedFrom<valueType, RevBayesCore::Cloneable>::Is >::createClone( dagNode->getValue() ) );
        dagNode->replace(newNode);
        
        // delete the value if there are no other references to it.
        if ( dagNode->decrementReferenceCount() == 0 )
        {
            delete dagNode;
        }
        
        dagNode = newNode;
        
        // increment the reference counter
        dagNode->incrementReferenceCount();
    }
    
}


/**
 * Make an indirect reference to the variable. This is appropriate for the contexts
 * where the object occurs on the righ-hand side of expressions like a := b
 */
AbstractHomologousDiscreteCharacterData* AbstractHomologousDiscreteCharacterData::makeIndirectReference(void)
{
    
    RevBayesCore::IndirectReferenceFunction< valueType > *func = new RevBayesCore::IndirectReferenceFunction<valueType>( this->getDagNode() );
    RevBayesCore::DeterministicNode< valueType >* newNode = new RevBayesCore::DeterministicNode< valueType >( "", func );
    
    AbstractHomologousDiscreteCharacterData* newObj = this->clone();
    
    const std::set<RevBayesCore::Move*>& mvs = newObj->getDagNode()->getMoves();
    while ( !mvs.empty() )
    {
        newObj->getDagNode()->removeMove( *mvs.begin() );
    }
    
    newObj->setDagNode( newNode );
    
    return newObj;
}


/** Convert a model object to a deterministic object, the value of which is determined by a user-defined Rev function */
void AbstractHomologousDiscreteCharacterData::makeUserFunctionValue( UserFunction* fxn )
{
    UserFunctionNode< AbstractHomologousDiscreteCharacterData >*  detNode = new UserFunctionNode< AbstractHomologousDiscreteCharacterData >( "", fxn );
    
    // Signal replacement and delete the value if there are no other references to it.
    if ( dagNode != NULL )
    {
        dagNode->replace( detNode );
        if ( dagNode->decrementReferenceCount() == 0 )
            delete dagNode;
    }
    
    // Shift the actual node
    dagNode = detNode;
    
    // Increment the reference counter
    dagNode->incrementReferenceCount();
}


/**
 * Print value for user. The DAG node pointer may be NULL, in which
 * case we print "NA".
 */
void AbstractHomologousDiscreteCharacterData::printValue(std::ostream &o) const
{
    if ( dagNode == NULL )
    {
        o << "NA";
    }
    else
    {
        dagNode->printValue( o );
    }
    
}


/** Copy name of variable onto DAG node, if it is not NULL */
void AbstractHomologousDiscreteCharacterData::setName(std::string const &n)
{
    if ( dagNode != NULL )
    {
        dagNode->setName( n );
    }
    
}


/**
 * Set dag node. We also accommodate the possibility of setting the DAG node to null.
 */
void AbstractHomologousDiscreteCharacterData::setDagNode(RevBayesCore::DagNode* newNode)
{
    
    // Take care of the old value node
    if ( dagNode != NULL )
    {
        if ( newNode != NULL )
        {
            newNode->setName( dagNode->getName() );
        }
        
        dagNode->replace(newNode);
        
        if ( dagNode->decrementReferenceCount() == 0 )
        {
            delete dagNode;
        }
        
    }
    
    // Set the new value node
    dagNode = static_cast< RevBayesCore::TypedDagNode<valueType>* >( newNode );
    
    // Increment the reference count to the new value node
    if ( dagNode != NULL )
    {
        dagNode->incrementReferenceCount();
    }
    
}


void AbstractHomologousDiscreteCharacterData::setValue(valueType *x)
{
    
    RevBayesCore::ConstantNode<valueType>* newNode;
    
    if ( dagNode == NULL )
    {
        newNode = new ConstantNode<valueType>("",x);
    }
    else
    {
        newNode = new ConstantNode<valueType>(dagNode->getName(),x);
        dagNode->replace(newNode);
        
        if ( dagNode->decrementReferenceCount() == 0 )
        {
            delete dagNode;
        }
        
    }
    
    dagNode = newNode;
    
    // increment the reference count to the value
    dagNode->incrementReferenceCount();
    
}<|MERGE_RESOLUTION|>--- conflicted
+++ resolved
@@ -523,8 +523,6 @@
     ArgumentRules* setNumStatesPartitionArgRules    = new ArgumentRules();
     ArgumentRules* squareBracketArgRules            = new ArgumentRules();
     
-<<<<<<< HEAD
-    
     ArgumentRules* maxGcContentArgRules                 = new ArgumentRules();
     ArgumentRules* maxInvariableBlockLengthArgRules     = new ArgumentRules();
     ArgumentRules* maxVariableBlockLengthArgRules       = new ArgumentRules();
@@ -533,49 +531,28 @@
     ArgumentRules* maxPairwiseDifferenceArgRules        = new ArgumentRules();
     ArgumentRules* minPairwiseDifferenceArgRules        = new ArgumentRules();
     
-    
-    setCodonPartitionArgRules->push_back(       new ArgumentRule("",        Natural::getClassTypeSpec()              , ArgumentRule::BY_VALUE) );
-    setCodonPartitionArgRules2->push_back(      new ArgumentRule("",        ModelVector<Natural>::getClassTypeSpec() , ArgumentRule::BY_VALUE) );
-    setNumStatesPartitionArgRules->push_back(   new ArgumentRule("",        Natural::getClassTypeSpec()              , ArgumentRule::BY_VALUE) );
-    squareBracketArgRules->push_back(           new ArgumentRule( "index" , Natural::getClassTypeSpec()              , ArgumentRule::BY_VALUE ) );
-    
-    
-    
-    methods.addFunction("chartype",                     new MemberProcedure(RlString::getClassTypeSpec(),       chartypeArgRules                ) );
-    methods.addFunction("computeStateFrequencies",      new MemberProcedure(RlString::getClassTypeSpec(),       compStateFreqArgRules           ) );
-    methods.addFunction("getEmpiricalBaseFrequencies",  new MemberProcedure(Simplex::getClassTypeSpec(),        empiricalBaseArgRules           ) );
-    methods.addFunction("getNumInvariantSites",         new MemberProcedure(Natural::getClassTypeSpec(),        invSitesArgRules                ) );
-    methods.addFunction("isHomologous",                 new MemberProcedure(RlBoolean::getClassTypeSpec(),      ishomologousArgRules            ) );
-    
-    methods.addFunction("maxGcContent",                 new MemberProcedure(Probability::getClassTypeSpec(),    maxGcContentArgRules                ) );
-    methods.addFunction("maxInvariableBlockLength",     new MemberProcedure(Natural::getClassTypeSpec(),        maxInvariableBlockLengthArgRules    ) );
-    methods.addFunction("maxVariableBlockLength",       new MemberProcedure(Natural::getClassTypeSpec(),        maxVariableBlockLengthArgRules      ) );
-    methods.addFunction("minGcContent",                 new MemberProcedure(Probability::getClassTypeSpec(),    minGcContentArgRules                ) );
-    methods.addFunction("numInvariableBlocks",          new MemberProcedure(Natural::getClassTypeSpec(),        numInvariableBlocksArgRules         ) );
-    methods.addFunction("maxPairwiseDifference",        new MemberProcedure(Natural::getClassTypeSpec(),        maxPairwiseDifferenceArgRules       ) );
-    methods.addFunction("minPairwiseDifference",        new MemberProcedure(Natural::getClassTypeSpec(),        minPairwiseDifferenceArgRules       ) );
-    
-    methods.addFunction("setCodonPartition",            new MemberProcedure(RlUtils::Void,                      setCodonPartitionArgRules       ) );
-    methods.addFunction("setCodonPartition",            new MemberProcedure(RlUtils::Void,                      setCodonPartitionArgRules2      ) );
-    methods.addFunction("setNumStatesPartition",        new MemberProcedure(RlUtils::Void,                      setNumStatesPartitionArgRules   ) );
-    methods.addFunction("[]",                           new MemberProcedure( AbstractDiscreteTaxonData::getClassTypeSpec(), squareBracketArgRules) );
-=======
     setCodonPartitionArgRules->push_back(       new ArgumentRule("",        Natural::getClassTypeSpec()              , "The index of the codon position.", ArgumentRule::BY_VALUE, ArgumentRule::ANY ) );
     setCodonPartitionArgRules2->push_back(      new ArgumentRule("",        ModelVector<Natural>::getClassTypeSpec() , "The indicies of the codon positions.", ArgumentRule::BY_VALUE, ArgumentRule::ANY ) );
     setNumStatesPartitionArgRules->push_back(   new ArgumentRule("",        Natural::getClassTypeSpec()              , "The number of states in this partition.", ArgumentRule::BY_VALUE, ArgumentRule::ANY ) );
     squareBracketArgRules->push_back(           new ArgumentRule( "index" , Natural::getClassTypeSpec()              , "The index of the taxon.", ArgumentRule::BY_VALUE, ArgumentRule::ANY  ) );
     
     
-    methods.addFunction( new MemberProcedure( "chartype", RlString::getClassTypeSpec(),   chartypeArgRules                ) );
-    methods.addFunction( new MemberProcedure( "computeStateFrequencies", RlString::getClassTypeSpec(),   compStateFreqArgRules           ) );
-    methods.addFunction( new MemberProcedure( "setCodonPartition", RlUtils::Void,                  setCodonPartitionArgRules       ) );
-    methods.addFunction( new MemberProcedure( "setCodonPartition",RlUtils::Void,                  setCodonPartitionArgRules2      ) );
-    methods.addFunction( new MemberProcedure( "setNumStatesPartition", RlUtils::Void,                  setNumStatesPartitionArgRules   ) );
-    methods.addFunction( new MemberProcedure( "isHomologous", RlBoolean::getClassTypeSpec(),  ishomologousArgRules            ) );
-    methods.addFunction( new MemberProcedure( "getEmpiricalBaseFrequencies", Simplex::getClassTypeSpec(),    empiricalBaseArgRules           ) );
-    methods.addFunction( new MemberProcedure( "getNumInvariantSites", Natural::getClassTypeSpec(),    invSitesArgRules                ) );
-    methods.addFunction( new MemberProcedure( "[]", AbstractDiscreteTaxonData::getClassTypeSpec(), squareBracketArgRules) );
->>>>>>> 8678626e
+    methods.addFunction( new MemberProcedure( "chartype",                       RlString::getClassTypeSpec(),       chartypeArgRules                ) );
+    methods.addFunction( new MemberProcedure( "computeStateFrequencies",        RlString::getClassTypeSpec(),       compStateFreqArgRules           ) );
+    methods.addFunction( new MemberProcedure( "setCodonPartition",              RlUtils::Void,                      setCodonPartitionArgRules       ) );
+    methods.addFunction( new MemberProcedure( "setCodonPartition",              RlUtils::Void,                      setCodonPartitionArgRules2      ) );
+    methods.addFunction( new MemberProcedure( "setNumStatesPartition",          RlUtils::Void,                      setNumStatesPartitionArgRules   ) );
+    methods.addFunction( new MemberProcedure( "isHomologous",                   RlBoolean::getClassTypeSpec(),      ishomologousArgRules            ) );
+    methods.addFunction( new MemberProcedure( "getEmpiricalBaseFrequencies",    Simplex::getClassTypeSpec(),        empiricalBaseArgRules           ) );
+    methods.addFunction( new MemberProcedure( "getNumInvariantSites",           Natural::getClassTypeSpec(),        invSitesArgRules                ) );
+    methods.addFunction( new MemberProcedure( "maxGcContent",                   Probability::getClassTypeSpec(),    maxGcContentArgRules                ) );
+    methods.addFunction( new MemberProcedure( "maxInvariableBlockLength",       Natural::getClassTypeSpec(),        maxInvariableBlockLengthArgRules    ) );
+    methods.addFunction( new MemberProcedure( "maxVariableBlockLength",         Natural::getClassTypeSpec(),        maxVariableBlockLengthArgRules      ) );
+    methods.addFunction( new MemberProcedure( "minGcContent",                   Probability::getClassTypeSpec(),    minGcContentArgRules                ) );
+    methods.addFunction( new MemberProcedure( "numInvariableBlocks",            Natural::getClassTypeSpec(),        numInvariableBlocksArgRules         ) );
+    methods.addFunction( new MemberProcedure( "maxPairwiseDifference",          Natural::getClassTypeSpec(),        maxPairwiseDifferenceArgRules       ) );
+    methods.addFunction( new MemberProcedure( "minPairwiseDifference",          Natural::getClassTypeSpec(),        minPairwiseDifferenceArgRules       ) );
+    methods.addFunction( new MemberProcedure( "[]",                             AbstractDiscreteTaxonData::getClassTypeSpec(), squareBracketArgRules) );
     
 }
 

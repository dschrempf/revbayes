#include "RlAbstractHomologousDiscreteCharacterData.h"
#include "RlAbstractDiscreteTaxonData.h"
#include "ArgumentRule.h"
#include "RlMatrixReal.h"
#include "MemberProcedure.h"
#include "ModelVector.h"
#include "Natural.h"
#include "RlBoolean.h"
#include "Probability.h"
#include "RlString.h"
#include "RlDiscreteTaxonData.h"
#include "RlSimplex.h"


using namespace RevLanguage;

AbstractHomologousDiscreteCharacterData::AbstractHomologousDiscreteCharacterData(void) :
    HomologousCharacterData( NULL ),
    dagNode( NULL )
{
    
    initMethods();

}


AbstractHomologousDiscreteCharacterData::AbstractHomologousDiscreteCharacterData( const RevBayesCore::AbstractHomologousDiscreteCharacterData &d) :
    HomologousCharacterData( NULL ),
    dagNode( new ConstantNode<valueType>("",d.clone()) )
{
    
    // increment the reference count to the value
    dagNode->incrementReferenceCount();
    
    // set the internal value pointer
    setCharacterDataObject( &this->getDagNode()->getValue() );
    
    initMethods();
    
}


AbstractHomologousDiscreteCharacterData::AbstractHomologousDiscreteCharacterData( RevBayesCore::AbstractHomologousDiscreteCharacterData *d) :
    HomologousCharacterData( NULL ),
    dagNode( new ConstantNode<valueType>("",d) )
{
    
    // increment the reference count to the value
    dagNode->incrementReferenceCount();
    
    // set the internal value pointer
    setCharacterDataObject( &this->getDagNode()->getValue() );
    
    initMethods();

}


AbstractHomologousDiscreteCharacterData::AbstractHomologousDiscreteCharacterData( RevBayesCore::TypedDagNode<RevBayesCore::AbstractHomologousDiscreteCharacterData> *d) :
    HomologousCharacterData( NULL ),
    dagNode( d )
{
    
    // increment the reference count to the value
    dagNode->incrementReferenceCount();
    
    // set the internal value pointer
    setCharacterDataObject( &this->getDagNode()->getValue() );
    
    initMethods();

}


AbstractHomologousDiscreteCharacterData::AbstractHomologousDiscreteCharacterData(const AbstractHomologousDiscreteCharacterData &d) :
    HomologousCharacterData( d ),
    dagNode( NULL )
{
    
    if ( d.dagNode != NULL )
    {
        
        dagNode = d.dagNode->clone();
        
        // increment the reference count to the value
        dagNode->incrementReferenceCount();
    }
    
}


AbstractHomologousDiscreteCharacterData::~AbstractHomologousDiscreteCharacterData()
{
    
    // free the old value
    if ( dagNode != NULL )
    {
        if ( dagNode->decrementReferenceCount() == 0 )
        {
            delete dagNode;
        }
        
    }
    
}


AbstractHomologousDiscreteCharacterData& AbstractHomologousDiscreteCharacterData::operator=(const AbstractHomologousDiscreteCharacterData &v) {
    
    if ( this != &v )
    {
        // delegate to base class
        HomologousCharacterData::operator=( v );
        
        // free the old value
        if ( dagNode != NULL )
        {
            if ( dagNode->decrementReferenceCount() == 0 )
            {
                delete dagNode;
            }
            
            dagNode = NULL;
        }
        
        // create own copy
        if ( v.dagNode != NULL )
        {
            dagNode = v.dagNode->clone();
            
            // increment the reference count to the value
            dagNode->incrementReferenceCount();
        }
        
    }
    
    return *this;
}



AbstractHomologousDiscreteCharacterData* AbstractHomologousDiscreteCharacterData::concatenate(const RevObject &d) const
{
    const AbstractHomologousDiscreteCharacterData* tmp = dynamic_cast<const AbstractHomologousDiscreteCharacterData*>( &d );
    if ( tmp != NULL )
    {
        return concatenate( *tmp );
    }
    else
    {
        throw RbException("Cannot add an object of type '" + d.getType() + "' to a character data object.");
    }
    
}



AbstractHomologousDiscreteCharacterData* AbstractHomologousDiscreteCharacterData::concatenate(const AbstractHomologousDiscreteCharacterData &d) const
{
    AbstractHomologousDiscreteCharacterData* cloneObj = clone();

    // we need to make this a constant DAG node so that we can actually modify the value
    // otherwise the value might be overwritten again, e.g., if this is a deterministic node.
    cloneObj->makeConstantValue();
    
    // now concatenate
    cloneObj->getDagNode()->getValue().concatenate( d.getValue() );
    
    // return the copy
    return cloneObj;
}



AbstractHomologousDiscreteCharacterData* AbstractHomologousDiscreteCharacterData::clone() const
{
    return new AbstractHomologousDiscreteCharacterData( *this );
}


/* Map calls to member methods */
RevPtr<RevVariable> AbstractHomologousDiscreteCharacterData::executeMethod(std::string const &name, const std::vector<Argument> &args, bool &found)
{
    
    RevPtr<RevVariable> retVal = dynamic_cast<RevMemberObject *>( dagNode )->executeMethod(name, args, found);
    
    if ( found == true )
    {
        return retVal;
    }
    
    if ( this->getDagNode() != NULL )
    {
        // set the internal value pointer
        setCharacterDataObject( &this->getDagNode()->getValue() );
    }
    
    retVal = executeCharacterDataMethod(name, args, found);
    
    if ( found == true )
    {
        return retVal;
    }
    else if (name == "[]")
    {
        found = true;
    
        // get the member with give index
        const Natural& index = static_cast<const Natural&>( args[0].getVariable()->getRevObject() );
    
        if (this->dagNode->getValue().getNumberOfTaxa() < (size_t)(index.getValue()) )
        {
            throw RbException("Index out of bounds in []");
        }
    
        const RevBayesCore::AbstractDiscreteTaxonData& element = dagNode->getValue().getTaxonData(size_t(index.getValue()) - 1);
    
        return new RevVariable( new AbstractDiscreteTaxonData( element.clone() ) );
    }
    else if (name == "computeStateFrequencies")
    {
        found = true;
        
        RevBayesCore::MatrixReal sf = this->dagNode->getValue().computeStateFrequencies();
        
        return new RevVariable( new MatrixReal(sf) );
    }
    else if (name == "setCodonPartition")
    {
        found = true;
        
        const RevObject& argument = args[0].getVariable()->getRevObject();
        RevBayesCore::AbstractHomologousDiscreteCharacterData &v = dagNode->getValue();
        size_t nChars = v.getNumberOfCharacters();
        
        // e.g. data.setCodonPartition(sites=v(3))
        if ( argument.isType( Natural::getClassTypeSpec() ) )
        {
            size_t n = size_t( static_cast<const Natural&>( argument ).getValue() );
            size_t i = 0; // index of included characters
            for (size_t j = 0; j < nChars; j++)
            {
                // only set codon partition for previously included characters
                if ( !v.isCharacterExcluded(j) )
                {
                    if ( i % 3 == (n-1) )
                    {
                        v.includeCharacter(j);
                    }
                    else
                    {
                        v.excludeCharacter(j);
                    }
                    i++;
                }
            }
            
        }
        
        // e.g. data.setCodonPartition(sites=v(1,2))
        else if ( argument.isType( ModelVector<Natural>::getClassTypeSpec() ) )
        {
            const ModelVector<Natural>& x = static_cast<const ModelVector<Natural>&>( argument );
            if (x.size() == 0)
            {
                return NULL;
            }
            
            size_t i = 0; // index of included characters
            for (size_t j = 0; j < nChars; j++)
            {
                // only set codon partition for previously included characters
                if ( !v.isCharacterExcluded(j) )
                {
                    bool included_codon = false;
                    for (size_t k = 0; k < x.size(); k++)
                    {
                        size_t n = x[k];
                        if ( i % 3 == (n-1) )
                        {
                            v.includeCharacter(j);
                            included_codon = true;
                            break;
                        }
<<<<<<< HEAD
                    }
                    if ( !included_codon )
                    {
                        v.excludeCharacter(j);
                    }
=======
                    }
                    if ( !included_codon )
                    {
                        v.excludeCharacter(j);
                    }
>>>>>>> 63b4fb4c
                    i++;
                }
            }
        }
        return NULL;
    }
    else if (name == "setNumStatesPartition")
    {
        found = true;
        
        const RevObject& argument = args[0].getVariable()->getRevObject();
        RevBayesCore::AbstractHomologousDiscreteCharacterData &v = dagNode->getValue();
        size_t nChars = v.getNumberOfCharacters();
        size_t nTaxa = v.getNumberOfTaxa();
        
        // e.g. data.setNumStatesPartition(2)
        size_t n = size_t( static_cast<const Natural&>( argument ).getValue() );
        for (size_t i = 0; i < nChars; i++)
        {
            int max = 0;
            for (size_t j = 0; j < nTaxa; j++)
            {
                const RevBayesCore::AbstractDiscreteTaxonData& td = v.getTaxonData(j);
                if ( td.getCharacter(i).isMissingState() == false && td.getCharacter(i).isGapState() == false)
                {
                    int k = int(td.getCharacter(i).getStateIndex()) + 1;
                    if (k > max)
                    {
                        max = k;
                    }
                }
            }

            if (max == n)
            {
                v.includeCharacter(i);
            }
            else
            {
                v.excludeCharacter(i);
            }
            
        }
        return NULL;
    }
    else if (name == "isHomologous")
    {
        found = true;
        
        bool ih = this->dagNode->getValue().isHomologyEstablished();
        
        return new RevVariable( new RlBoolean(ih) );
    }
    else if (name == "getEmpiricalBaseFrequencies")
    {
        found = true;
        
        std::vector<double> ebf = this->dagNode->getValue().getEmpiricalBaseFrequencies();
        
        return new RevVariable( new Simplex(ebf) );
    }
    else if (name == "getNumInvariantSites")
    {
        found = true;
        
        const RevObject& argument = args[0].getVariable()->getRevObject();
        bool excl = static_cast<const RlBoolean&>( argument ).getValue();
        
        size_t n = this->dagNode->getValue().getNumberOfInvariantSites( excl );
        
        return new RevVariable( new Natural(n) );
    }
    else if ( name == "maxGcContent" )
    {
        found = true;
        
        const RevObject& argument = args[0].getVariable()->getRevObject();
        bool excl = static_cast<const RlBoolean&>( argument ).getValue();
        
        double max_gc = this->dagNode->getValue().maxGcContent( excl );
        
        return new RevVariable( new Probability(max_gc) );
    }
    else if ( name == "maxInvariableBlockLength" )
    {
        found = true;
        
        const RevObject& argument = args[0].getVariable()->getRevObject();
        bool excl = static_cast<const RlBoolean&>( argument ).getValue();
        
        size_t max_inv = this->dagNode->getValue().maxInvariableBlockLength( excl );
        
        return new RevVariable( new Natural(max_inv) );
    }
    else if ( name == "maxPairwiseDifference" )
    {
        found = true;
        
        const RevObject& argument = args[0].getVariable()->getRevObject();
        bool excl = static_cast<const RlBoolean&>( argument ).getValue();
        
        size_t max_pd = this->dagNode->getValue().getMaxPaiwiseSequenceDifference( excl );
        
        return new RevVariable( new Natural(max_pd) );
    }
    else if ( name == "maxVariableBlockLength" )
    {
        found = true;
        
        const RevObject& argument = args[0].getVariable()->getRevObject();
        bool excl = static_cast<const RlBoolean&>( argument ).getValue();
        
        size_t max_var = this->dagNode->getValue().maxVariableBlockLength( excl );
        
        return new RevVariable( new Natural(max_var) );
    }
    else if ( name == "meanGcContent" )
    {
        found = true;
        
        const RevObject& argument = args[0].getVariable()->getRevObject();
        bool excl = static_cast<const RlBoolean&>( argument ).getValue();
        
        double mean_gc = this->dagNode->getValue().meanGcContent( excl );
        
        return new RevVariable( new Probability(mean_gc) );
    }
    else if ( name == "meanGcContentByCodonPosition" )
    {
        found = true;
        
        const RevObject& argument = args[0].getVariable()->getRevObject();
        size_t n = size_t( static_cast<const Natural&>( argument ).getValue() );
        
        const RevObject& excl_argument = args[1].getVariable()->getRevObject();
        bool excl = static_cast<const RlBoolean&>( excl_argument ).getValue();
        
        double mean_gc = this->dagNode->getValue().meanGcContentByCodon( n, excl );
        
        return new RevVariable( new Probability(mean_gc) );
    }
    else if ( name == "minGcContent" )
    {
        found = true;
        
        const RevObject& argument = args[0].getVariable()->getRevObject();
        bool excl = static_cast<const RlBoolean&>( argument ).getValue();
        
        double min_gc = this->dagNode->getValue().minGcContent( excl );
        
        return new RevVariable( new Probability(min_gc) );
    }
    else if ( name == "minPairwiseDifference" )
    {
        found = true;
        
        const RevObject& argument = args[0].getVariable()->getRevObject();
        bool excl = static_cast<const RlBoolean&>( argument ).getValue();
        
        size_t min_pd = this->dagNode->getValue().getMinPaiwiseSequenceDifference( excl );
        
        return new RevVariable( new Natural(min_pd) );
    }
    else if ( name == "numInvariableBlocks" )
    {
        found = true;
        
        const RevObject& argument = args[0].getVariable()->getRevObject();
        bool excl = static_cast<const RlBoolean&>( argument ).getValue();
        
        size_t num_blocks = this->dagNode->getValue().numInvariableSiteBlocks( excl );
        
        return new RevVariable( new Natural(num_blocks) );
    }
    else if ( name == "numTaxaMissingSequence" )
    {
        found = true;
        
        const RevObject& argument = args[0].getVariable()->getRevObject();
        double percentage = static_cast<const Probability&>( argument ).getValue();

        size_t num_taxa = this->dagNode->getValue().numberTaxaMissingSequence( percentage );
        
        return new RevVariable( new Natural(num_taxa) );
    }
    else if ( name == "translateCharacters" )
    {
        found = true;
        
        const RevObject& argument = args[0].getVariable()->getRevObject();
        const std::string &type = static_cast<const RlString&>( argument ).getValue();
        
        RevBayesCore::AbstractHomologousDiscreteCharacterData *trans_data = this->dagNode->getValue().translateCharacters( type );
        
        return new RevVariable( new AbstractHomologousDiscreteCharacterData(trans_data) );
    }
    
    return HomologousCharacterData::executeMethod( name, args, found );
}


/* Get Rev type of object */
const std::string& AbstractHomologousDiscreteCharacterData::getClassType(void)
{
    
    static std::string revType = "AbstractHomologousDiscreteCharacterData";
    
    return revType;
}

/* Get class type spec describing type of object */
const TypeSpec& AbstractHomologousDiscreteCharacterData::getClassTypeSpec(void)
{
    
    static TypeSpec revTypeSpec = TypeSpec( getClassType(), new TypeSpec( HomologousCharacterData::getClassTypeSpec() ) );
    
    return revTypeSpec;
}


RevBayesCore::TypedDagNode<RevBayesCore::AbstractHomologousDiscreteCharacterData>* AbstractHomologousDiscreteCharacterData::getDagNode( void ) const
{
    
    return dagNode;
}


/** Get the type spec of this class. We return a member variable because instances might have different element types. */
const TypeSpec& AbstractHomologousDiscreteCharacterData::getTypeSpec(void) const
{
    
    static TypeSpec typeSpec = getClassTypeSpec();
    return typeSpec;
}


const RevBayesCore::AbstractHomologousDiscreteCharacterData& AbstractHomologousDiscreteCharacterData::getValue( void ) const
{
    
    if ( dagNode == NULL )
    {
        throw RbException( "Invalid attempt to get value from an object with NULL DAG node" );
    }
    
    return dagNode->getValue();
}


RevBayesCore::AbstractHomologousDiscreteCharacterData& AbstractHomologousDiscreteCharacterData::getValue( void )
{
    
    if ( dagNode == NULL )
    {
        throw RbException( "Invalid attempt to get value from an object with NULL DAG node" );
    }
    
    return dagNode->getValue();
}


/**
 * Is the object or any of its upstream members or elements
 * modifiable by the user through assignment? We simply ask
 * our DAG node.
 */
bool AbstractHomologousDiscreteCharacterData::isAssignable( void ) const
{
    if ( dagNode == NULL )
    {
        return false;
    }
    
    return dagNode->isAssignable();
}


bool AbstractHomologousDiscreteCharacterData::isConstant( void ) const
{
    
    return dagNode->isConstant();
}


bool AbstractHomologousDiscreteCharacterData::isModelObject( void ) const
{
    
    return true;
}


void AbstractHomologousDiscreteCharacterData::initMethods( void )
{

    // add the DAG node member methods
    // note that this is a sage case because all DAG nodes are member objects
    if ( dagNode != NULL )
    {
        const MethodTable &dagMethods = dynamic_cast<RevMemberObject*>( dagNode )->getMethods();
        methods.insertInheritedMethods( dagMethods );
    }
    
    // insert the character data specific methods
    MethodTable charDataMethods = getCharacterDataMethods();
    methods.insertInheritedMethods( charDataMethods );
    
    ArgumentRules* chartypeArgRules                 = new ArgumentRules();
    ArgumentRules* compStateFreqArgRules            = new ArgumentRules();
    ArgumentRules* empiricalBaseArgRules            = new ArgumentRules();
    ArgumentRules* ishomologousArgRules             = new ArgumentRules();
    ArgumentRules* invSitesArgRules                 = new ArgumentRules();
    ArgumentRules* setCodonPartitionArgRules        = new ArgumentRules();
    ArgumentRules* setCodonPartitionArgRules2       = new ArgumentRules();
    ArgumentRules* setNumStatesPartitionArgRules    = new ArgumentRules();
    ArgumentRules* squareBracketArgRules            = new ArgumentRules();
    
    ArgumentRules* maxGcContentArgRules                 = new ArgumentRules();
    ArgumentRules* maxInvariableBlockLengthArgRules     = new ArgumentRules();
    ArgumentRules* maxVariableBlockLengthArgRules       = new ArgumentRules();
    ArgumentRules* minGcContentArgRules                 = new ArgumentRules();
    ArgumentRules* maxPairwiseDifferenceArgRules        = new ArgumentRules();
    ArgumentRules* minPairwiseDifferenceArgRules        = new ArgumentRules();
    ArgumentRules* meanGcContentArgRules                = new ArgumentRules();
    ArgumentRules* meanGcContentByCodonPositionArgRules = new ArgumentRules();
    ArgumentRules* numInvariableBlocksArgRules          = new ArgumentRules();
    ArgumentRules* numTaxaMissingSequenceArgRules       = new ArgumentRules();
    
    ArgumentRules* translateCharactersArgRules          = new ArgumentRules();
    
    
    setCodonPartitionArgRules->push_back(       new ArgumentRule("",        Natural::getClassTypeSpec()              , "The index of the codon position.", ArgumentRule::BY_VALUE, ArgumentRule::ANY ) );
    setCodonPartitionArgRules2->push_back(      new ArgumentRule("",        ModelVector<Natural>::getClassTypeSpec() , "The indicies of the codon positions.", ArgumentRule::BY_VALUE, ArgumentRule::ANY ) );
    setNumStatesPartitionArgRules->push_back(   new ArgumentRule("",        Natural::getClassTypeSpec()              , "The number of states in this partition.", ArgumentRule::BY_VALUE, ArgumentRule::ANY ) );
    squareBracketArgRules->push_back(           new ArgumentRule( "index" , Natural::getClassTypeSpec()              , "The index of the taxon.", ArgumentRule::BY_VALUE, ArgumentRule::ANY  ) );

    invSitesArgRules->push_back(                        new ArgumentRule( "excludeAmbiguous" , RlBoolean::getClassTypeSpec()          , "Should we exclude ambiguous and missing characters?", ArgumentRule::BY_VALUE, ArgumentRule::ANY, new RlBoolean( false )  ) );
    maxGcContentArgRules->push_back(                    new ArgumentRule( "excludeAmbiguous" , RlBoolean::getClassTypeSpec()          , "Should we exclude ambiguous and missing characters?", ArgumentRule::BY_VALUE, ArgumentRule::ANY, new RlBoolean( false )  ) );
    maxInvariableBlockLengthArgRules->push_back(        new ArgumentRule( "excludeAmbiguous" , RlBoolean::getClassTypeSpec()          , "Should we exclude ambiguous and missing characters?", ArgumentRule::BY_VALUE, ArgumentRule::ANY, new RlBoolean( false )  ) );
    maxVariableBlockLengthArgRules->push_back(          new ArgumentRule( "excludeAmbiguous" , RlBoolean::getClassTypeSpec()          , "Should we exclude ambiguous and missing characters?", ArgumentRule::BY_VALUE, ArgumentRule::ANY, new RlBoolean( false )  ) );
    minGcContentArgRules->push_back(                    new ArgumentRule( "excludeAmbiguous" , RlBoolean::getClassTypeSpec()          , "Should we exclude ambiguous and missing characters?", ArgumentRule::BY_VALUE, ArgumentRule::ANY, new RlBoolean( false )  ) );
    maxPairwiseDifferenceArgRules->push_back(           new ArgumentRule( "excludeAmbiguous" , RlBoolean::getClassTypeSpec()          , "Should we exclude ambiguous and missing characters?", ArgumentRule::BY_VALUE, ArgumentRule::ANY, new RlBoolean( false )  ) );
    minPairwiseDifferenceArgRules->push_back(           new ArgumentRule( "excludeAmbiguous" , RlBoolean::getClassTypeSpec()          , "Should we exclude ambiguous and missing characters?", ArgumentRule::BY_VALUE, ArgumentRule::ANY, new RlBoolean( false )  ) );
    meanGcContentArgRules->push_back(                   new ArgumentRule( "excludeAmbiguous" , RlBoolean::getClassTypeSpec()          , "Should we exclude ambiguous and missing characters?", ArgumentRule::BY_VALUE, ArgumentRule::ANY, new RlBoolean( false )  ) );
    meanGcContentByCodonPositionArgRules->push_back(    new ArgumentRule( "index" , Natural::getClassTypeSpec()          , "The index of the codon position.", ArgumentRule::BY_VALUE, ArgumentRule::ANY  ) );
    meanGcContentByCodonPositionArgRules->push_back(    new ArgumentRule( "excludeAmbiguous" , RlBoolean::getClassTypeSpec()          , "Should we exclude ambiguous and missing characters?", ArgumentRule::BY_VALUE, ArgumentRule::ANY, new RlBoolean( false )  ) );
    numInvariableBlocksArgRules->push_back(             new ArgumentRule( "excludeAmbiguous" , RlBoolean::getClassTypeSpec()          , "Should we exclude ambiguous and missing characters?", ArgumentRule::BY_VALUE, ArgumentRule::ANY, new RlBoolean( false )  ) );

    numTaxaMissingSequenceArgRules->push_back(  new ArgumentRule( "x" ,     Probability::getClassTypeSpec()          , "The percentage/threshold for the missing sequence.", ArgumentRule::BY_VALUE, ArgumentRule::ANY  ) );

    translateCharactersArgRules->push_back(  new ArgumentRule( "type" ,     RlString::getClassTypeSpec()          , "The character type into which we want to translate.", ArgumentRule::BY_VALUE, ArgumentRule::ANY  ) );

    
    methods.addFunction( new MemberProcedure( "chartype",                       RlString::getClassTypeSpec(),       chartypeArgRules                ) );
    methods.addFunction( new MemberProcedure( "computeStateFrequencies",        RlString::getClassTypeSpec(),       compStateFreqArgRules           ) );
    methods.addFunction( new MemberProcedure( "setCodonPartition",              RlUtils::Void,                      setCodonPartitionArgRules       ) );
    methods.addFunction( new MemberProcedure( "setCodonPartition",              RlUtils::Void,                      setCodonPartitionArgRules2      ) );
    methods.addFunction( new MemberProcedure( "setNumStatesPartition",          RlUtils::Void,                      setNumStatesPartitionArgRules   ) );
    methods.addFunction( new MemberProcedure( "isHomologous",                   RlBoolean::getClassTypeSpec(),      ishomologousArgRules            ) );
    methods.addFunction( new MemberProcedure( "getEmpiricalBaseFrequencies",    Simplex::getClassTypeSpec(),        empiricalBaseArgRules           ) );
    methods.addFunction( new MemberProcedure( "getNumInvariantSites",           Natural::getClassTypeSpec(),        invSitesArgRules                ) );
    methods.addFunction( new MemberProcedure( "maxGcContent",                   Probability::getClassTypeSpec(),    maxGcContentArgRules                ) );
    methods.addFunction( new MemberProcedure( "maxInvariableBlockLength",       Natural::getClassTypeSpec(),        maxInvariableBlockLengthArgRules    ) );
    methods.addFunction( new MemberProcedure( "maxVariableBlockLength",         Natural::getClassTypeSpec(),        maxVariableBlockLengthArgRules      ) );
    methods.addFunction( new MemberProcedure( "minGcContent",                   Probability::getClassTypeSpec(),    minGcContentArgRules                ) );
    methods.addFunction( new MemberProcedure( "maxPairwiseDifference",          Natural::getClassTypeSpec(),        maxPairwiseDifferenceArgRules       ) );
    methods.addFunction( new MemberProcedure( "minPairwiseDifference",          Natural::getClassTypeSpec(),        minPairwiseDifferenceArgRules       ) );
    methods.addFunction( new MemberProcedure( "meanGcContent",                  Probability::getClassTypeSpec(),    meanGcContentArgRules                ) );
    methods.addFunction( new MemberProcedure( "meanGcContentByCodonPosition",   Probability::getClassTypeSpec(),    meanGcContentByCodonPositionArgRules                ) );
    methods.addFunction( new MemberProcedure( "numInvariableBlocks",            Natural::getClassTypeSpec(),        numInvariableBlocksArgRules         ) );
    methods.addFunction( new MemberProcedure( "numTaxaMissingSequence",         Natural::getClassTypeSpec(),        numTaxaMissingSequenceArgRules         ) );
    methods.addFunction( new MemberProcedure( "translateCharacters",            AbstractHomologousDiscreteCharacterData::getClassTypeSpec(),        translateCharactersArgRules         ) );
    methods.addFunction( new MemberProcedure( "[]",                             AbstractDiscreteTaxonData::getClassTypeSpec(), squareBracketArgRules) );
    
}


void AbstractHomologousDiscreteCharacterData::makeConstantValue( void )
{
    
    if ( dagNode == NULL )
    {
        throw RbException("Cannot convert a variable without value to a constant value.");
    }
    else if ( dagNode->getDagNodeType() != RevBayesCore::DagNode::CONSTANT )
    {
        RevBayesCore::ConstantNode<valueType>* newNode = new ConstantNode<valueType>(dagNode->getName(), RevBayesCore::Cloner<valueType, IsDerivedFrom<valueType, RevBayesCore::Cloneable>::Is >::createClone( dagNode->getValue() ) );
        dagNode->replace(newNode);
        
        // delete the value if there are no other references to it.
        if ( dagNode->decrementReferenceCount() == 0 )
        {
            delete dagNode;
        }
        
        dagNode = newNode;
        
        // increment the reference counter
        dagNode->incrementReferenceCount();
    }
    
}


/**
 * Make an indirect reference to the variable. This is appropriate for the contexts
 * where the object occurs on the righ-hand side of expressions like a := b
 */
AbstractHomologousDiscreteCharacterData* AbstractHomologousDiscreteCharacterData::makeIndirectReference(void)
{
    
    RevBayesCore::IndirectReferenceFunction< valueType > *func = new RevBayesCore::IndirectReferenceFunction<valueType>( this->getDagNode() );
    RevBayesCore::DeterministicNode< valueType >* newNode = new RevBayesCore::DeterministicNode< valueType >( "", func );
    
    AbstractHomologousDiscreteCharacterData* newObj = this->clone();
    
    const std::vector<RevBayesCore::Move*>& mvs = newObj->getDagNode()->getMoves();
    while ( mvs.empty() == false )
    {
        newObj->getDagNode()->removeMove( *mvs.begin() );
    }
    
    newObj->setDagNode( newNode );
    
    return newObj;
}


/** Convert a model object to a deterministic object, the value of which is determined by a user-defined Rev function */
void AbstractHomologousDiscreteCharacterData::makeUserFunctionValue( UserFunction* fxn )
{
    UserFunctionNode< AbstractHomologousDiscreteCharacterData >*  detNode = new UserFunctionNode< AbstractHomologousDiscreteCharacterData >( "", fxn );
    
    // Signal replacement and delete the value if there are no other references to it.
    if ( dagNode != NULL )
    {
        dagNode->replace( detNode );
        if ( dagNode->decrementReferenceCount() == 0 )
            delete dagNode;
    }
    
    // Shift the actual node
    dagNode = detNode;
    
    // Increment the reference counter
    dagNode->incrementReferenceCount();
}


/**
 * Print value for user. The DAG node pointer may be NULL, in which
 * case we print "NA".
 */
void AbstractHomologousDiscreteCharacterData::printValue(std::ostream &o, bool user) const
{
    if ( dagNode == NULL )
    {
        o << "NA";
    }
    else
    {
        dagNode->printValue( o, "," );
    }
    
}


/** Copy name of variable onto DAG node, if it is not NULL */
void AbstractHomologousDiscreteCharacterData::setName(std::string const &n)
{
    if ( dagNode != NULL )
    {
        dagNode->setName( n );
    }
    
}


/**
 * Set dag node. We also accommodate the possibility of setting the DAG node to null.
 */
void AbstractHomologousDiscreteCharacterData::setDagNode(RevBayesCore::DagNode* newNode)
{
    
    // Take care of the old value node
    if ( dagNode != NULL )
    {
        if ( newNode != NULL )
        {
            newNode->setName( dagNode->getName() );
        }
        
        dagNode->replace(newNode);
        
        if ( dagNode->decrementReferenceCount() == 0 )
        {
            delete dagNode;
        }
        
    }
    
    // Set the new value node
    dagNode = static_cast< RevBayesCore::TypedDagNode<valueType>* >( newNode );
    
    // Increment the reference count to the new value node
    if ( dagNode != NULL )
    {
        dagNode->incrementReferenceCount();
    }
    
}


void AbstractHomologousDiscreteCharacterData::setValue(valueType *x)
{
    
    RevBayesCore::ConstantNode<valueType>* newNode;
    
    if ( dagNode == NULL )
    {
        newNode = new ConstantNode<valueType>("",x);
    }
    else
    {
        newNode = new ConstantNode<valueType>(dagNode->getName(),x);
        dagNode->replace(newNode);
        
        if ( dagNode->decrementReferenceCount() == 0 )
        {
            delete dagNode;
        }
        
    }
    
    dagNode = newNode;
    
    // increment the reference count to the value
    dagNode->incrementReferenceCount();
    
}<|MERGE_RESOLUTION|>--- conflicted
+++ resolved
@@ -282,19 +282,11 @@
                             included_codon = true;
                             break;
                         }
-<<<<<<< HEAD
                     }
                     if ( !included_codon )
                     {
                         v.excludeCharacter(j);
                     }
-=======
-                    }
-                    if ( !included_codon )
-                    {
-                        v.excludeCharacter(j);
-                    }
->>>>>>> 63b4fb4c
                     i++;
                 }
             }

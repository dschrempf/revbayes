#include "ConstantNode.h"
#include "ModelVector.h"
#include "RlTaxon.h"
#include "RbUtil.h"
#include "RlString.h"
#include "RealPos.h"
#include "TypeSpec.h"

#include <sstream>

using namespace RevLanguage;

/** Default constructor */
Taxon::Taxon(void) : ModelObject<RevBayesCore::Taxon>()
{
    
<<<<<<< HEAD
    ageArgRules = new ArgumentRules();
    methods.addFunction( new MemberProcedure( "getMinAge", RlString::getClassTypeSpec(), ageArgRules ) );

    ageArgRules = new ArgumentRules();
    methods.addFunction( new MemberProcedure( "getMaxAge", RlString::getClassTypeSpec(), ageArgRules ) );
=======
    initMethods();
>>>>>>> 521ebc74

}

/** Construct from core Taxon */
Taxon::Taxon(RevBayesCore::Taxon *c) : ModelObject<RevBayesCore::Taxon>( c )
{
    
<<<<<<< HEAD
    ageArgRules = new ArgumentRules();
    methods.addFunction( new MemberProcedure( "getMinAge", RlString::getClassTypeSpec(), ageArgRules ) );

    ageArgRules = new ArgumentRules();
    methods.addFunction( new MemberProcedure( "getMaxAge", RlString::getClassTypeSpec(), ageArgRules ) );
=======
    initMethods();
>>>>>>> 521ebc74

}

/** Construct from core Taxon */
Taxon::Taxon(const RevBayesCore::Taxon &t) : ModelObject<RevBayesCore::Taxon>( new RevBayesCore::Taxon( t ) )
{
    
<<<<<<< HEAD
    ageArgRules = new ArgumentRules();
    methods.addFunction( new MemberProcedure( "getMinAge", RlString::getClassTypeSpec(), ageArgRules ) );

    ageArgRules = new ArgumentRules();
    methods.addFunction( new MemberProcedure( "getMaxAge", RlString::getClassTypeSpec(), ageArgRules ) );
=======
    initMethods();
>>>>>>> 521ebc74

}

/** Construct from DAG node */
Taxon::Taxon(RevBayesCore::TypedDagNode<RevBayesCore::Taxon> *n) : ModelObject<RevBayesCore::Taxon>( n )
{
    
    initMethods();

    ageArgRules = new ArgumentRules();
    methods.addFunction( new MemberProcedure( "getMinAge", RlString::getClassTypeSpec(), ageArgRules ) );

    ageArgRules = new ArgumentRules();
    methods.addFunction( new MemberProcedure( "getMaxAge", RlString::getClassTypeSpec(), ageArgRules ) );

}


/**
 * The clone function is a convenience function to create proper copies of inherited objected.
 * E.g. a.clone() will create a clone of the correct type even if 'a' is of derived type 'b'.
 *
 * \return A new copy of the process.
 */
Taxon* Taxon::clone(void) const
{
    
    return new Taxon(*this);
}


void Taxon::constructInternalObject( void ) 
{
    // we free the memory first
    if ( dag_node != NULL )
    {
        if ( dag_node->decrementReferenceCount() == 0 )
        {
            delete dag_node;
        }
    }
    
    // now allocate a new Taxon
    std::string taxonName = static_cast<const RlString &>( (taxon)->getRevObject() ).getValue() ;
    std::string taxonSpecies = static_cast<const RlString &>( (species)->getRevObject() ).getValue() ;
    taxonSpecies = ( taxonSpecies == "taxonName" ) ? taxonName : taxonSpecies;
    double minAge = static_cast<const RealPos &>( minage->getRevObject() ).getValue();
    double maxAge = minAge;

    if( maxage->getRevObject().isType( RealPos::getClassTypeSpec() ) )
    {
        maxAge = static_cast<const RealPos &>( maxage->getRevObject() ).getValue();
    }
    
    dag_node = new RevBayesCore::ConstantNode<RevBayesCore::Taxon>("", new RevBayesCore::Taxon( taxonName ) );
    
    dag_node->getValue().setSpeciesName( taxonSpecies );
    
    RevBayesCore::TimeInterval range(minAge, maxAge);
    dag_node->getValue().setAgeRange(range);

    dag_node->incrementReferenceCount();
    
}


/* Map calls to member methods */
RevLanguage::RevPtr<RevLanguage::RevVariable> Taxon::executeMethod(std::string const &name, const std::vector<Argument> &args, bool &found)
{
    
    if (name == "getName")
    {
        found = true;
        
        std::string n = this->dag_node->getValue().getName();
        return RevPtr<RevVariable>( new RevVariable( new RlString( n ) ) );
    }
    else if (name == "getSpeciesName")
    {
        found = true;
        
        std::string n = this->dag_node->getValue().getSpeciesName();
        return RevPtr<RevVariable>( new RevVariable( new RlString( n ) ) );
    }
    if (name == "getAge")
    {
        found = true;
        
        double a = this->dag_node->getValue().getAge();
        return RevPtr<RevVariable>( new RevVariable( new RealPos( a ) ) );
    }
    if (name == "getMinAge")
    {
        found = true;

        double a = this->dag_node->getValue().getAgeRange().getMin();
        return RevPtr<RevVariable>( new RevVariable( new RealPos( a ) ) );
    }
    if (name == "getMaxAge")
    {
        found = true;

        double a = this->dag_node->getValue().getAgeRange().getMax();
        return RevPtr<RevVariable>( new RevVariable( new RealPos( a ) ) );
    }
    
    return ModelObject<RevBayesCore::Taxon>::executeMethod( name, args, found );
}


/**
 * Get the Rev name for the constructor function.
 *
 * \return Rev name of constructor function.
 */
std::string Taxon::getConstructorFunctionName( void ) const
{
    // create a constructor function name variable that is the same for all instance of this class
    std::string c_name = "taxon";
    
    return c_name;
}


/** Return member rules (no members) */
const MemberRules& Taxon::getParameterRules(void) const
{
    
    static MemberRules memberRules;
    static bool rules_set = false;
    
    if ( !rules_set )
    {
        
        memberRules.push_back( new ArgumentRule("taxonName"  , RlString::getClassTypeSpec(), "The name of the taxon.", ArgumentRule::BY_VALUE, ArgumentRule::ANY ) );
        memberRules.push_back( new ArgumentRule("speciesName", RlString::getClassTypeSpec(), "The name of the species it belongs to.", ArgumentRule::BY_VALUE, ArgumentRule::ANY, new RlString("taxonName") ) );
        std::vector<std::string> ageLabels;
        ageLabels.push_back("age");
        ageLabels.push_back("min");
        memberRules.push_back( new ArgumentRule(ageLabels,     RealPos::getClassTypeSpec(), "The (minimum) age before the present when this taxon was sampled.", ArgumentRule::BY_VALUE, ArgumentRule::ANY, new RealPos(0.0) ) );
        memberRules.push_back( new ArgumentRule("max",         RealPos::getClassTypeSpec(), "The maximum age before the present when this taxon was sampled.", ArgumentRule::BY_VALUE, ArgumentRule::ANY, new RlString("age/min") ) );

        rules_set = true;
    }
    
    return memberRules;
}


/** Get Rev type of object */
const std::string& Taxon::getClassType(void)
{
    
    static std::string rev_type = "Taxon";
    
    return rev_type; 
}

/** Get class type spec describing type of object */
const TypeSpec& Taxon::getClassTypeSpec(void)
{
    
    static TypeSpec rev_type_spec = TypeSpec( getClassType(), new TypeSpec( RevObject::getClassTypeSpec() ) );
    
    return rev_type_spec; 
}


/** Get type spec */
const TypeSpec& Taxon::getTypeSpec( void ) const
{
    
    static TypeSpec type_spec = getClassTypeSpec();
    
    return type_spec;
}


/**
 * Initialize the member methods.
 */
void Taxon::initMethods( void )
{
    
    ArgumentRules* name_arg_rules = new ArgumentRules();
    methods.addFunction( new MemberProcedure( "getName", RlString::getClassTypeSpec(), name_arg_rules ) );
    
    ArgumentRules* species_name_arg_rules = new ArgumentRules();
    methods.addFunction( new MemberProcedure( "getSpeciesName", RlString::getClassTypeSpec(), species_name_arg_rules ) );
    
    ArgumentRules* age_arg_rules = new ArgumentRules();
    methods.addFunction( new MemberProcedure( "getAge", RlString::getClassTypeSpec(), age_arg_rules ) );
    
}


/** Set a member variable */
void Taxon::setConstParameter(const std::string& name, const RevPtr<const RevVariable> &var)
{
    
    if ( name == "taxonName") 
    {
        taxon = var ;
    } 
    else if ( name == "speciesName") 
    {
        species = var ;
    } 
    else if ( name == "age" || name == "min" || name == "age/min" )
    {
        minage = var ;
    }
    else if ( name == "max")
    {
        maxage = var ;
    } 
    else {
        RevObject::setConstParameter(name, var);
    }
    
}

<|MERGE_RESOLUTION|>--- conflicted
+++ resolved
@@ -14,15 +14,7 @@
 Taxon::Taxon(void) : ModelObject<RevBayesCore::Taxon>()
 {
     
-<<<<<<< HEAD
-    ageArgRules = new ArgumentRules();
-    methods.addFunction( new MemberProcedure( "getMinAge", RlString::getClassTypeSpec(), ageArgRules ) );
-
-    ageArgRules = new ArgumentRules();
-    methods.addFunction( new MemberProcedure( "getMaxAge", RlString::getClassTypeSpec(), ageArgRules ) );
-=======
-    initMethods();
->>>>>>> 521ebc74
+    initMethods();
 
 }
 
@@ -30,15 +22,7 @@
 Taxon::Taxon(RevBayesCore::Taxon *c) : ModelObject<RevBayesCore::Taxon>( c )
 {
     
-<<<<<<< HEAD
-    ageArgRules = new ArgumentRules();
-    methods.addFunction( new MemberProcedure( "getMinAge", RlString::getClassTypeSpec(), ageArgRules ) );
-
-    ageArgRules = new ArgumentRules();
-    methods.addFunction( new MemberProcedure( "getMaxAge", RlString::getClassTypeSpec(), ageArgRules ) );
-=======
-    initMethods();
->>>>>>> 521ebc74
+    initMethods();
 
 }
 
@@ -46,15 +30,7 @@
 Taxon::Taxon(const RevBayesCore::Taxon &t) : ModelObject<RevBayesCore::Taxon>( new RevBayesCore::Taxon( t ) )
 {
     
-<<<<<<< HEAD
-    ageArgRules = new ArgumentRules();
-    methods.addFunction( new MemberProcedure( "getMinAge", RlString::getClassTypeSpec(), ageArgRules ) );
-
-    ageArgRules = new ArgumentRules();
-    methods.addFunction( new MemberProcedure( "getMaxAge", RlString::getClassTypeSpec(), ageArgRules ) );
-=======
-    initMethods();
->>>>>>> 521ebc74
+    initMethods();
 
 }
 
@@ -63,12 +39,6 @@
 {
     
     initMethods();
-
-    ageArgRules = new ArgumentRules();
-    methods.addFunction( new MemberProcedure( "getMinAge", RlString::getClassTypeSpec(), ageArgRules ) );
-
-    ageArgRules = new ArgumentRules();
-    methods.addFunction( new MemberProcedure( "getMaxAge", RlString::getClassTypeSpec(), ageArgRules ) );
 
 }
 
@@ -248,6 +218,12 @@
     ArgumentRules* age_arg_rules = new ArgumentRules();
     methods.addFunction( new MemberProcedure( "getAge", RlString::getClassTypeSpec(), age_arg_rules ) );
     
+    age_arg_rules = new ArgumentRules();
+    methods.addFunction( new MemberProcedure( "getMinAge", RlString::getClassTypeSpec(), age_arg_rules ) );
+
+    age_arg_rules = new ArgumentRules();
+    methods.addFunction( new MemberProcedure( "getMaxAge", RlString::getClassTypeSpec(), age_arg_rules ) );
+
 }
 
 

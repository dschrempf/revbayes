#include "Parser.h"
#include "RbException.h"
#include "RbHelpSystem.h"
#include "RbHelpRenderer.h"
#include "RbSettings.h"
#include "RbUtil.h"
#include "RevNullObject.h"
#include "RlString.h"
#include "SyntaxElement.h"
#include "SyntaxFormal.h"
#include "SyntaxFunctionCall.h"
#include "SyntaxVariable.h"
#include "RlUserInterface.h"
#include "Signals.h"
#include "Workspace.h"

#include <cstdlib>
#include <cstring>
#include <list>
#include <sstream>

#include "grammar.tab.h"

// Global flags indicating flex state
bool foundNewline;
bool foundErrorBeforeEnd;
bool foundEOF;


// Global command buffer RlString stream
std::stringstream rrcommand;


RevLanguage::Environment *executionEnvironment;

/** Constructor. Here we set the parser mode to executing. */
RevLanguage::Parser::Parser(void) {
    setParserMode(EXECUTING);
}

/**
 * This function breaks a buffer into Rev lines, taking into account the fact that ';' also
 * breaks lines in addition to newlines. The function also deals with different types of line
 * endings and translates all to Unix '\n' line endings.
 */
RevLanguage::ParserInfo RevLanguage::Parser::breakIntoLines(const std::string& cmd, std::list<std::string>& lines) const {
    return breakIntoLines(cmd, lines, false);
}

RevLanguage::ParserInfo RevLanguage::Parser::breakIntoLines(const std::string& cmd, std::list<std::string>& lines, bool validate) const {

    bool inComment, inQuote;

    // Initialize
    lines.clear(); // just in case
    inComment = inQuote = false;
    std::stringstream buf(cmd); // a stream is convenient for reading

    // Process command buffer
    while (buf.good()) {

        std::stringstream temp;

        while (buf.good()) {

            char c = char( buf.get());

            if (c == EOF && inQuote == true) {
                if (validate) {
                    throw RbException("End of line while in quote");
                }
                continue;
            } else if (c == '"') {
                /* switch quote on or off if not in comment */
                if (inQuote == true)
                    inQuote = false;
                else if (inComment == false)
                    inQuote = true;
            } else if (c == '#' && inQuote == false) {
                /* we are now in comment */
                inComment = true;
            } else if (c == ';' && inQuote == false && inComment == false) {
                /* break line here */
                break;
            } else if (c == EOF && inQuote == false) {
                /* break line here */
                break;
            } else if (c == '\n' && inQuote == false) {
                /* break line here */
                break;
            } else if (c == '\377' && inQuote == false) {
                /* break line here */
                //                c = '\n';
                continue;
            } else if (c == '\r' && inQuote == false) {
                /* break line here but first swallow any extra newline in DOS line ending */
<<<<<<< HEAD
                char d = char( buf.peek() );
                if ( d == '\n' )
                    buf.get();
//                     c = char( buf.get() );
=======
                char d = char( buf.peek());
                if (d == '\n')
                    c = char( buf.get());
>>>>>>> d8b354ae
                break;
            }

            temp.put(c);
        }


        if (temp.str().size() > 0) {
            lines.push_back(temp.str() + "\n");
        }
    }
    ParserInfo pi;
    pi.inComment = inComment;
    pi.inQuote = inQuote;
    pi.lines = lines;
    return pi;
}

/**
 * This function causes recursive execution of a syntax tree by calling the root to get its value.
 * As long as we return to the bison code, bison takes care of deleting the syntax tree. However,
 * if we encounter a quit() call, we delete the syntax tree ourselves and exit immediately.
 */
int RevLanguage::Parser::execute(SyntaxElement* root, Environment &env) const {

    // don't execute command if we are in checking mode
    if (RevLanguage::Parser::getParser().isChecking()) {
#ifdef DEBUG_PARSER
        std::cerr << "Command is not executed since parser is set checking mode.";
#endif
        return 0;
    }

#ifdef DEBUG_PARSER
    // Print syntax tree
    std::cerr << std::endl;
    std::cerr << "Syntax tree root before execution:\n";
    root->printValue(std::cerr);
    std::cerr << std::endl;
#endif

    // Declare a variable for the result
    RevPtr<Variable> result = NULL;

    //! Execute syntax tree
    try {
#ifdef DEBUG_PARSER
        printf("Parser getting the semantic value of the syntax tree...\n");
#endif
        result = root->evaluateContent(env);
    }    catch (RbException& rbException) {

        std::ostringstream msg;

        // Catch a quit request
        if (rbException.getExceptionType() == RbException::QUIT) {
            delete( root);
            exit(0);
        }

        // Catch a missing variable exception that might be interpreted as a request for
        // usage help on a function
        SyntaxVariable* rootPtr = dynamic_cast<SyntaxVariable*> ((SyntaxElement*) root);
        SyntaxVariable* theVariable = rootPtr;
<<<<<<< HEAD
        if ( rbException.getExceptionType() == RbException::MISSING_VARIABLE && theVariable != NULL ) {
=======
        if (rbException.getExceptionType() == RbException::MISSING_VARIABLE && theVariable != NULL && !theVariable->isMemberVariable()) {
>>>>>>> d8b354ae

            const std::string& fxnName = theVariable->getIdentifier();
            const std::vector<Function*>& functions = Workspace::userWorkspace().getFunctionTable().findFunctions(fxnName);
            if (functions.size() != 0) {
                for (std::vector<Function*>::const_iterator i = functions.begin(); i != functions.end(); i++) {
                    std::ostringstream s;
<<<<<<< HEAD
                    (*i)->printValue( s );
                    RBOUT( s.str() );
                    
=======
                    (*i)->printValue(s);
                    RBOUT(s.str());

                    // Uncommenting this as the function callSignature() does not produce the call signature despite its name
                    // -- Fredrik
                    // RBOUT( (*i)->callSignature() );
>>>>>>> d8b354ae
                }
                return 0;
            }
        }

        // All other exceptions
#ifdef DEBUG_PARSER
        printf("Caught an exception\n");
#endif
        rbException.print(msg);
        RBOUT(msg.str());

        // Return signal indicating problem
        return 2;
    }

    // Print result if the root is not an assign expression
    if (!root->isAssignment() && result != NULL && result->getRevObject() != RevNullObject::getInstance()) {
        std::ostringstream msg;
        result->getRevObject().printValue(msg);
        RBOUT(msg.str());
    }

    // Warn if a return signal has been encountered
    // @todo Find out why the following lines do not work; they should
    //    if ( Signals::getSignals().isSet( Signals::RETURN ) )
    //        RBOUT( "WARNING: No function to return from" );
    Signals::getSignals().clearFlags();

    // Return success
    return 0;
}

/** Execute base variable expression to get the corresponding base variable */
void RevLanguage::Parser::executeBaseVariable(void) {
    if (baseVariableExpr != NULL) {
        baseVariable = baseVariableExpr->evaluateContent(Workspace::userWorkspace());
    }
}

/** Give flex a line to parse */
void RevLanguage::Parser::getline(char* buf, size_t maxsize) {

    if (!rrcommand.good()) {
        foundEOF = true;
        //        buf[0] = EOF;
        //        buf[1] = '\0';
        buf[0] = '\0';
    } else {
        foundNewline = false;
        rrcommand.getline(buf, long(maxsize) - 3);
        // Deal with line endings in case getline uses non-Unix endings
        size_t i = strlen(buf);
        if (i >= 1 && buf[i - 1] == '\r')
            buf[i - 1] = '\n';
        else if (i >= 2 && buf[i - 1] == '\n' && buf[i - 2] == '\r') {
            buf[i - 2] = '\n';
            i--;
        } else if (i == 0 || (i >= 1 && buf[i - 1] != '\n')) {
            buf[i++] = '\n';
        }
        buf[i] = '\0';
    }

}

/** This function gets help info about a symbol */
int RevLanguage::Parser::help(const std::string& symbol) const {

    std::ostringstream msg;

#if defined DEBUG_PARSER
    // Print syntax tree 
    std::cerr << std::endl;
    std::cerr << "Parser trying to get help for symbol '" << symbol << "'";
    std::cerr << std::endl;
#endif

    // Get some help
<<<<<<< HEAD
    RevBayesCore::RbHelpSystem& hs = RevBayesCore::RbHelpSystem::getHelpSystem();
    if ( hs.isHelpAvailableForQuery(symbol) )
    {
        const RevBayesCore::RbHelpEntry& h = hs.getHelp( symbol );
        RevBayesCore::HelpRenderer hRenderer;
        std::string hStr = hRenderer.renderHelp(h, RbSettings::userSettings().getLineWidth() - RevBayesCore::RbUtils::PAD.size());
        UserInterface::userInterface().output("\n", true);
        UserInterface::userInterface().output("\n", true);
        UserInterface::userInterface().output(hStr, true);
    }
    else
    {
        
        RBOUT("Help is not available for \"" + symbol + "\"");
        
=======
    std::string qs(symbol);
    if (this->helpEntity->isHelpAvailableForQuery(qs)) {
        std::string hStr = this->helpEntity->getHelp(qs, 100);
        UserInterface::userInterface().output(hStr, false);
    } else {

        RBOUT("Help is not available for \"" + symbol + "\"");

        std::vector<Function *> functions = Workspace::userWorkspace().getFunctionTable().findFunctions(symbol);
        if (functions.size() != 0) {
            RBOUT("Usage:");
            for (std::vector<Function *>::const_iterator i = functions.begin(); i != functions.end(); i++) {
                RBOUT((*i)->callSignature());
                delete *i;
            }
        }

>>>>>>> d8b354ae
    }

    // Return success
    return 0;
}

<<<<<<< HEAD

/** This function gets help info about a symbol */
int RevLanguage::Parser::help(const std::string& baseSymbol, const std::string& symbol) const
{
    
    std::ostringstream msg;
    
    // Get some help
    RevBayesCore::RbHelpSystem& hs = RevBayesCore::RbHelpSystem::getHelpSystem();
    if ( hs.isHelpAvailableForQuery( baseSymbol, symbol) )
    {
        const RevBayesCore::RbHelpEntry& h = hs.getHelp( baseSymbol, symbol );
        RevBayesCore::HelpRenderer hRenderer;
        std::string hStr = hRenderer.renderHelp(h, RbSettings::userSettings().getLineWidth() - RevBayesCore::RbUtils::PAD.size());
        UserInterface::userInterface().output("\n", true);
        UserInterface::userInterface().output("\n", true);
        UserInterface::userInterface().output(hStr, true);
    }
    else
    {
        
        RBOUT("Help is not available for \"" + baseSymbol + "." + symbol + "\"");
        
    }
    
    // Return success
    return 0;
}


=======
>>>>>>> d8b354ae
/**
 * This function prints help info about a function if it sees a function call.
 * The function is called from the bison code, which is responsible for
 * deleting the syntax tree (the function call).
 */
int RevLanguage::Parser::help(const SyntaxFunctionCall* root) const {

    std::ostringstream msg;

#if defined DEBUG_PARSER
    // Print syntax tree
    std::cerr << std::endl;
    std::cerr << "Syntax tree root before help:\n";
    root->printValue(std::cerr);
    std::cerr << std::endl;
#endif

    RlString symbol = root->getFunctionName();

    return help(symbol.getValue());
}


extern int yyparse(void); // Defined in grammar.tab.cpp (from gammar.y)

/**
 * Set parser mode. Use this function to set the parser mode. Use
 * Parser::CHECKING for state checking and Parser::PROCESSING for
 * command processing.
 */
void RevLanguage::Parser::setParserMode(ParserMode mode) {
    baseVariable = NULL;
    functionName = "";
    argumentLabel = "";
    baseVariableExpr = NULL;

    parserMode = mode;
}

/**
 * Process command buffer with the help of the bison-generated code.
 *
 * @param   command     command RlString; modified to contain any unprocessed incomplete statement residue, "" if none
 * @return  integer flag indicating status:
 *          1 - (last) statement in command buffer is incomplete
 *          2 - syntax error encountered
 *          0 - all statements in command buffer syntactically correct, complete and executed
 *
 * @note If an exception occurs on execution of a syntactically correct
 *       statement, the exception msg is printed here and the return
 *       signal is set to 2. Any remaining part of the command buffer
 *       is discarded.
 */
int RevLanguage::Parser::processCommand(std::string& command, Environment* env) {

    // make sure mode is not checking
    this->setParserMode(EXECUTING);

    //    extern Environment* executionEnvironment;

    executionEnvironment = env;

#ifdef DEBUG_PARSER
    std::cerr << "Processing command ... " << std::endl;
#endif

    // Break command into Rev lines
    std::list<std::string> lines;
    try {
        breakIntoLines(command, lines, true);
    }    catch (RbException& rbException) {

#ifdef DEBUG_PARSER
        printf("Caught an exception while breaking command buffer into lines\n");
#endif

        // Print message
        std::ostringstream msg;
        rbException.print(msg);
        msg << std::endl;
        RBOUT(msg.str());

        // We printed a message so we dealt with the problem
        // We exit immediately, discarding any command buffer content
        // We return 2 to signal a problem, which the caller may choose to ignore or act upon
        command = "";
        return 2;
    }

    // Initialize flex column count
    yycolumn = 1;

    // Call Bison code, which calls Flex code, which calls rrinput
    for (std::list<std::string>::iterator i = lines.begin(); i != lines.end(); i++) {

        /* prepare globals for call to parser */
        rrcommand.str((*i));
        rrcommand.clear();
        foundNewline = false;
        foundEOF = false;
        foundErrorBeforeEnd = false;

#if 0
        // NOTE! This code is only for testing the CHECKING mode of the parser
        // DO NOT UNCOMMENT IN NORMAL USE
        /* Set parser mode into checking */
        setParserMode(CHECKING);
#endif


#ifdef DEBUG_PARSER
        printf("\nCalling bison with rrcommand:\n'%s'\n", rrcommand.str().c_str());
#endif

        int result;
        try {
            result = yyparse();
        }        catch (RbException& rbException) {
#ifdef DEBUG_PARSER
            printf("Caught an exception\n");
#endif

            // Catch a quit request in case it was not caught before
            if (rbException.getExceptionType() == RbException::QUIT)
                exit(0);

            // All other uncaught exceptions
#ifdef DEBUG_PARSER
            printf("Abnormal exception during parsing or execution of statement; discarding any remaining command buffer\n");
#endif

            std::ostringstream msg;
            rbException.print(msg);
            msg << std::endl;
            RBOUT(msg.str());

            // We exit immediately, discarding any remaining buffer content
            // We return 2 to signal a problem, which the caller may choose to ignore or act upon
            command = "";
            return 2;
        }

#if 0
        // NOTE! This code is only for testing the CHECKING mode of the parser
        // DO NOT UNCOMMENT IN NORMAL USE
        if (result == 1) {
            std::cerr << "Function name is: " << functionName << std::endl;
            std::cerr << "Argument label is: " << argumentLabel << std::endl;
            if (baseVariable == NULL)
                std::cerr << "No base variable" << std::endl;
            else
                std::cerr << "Base variable is: " << baseVariable->getName() << std::endl;
        }
#endif

        if (result == 0) {

#ifdef DEBUG_PARSER
            printf("Parser successfully executed statement\n\n");
#endif
        } else if (result == 2) {

            // The execute function printed the error message resulting from the exception
            // We exit immediately, discarding any remaining buffer content
            // We return 2 to signal a problem, which the caller may choose to ignore or act upon
            command = "";
            return 2;
        } else if (foundErrorBeforeEnd == true) {

#ifdef DEBUG_PARSER
            printf("Syntax error detected by parser\n");
            printf("Parser discarding any remaining parts of command buffer\n\n");
#endif

            std::ostringstream msg;
            if (yylloc.first_column == yylloc.last_column)
                msg << "Syntax error while reading character '" << command[size_t(yylloc.first_column - 1)] << "' at position " << yylloc.first_column << " in command:" << std::endl;
            else {
                msg << "Syntax error while reading characters \"";
                for (int j = yylloc.first_column; j <= yylloc.last_column; ++j) {
                    msg << command[size_t(j - 1)];
                }
                msg << "\" at position " << yylloc.first_column << " to " << yylloc.last_column << " in command:" << std::endl;
            }
            msg << command;

            RBOUT(msg.str());
            command = "";
            return 2;
        } else if (foundNewline == true && foundEOF == false) {

#ifdef DEBUG_PARSER     
            printf("Incomplete statement ending with inappropriate newline; replaced with space\n");
#endif

            /* Replace newline with space */
            std::string temp = (*i);
            temp[temp.size() - 1] = ' ';

            std::list<std::string>::iterator j = i;
            j++;
            if (j == lines.end()) {

                /* If no more input lines, we need to ask for more */
#ifdef DEBUG_PARSER
                printf("Reached end; asking for more content to append to (last) statement.\n\n");
#endif
                command = temp;
                return 1;
            } else {

                /* If more input lines, put temp in front before proceeding */
#ifdef DEBUG_PARSER
                printf("Continuing with next Rev line in command buffer.\n\n");
#endif
                (*j) = temp + (*j);
            }
        } else if (foundNewline == true && foundEOF == true) {

#ifdef DEBUG_PARSER
            printf("Incomplete statement ending with appropriate newline.\n");
#endif

            std::list<std::string>::iterator j = i;
            j++;
            if (j == lines.end()) {

                /* If no more input lines, we need to ask for more */
#ifdef DEBUG_PARSER
                printf("Reached end; asking for more content to append to (last) statement.\n\n");
#endif
                command = (*i);
                return 1;
            } else {

                /* If more input lines, put current line in front before proceeding */
#ifdef DEBUG_PARSER
                printf("Continuing with next Rev line in command buffer.\n\n");
#endif
                (*j) = (*i) + (*j);
            }
        } else {

#ifdef DEBUG_PARSER
            printf("Unknown parse error\n");
#endif

            RBOUT("Unknown parse error");
            command = "";
            return 2;
        }
    }

    /* Successfully processed all statements in command buffer */
    command = "";
    return 0;
}

ParserInfo Parser::checkCommand(std::string& command, Environment* env) {

    setParserMode(CHECKING);
    executionEnvironment = env;
    ParserInfo pi;
    pi.message = "";

    // Break command into Rev lines
    std::list<std::string> lines;
    try {
        pi = breakIntoLines(command, lines, false);
    }    catch (RbException& rbException) {
        pi.message.append("Caught an exception while breaking command buffer into lines\n\r");
        // unrecoverable error        
        // We return 2 to signal a problem, which the caller may choose to ignore or act upon
        pi.result = 2;
        return pi;
    }

    // Initialize flex column count
    yycolumn = 1;

    // Call Bison code, which calls Flex code, which calls rrinput
    for (std::list<std::string>::iterator i = lines.begin(); i != lines.end(); i++) {
        pi.functionName = functionName;
        pi.baseVariable = NULL;
        pi.argumentLabel = argumentLabel;
        pi.result = 0;


        /* prepare globals for call to parser */
        rrcommand.str((*i));
        rrcommand.clear();
        foundNewline = false;
        foundEOF = false;
        foundErrorBeforeEnd = false;

        pi.message.append("\n\rCalling bison with rrcommand:\n\r").append(rrcommand.str()).append("\n\r");

        int result;
        try {
            result = yyparse();
        }        catch (RbException& rbException) {
            pi.message.append("Caught an exception calling yyparse\n\r");
            // Catch a quit request in case it was not caught before
            if (rbException.getExceptionType() == RbException::QUIT) {
                pi.message.append("ignoring QUIT request");
            }
            // All other uncaught exceptions
            pi.message.append("Abnormal exception during parsing or execution of statement; discarding any remaining command buffer\n\r");

            // try parsing next line             
            pi.result = 2;
            continue;
        }

        if (result == 0 || result == 1) {

            pi.functionName = functionName;
            pi.baseVariable = baseVariable;
            pi.argumentLabel = argumentLabel;

            // valid result, no more to do here?
            //break;

            // I think we should parse all lines
            continue;
        }

        if (foundNewline == true && foundEOF == false) {
            pi.message.append("Incomplete statement ending with inappropriate newline; replaced with space\n\r");

            /* Replace newline with space */
            std::string temp = (*i);
            temp[temp.size() - 1] = ' ';

            std::list<std::string>::iterator j = i;
            j++;
            if (j == lines.end()) {
                /* If no more input lines, we need to ask for more */
                pi.message.append("Reached end; asking for more content to append to (last) statement.\n\r\n\r");
                command = temp;
                pi.result = 1;
                return pi;
            } else {
                /* If more input lines, put temp in front before proceeding */
                pi.message.append("Continuing with next Rev line in command buffer.\n\r\n\r");
                (*j) = temp + (*j);
            }
        } else if (foundNewline == true && foundEOF == true) {
            pi.message.append("Incomplete statement ending with appropriate newline.\n\r");
            std::list<std::string>::iterator j = i;
            j++;
            if (j == lines.end()) {
                /* If no more input lines, we need to ask for more */
                pi.message.append("Reached end; asking for more content to append to (last) statement.\n\r\n\r");
                command = (*i);
                pi.result = 1;
                return pi;
            } else {
                /* If more input lines, put current line in front before proceeding */
                pi.message.append("Continuing with next Rev line in command buffer.\n\r\n\r");
                (*j) = (*i) + (*j);
            }
        }
    }

    // make sure executing mode i set by default
    setParserMode(EXECUTING);
    return pi;
}

/** Global call-back function for the flex-generated code in lex.yy.cpp */
void rrinput(char* buf, size_t& result, size_t maxsize) {

    buf[0] = '\0';
    RevLanguage::Parser::getParser().getline(buf, maxsize);
    result = strlen(buf);
}
<|MERGE_RESOLUTION|>--- conflicted
+++ resolved
@@ -1,723 +1,653 @@
-#include "Parser.h"
-#include "RbException.h"
-#include "RbHelpSystem.h"
-#include "RbHelpRenderer.h"
-#include "RbSettings.h"
-#include "RbUtil.h"
-#include "RevNullObject.h"
-#include "RlString.h"
-#include "SyntaxElement.h"
-#include "SyntaxFormal.h"
-#include "SyntaxFunctionCall.h"
-#include "SyntaxVariable.h"
-#include "RlUserInterface.h"
-#include "Signals.h"
-#include "Workspace.h"
-
-#include <cstdlib>
-#include <cstring>
-#include <list>
-#include <sstream>
-
-#include "grammar.tab.h"
-
-// Global flags indicating flex state
-bool foundNewline;
-bool foundErrorBeforeEnd;
-bool foundEOF;
-
-
-// Global command buffer RlString stream
-std::stringstream rrcommand;
-
-
-RevLanguage::Environment *executionEnvironment;
-
-/** Constructor. Here we set the parser mode to executing. */
-RevLanguage::Parser::Parser(void) {
-    setParserMode(EXECUTING);
-}
-
-/**
- * This function breaks a buffer into Rev lines, taking into account the fact that ';' also
- * breaks lines in addition to newlines. The function also deals with different types of line
- * endings and translates all to Unix '\n' line endings.
- */
-RevLanguage::ParserInfo RevLanguage::Parser::breakIntoLines(const std::string& cmd, std::list<std::string>& lines) const {
-    return breakIntoLines(cmd, lines, false);
-}
-
-RevLanguage::ParserInfo RevLanguage::Parser::breakIntoLines(const std::string& cmd, std::list<std::string>& lines, bool validate) const {
-
-    bool inComment, inQuote;
-
-    // Initialize
-    lines.clear(); // just in case
-    inComment = inQuote = false;
-    std::stringstream buf(cmd); // a stream is convenient for reading
-
-    // Process command buffer
-    while (buf.good()) {
-
-        std::stringstream temp;
-
-        while (buf.good()) {
-
-            char c = char( buf.get());
-
-            if (c == EOF && inQuote == true) {
-                if (validate) {
-                    throw RbException("End of line while in quote");
-                }
-                continue;
-            } else if (c == '"') {
-                /* switch quote on or off if not in comment */
-                if (inQuote == true)
-                    inQuote = false;
-                else if (inComment == false)
-                    inQuote = true;
-            } else if (c == '#' && inQuote == false) {
-                /* we are now in comment */
-                inComment = true;
-            } else if (c == ';' && inQuote == false && inComment == false) {
-                /* break line here */
-                break;
-            } else if (c == EOF && inQuote == false) {
-                /* break line here */
-                break;
-            } else if (c == '\n' && inQuote == false) {
-                /* break line here */
-                break;
-            } else if (c == '\377' && inQuote == false) {
-                /* break line here */
-                //                c = '\n';
-                continue;
-            } else if (c == '\r' && inQuote == false) {
-                /* break line here but first swallow any extra newline in DOS line ending */
-<<<<<<< HEAD
-                char d = char( buf.peek() );
-                if ( d == '\n' )
-                    buf.get();
-//                     c = char( buf.get() );
-=======
-                char d = char( buf.peek());
-                if (d == '\n')
-                    c = char( buf.get());
->>>>>>> d8b354ae
-                break;
-            }
-
-            temp.put(c);
-        }
-
-
-        if (temp.str().size() > 0) {
-            lines.push_back(temp.str() + "\n");
-        }
-    }
-    ParserInfo pi;
-    pi.inComment = inComment;
-    pi.inQuote = inQuote;
-    pi.lines = lines;
-    return pi;
-}
-
-/**
- * This function causes recursive execution of a syntax tree by calling the root to get its value.
- * As long as we return to the bison code, bison takes care of deleting the syntax tree. However,
- * if we encounter a quit() call, we delete the syntax tree ourselves and exit immediately.
- */
-int RevLanguage::Parser::execute(SyntaxElement* root, Environment &env) const {
-
-    // don't execute command if we are in checking mode
-    if (RevLanguage::Parser::getParser().isChecking()) {
-#ifdef DEBUG_PARSER
-        std::cerr << "Command is not executed since parser is set checking mode.";
-#endif
-        return 0;
-    }
-
-#ifdef DEBUG_PARSER
-    // Print syntax tree
-    std::cerr << std::endl;
-    std::cerr << "Syntax tree root before execution:\n";
-    root->printValue(std::cerr);
-    std::cerr << std::endl;
-#endif
-
-    // Declare a variable for the result
-    RevPtr<Variable> result = NULL;
-
-    //! Execute syntax tree
-    try {
-#ifdef DEBUG_PARSER
-        printf("Parser getting the semantic value of the syntax tree...\n");
-#endif
-        result = root->evaluateContent(env);
-    }    catch (RbException& rbException) {
-
-        std::ostringstream msg;
-
-        // Catch a quit request
-        if (rbException.getExceptionType() == RbException::QUIT) {
-            delete( root);
-            exit(0);
-        }
-
-        // Catch a missing variable exception that might be interpreted as a request for
-        // usage help on a function
-        SyntaxVariable* rootPtr = dynamic_cast<SyntaxVariable*> ((SyntaxElement*) root);
-        SyntaxVariable* theVariable = rootPtr;
-<<<<<<< HEAD
-        if ( rbException.getExceptionType() == RbException::MISSING_VARIABLE && theVariable != NULL ) {
-=======
-        if (rbException.getExceptionType() == RbException::MISSING_VARIABLE && theVariable != NULL && !theVariable->isMemberVariable()) {
->>>>>>> d8b354ae
-
-            const std::string& fxnName = theVariable->getIdentifier();
-            const std::vector<Function*>& functions = Workspace::userWorkspace().getFunctionTable().findFunctions(fxnName);
-            if (functions.size() != 0) {
-                for (std::vector<Function*>::const_iterator i = functions.begin(); i != functions.end(); i++) {
-                    std::ostringstream s;
-<<<<<<< HEAD
-                    (*i)->printValue( s );
-                    RBOUT( s.str() );
-                    
-=======
-                    (*i)->printValue(s);
-                    RBOUT(s.str());
-
-                    // Uncommenting this as the function callSignature() does not produce the call signature despite its name
-                    // -- Fredrik
-                    // RBOUT( (*i)->callSignature() );
->>>>>>> d8b354ae
-                }
-                return 0;
-            }
-        }
-
-        // All other exceptions
-#ifdef DEBUG_PARSER
-        printf("Caught an exception\n");
-#endif
-        rbException.print(msg);
-        RBOUT(msg.str());
-
-        // Return signal indicating problem
-        return 2;
-    }
-
-    // Print result if the root is not an assign expression
-    if (!root->isAssignment() && result != NULL && result->getRevObject() != RevNullObject::getInstance()) {
-        std::ostringstream msg;
-        result->getRevObject().printValue(msg);
-        RBOUT(msg.str());
-    }
-
-    // Warn if a return signal has been encountered
-    // @todo Find out why the following lines do not work; they should
-    //    if ( Signals::getSignals().isSet( Signals::RETURN ) )
-    //        RBOUT( "WARNING: No function to return from" );
-    Signals::getSignals().clearFlags();
-
-    // Return success
-    return 0;
-}
-
-/** Execute base variable expression to get the corresponding base variable */
-void RevLanguage::Parser::executeBaseVariable(void) {
-    if (baseVariableExpr != NULL) {
-        baseVariable = baseVariableExpr->evaluateContent(Workspace::userWorkspace());
-    }
-}
-
-/** Give flex a line to parse */
-void RevLanguage::Parser::getline(char* buf, size_t maxsize) {
-
-    if (!rrcommand.good()) {
-        foundEOF = true;
-        //        buf[0] = EOF;
-        //        buf[1] = '\0';
-        buf[0] = '\0';
-    } else {
-        foundNewline = false;
-        rrcommand.getline(buf, long(maxsize) - 3);
-        // Deal with line endings in case getline uses non-Unix endings
-        size_t i = strlen(buf);
-        if (i >= 1 && buf[i - 1] == '\r')
-            buf[i - 1] = '\n';
-        else if (i >= 2 && buf[i - 1] == '\n' && buf[i - 2] == '\r') {
-            buf[i - 2] = '\n';
-            i--;
-        } else if (i == 0 || (i >= 1 && buf[i - 1] != '\n')) {
-            buf[i++] = '\n';
-        }
-        buf[i] = '\0';
-    }
-
-}
-
-/** This function gets help info about a symbol */
-int RevLanguage::Parser::help(const std::string& symbol) const {
-
-    std::ostringstream msg;
-
-#if defined DEBUG_PARSER
-    // Print syntax tree 
-    std::cerr << std::endl;
-    std::cerr << "Parser trying to get help for symbol '" << symbol << "'";
-    std::cerr << std::endl;
-#endif
-
-    // Get some help
-<<<<<<< HEAD
-    RevBayesCore::RbHelpSystem& hs = RevBayesCore::RbHelpSystem::getHelpSystem();
-    if ( hs.isHelpAvailableForQuery(symbol) )
-    {
-        const RevBayesCore::RbHelpEntry& h = hs.getHelp( symbol );
-        RevBayesCore::HelpRenderer hRenderer;
-        std::string hStr = hRenderer.renderHelp(h, RbSettings::userSettings().getLineWidth() - RevBayesCore::RbUtils::PAD.size());
-        UserInterface::userInterface().output("\n", true);
-        UserInterface::userInterface().output("\n", true);
-        UserInterface::userInterface().output(hStr, true);
-    }
-    else
-    {
-        
-        RBOUT("Help is not available for \"" + symbol + "\"");
-        
-=======
-    std::string qs(symbol);
-    if (this->helpEntity->isHelpAvailableForQuery(qs)) {
-        std::string hStr = this->helpEntity->getHelp(qs, 100);
-        UserInterface::userInterface().output(hStr, false);
-    } else {
-
-        RBOUT("Help is not available for \"" + symbol + "\"");
-
-        std::vector<Function *> functions = Workspace::userWorkspace().getFunctionTable().findFunctions(symbol);
-        if (functions.size() != 0) {
-            RBOUT("Usage:");
-            for (std::vector<Function *>::const_iterator i = functions.begin(); i != functions.end(); i++) {
-                RBOUT((*i)->callSignature());
-                delete *i;
-            }
-        }
-
->>>>>>> d8b354ae
-    }
-
-    // Return success
-    return 0;
-}
-
-<<<<<<< HEAD
-
-/** This function gets help info about a symbol */
-int RevLanguage::Parser::help(const std::string& baseSymbol, const std::string& symbol) const
-{
-    
-    std::ostringstream msg;
-    
-    // Get some help
-    RevBayesCore::RbHelpSystem& hs = RevBayesCore::RbHelpSystem::getHelpSystem();
-    if ( hs.isHelpAvailableForQuery( baseSymbol, symbol) )
-    {
-        const RevBayesCore::RbHelpEntry& h = hs.getHelp( baseSymbol, symbol );
-        RevBayesCore::HelpRenderer hRenderer;
-        std::string hStr = hRenderer.renderHelp(h, RbSettings::userSettings().getLineWidth() - RevBayesCore::RbUtils::PAD.size());
-        UserInterface::userInterface().output("\n", true);
-        UserInterface::userInterface().output("\n", true);
-        UserInterface::userInterface().output(hStr, true);
-    }
-    else
-    {
-        
-        RBOUT("Help is not available for \"" + baseSymbol + "." + symbol + "\"");
-        
-    }
-    
-    // Return success
-    return 0;
-}
-
-
-=======
->>>>>>> d8b354ae
-/**
- * This function prints help info about a function if it sees a function call.
- * The function is called from the bison code, which is responsible for
- * deleting the syntax tree (the function call).
- */
-int RevLanguage::Parser::help(const SyntaxFunctionCall* root) const {
-
-    std::ostringstream msg;
-
-#if defined DEBUG_PARSER
-    // Print syntax tree
-    std::cerr << std::endl;
-    std::cerr << "Syntax tree root before help:\n";
-    root->printValue(std::cerr);
-    std::cerr << std::endl;
-#endif
-
-    RlString symbol = root->getFunctionName();
-
-    return help(symbol.getValue());
-}
-
-
-extern int yyparse(void); // Defined in grammar.tab.cpp (from gammar.y)
-
-/**
- * Set parser mode. Use this function to set the parser mode. Use
- * Parser::CHECKING for state checking and Parser::PROCESSING for
- * command processing.
- */
-void RevLanguage::Parser::setParserMode(ParserMode mode) {
-    baseVariable = NULL;
-    functionName = "";
-    argumentLabel = "";
-    baseVariableExpr = NULL;
-
-    parserMode = mode;
-}
-
-/**
- * Process command buffer with the help of the bison-generated code.
- *
- * @param   command     command RlString; modified to contain any unprocessed incomplete statement residue, "" if none
- * @return  integer flag indicating status:
- *          1 - (last) statement in command buffer is incomplete
- *          2 - syntax error encountered
- *          0 - all statements in command buffer syntactically correct, complete and executed
- *
- * @note If an exception occurs on execution of a syntactically correct
- *       statement, the exception msg is printed here and the return
- *       signal is set to 2. Any remaining part of the command buffer
- *       is discarded.
- */
-int RevLanguage::Parser::processCommand(std::string& command, Environment* env) {
-
-    // make sure mode is not checking
-    this->setParserMode(EXECUTING);
-
-    //    extern Environment* executionEnvironment;
-
-    executionEnvironment = env;
-
-#ifdef DEBUG_PARSER
-    std::cerr << "Processing command ... " << std::endl;
-#endif
-
-    // Break command into Rev lines
-    std::list<std::string> lines;
-    try {
-        breakIntoLines(command, lines, true);
-    }    catch (RbException& rbException) {
-
-#ifdef DEBUG_PARSER
-        printf("Caught an exception while breaking command buffer into lines\n");
-#endif
-
-        // Print message
-        std::ostringstream msg;
-        rbException.print(msg);
-        msg << std::endl;
-        RBOUT(msg.str());
-
-        // We printed a message so we dealt with the problem
-        // We exit immediately, discarding any command buffer content
-        // We return 2 to signal a problem, which the caller may choose to ignore or act upon
-        command = "";
-        return 2;
-    }
-
-    // Initialize flex column count
-    yycolumn = 1;
-
-    // Call Bison code, which calls Flex code, which calls rrinput
-    for (std::list<std::string>::iterator i = lines.begin(); i != lines.end(); i++) {
-
-        /* prepare globals for call to parser */
-        rrcommand.str((*i));
-        rrcommand.clear();
-        foundNewline = false;
-        foundEOF = false;
-        foundErrorBeforeEnd = false;
-
-#if 0
-        // NOTE! This code is only for testing the CHECKING mode of the parser
-        // DO NOT UNCOMMENT IN NORMAL USE
-        /* Set parser mode into checking */
-        setParserMode(CHECKING);
-#endif
-
-
-#ifdef DEBUG_PARSER
-        printf("\nCalling bison with rrcommand:\n'%s'\n", rrcommand.str().c_str());
-#endif
-
-        int result;
-        try {
-            result = yyparse();
-        }        catch (RbException& rbException) {
-#ifdef DEBUG_PARSER
-            printf("Caught an exception\n");
-#endif
-
-            // Catch a quit request in case it was not caught before
-            if (rbException.getExceptionType() == RbException::QUIT)
-                exit(0);
-
-            // All other uncaught exceptions
-#ifdef DEBUG_PARSER
-            printf("Abnormal exception during parsing or execution of statement; discarding any remaining command buffer\n");
-#endif
-
-            std::ostringstream msg;
-            rbException.print(msg);
-            msg << std::endl;
-            RBOUT(msg.str());
-
-            // We exit immediately, discarding any remaining buffer content
-            // We return 2 to signal a problem, which the caller may choose to ignore or act upon
-            command = "";
-            return 2;
-        }
-
-#if 0
-        // NOTE! This code is only for testing the CHECKING mode of the parser
-        // DO NOT UNCOMMENT IN NORMAL USE
-        if (result == 1) {
-            std::cerr << "Function name is: " << functionName << std::endl;
-            std::cerr << "Argument label is: " << argumentLabel << std::endl;
-            if (baseVariable == NULL)
-                std::cerr << "No base variable" << std::endl;
-            else
-                std::cerr << "Base variable is: " << baseVariable->getName() << std::endl;
-        }
-#endif
-
-        if (result == 0) {
-
-#ifdef DEBUG_PARSER
-            printf("Parser successfully executed statement\n\n");
-#endif
-        } else if (result == 2) {
-
-            // The execute function printed the error message resulting from the exception
-            // We exit immediately, discarding any remaining buffer content
-            // We return 2 to signal a problem, which the caller may choose to ignore or act upon
-            command = "";
-            return 2;
-        } else if (foundErrorBeforeEnd == true) {
-
-#ifdef DEBUG_PARSER
-            printf("Syntax error detected by parser\n");
-            printf("Parser discarding any remaining parts of command buffer\n\n");
-#endif
-
-            std::ostringstream msg;
-            if (yylloc.first_column == yylloc.last_column)
-                msg << "Syntax error while reading character '" << command[size_t(yylloc.first_column - 1)] << "' at position " << yylloc.first_column << " in command:" << std::endl;
-            else {
-                msg << "Syntax error while reading characters \"";
-                for (int j = yylloc.first_column; j <= yylloc.last_column; ++j) {
-                    msg << command[size_t(j - 1)];
-                }
-                msg << "\" at position " << yylloc.first_column << " to " << yylloc.last_column << " in command:" << std::endl;
-            }
-            msg << command;
-
-            RBOUT(msg.str());
-            command = "";
-            return 2;
-        } else if (foundNewline == true && foundEOF == false) {
-
-#ifdef DEBUG_PARSER     
-            printf("Incomplete statement ending with inappropriate newline; replaced with space\n");
-#endif
-
-            /* Replace newline with space */
-            std::string temp = (*i);
-            temp[temp.size() - 1] = ' ';
-
-            std::list<std::string>::iterator j = i;
-            j++;
-            if (j == lines.end()) {
-
-                /* If no more input lines, we need to ask for more */
-#ifdef DEBUG_PARSER
-                printf("Reached end; asking for more content to append to (last) statement.\n\n");
-#endif
-                command = temp;
-                return 1;
-            } else {
-
-                /* If more input lines, put temp in front before proceeding */
-#ifdef DEBUG_PARSER
-                printf("Continuing with next Rev line in command buffer.\n\n");
-#endif
-                (*j) = temp + (*j);
-            }
-        } else if (foundNewline == true && foundEOF == true) {
-
-#ifdef DEBUG_PARSER
-            printf("Incomplete statement ending with appropriate newline.\n");
-#endif
-
-            std::list<std::string>::iterator j = i;
-            j++;
-            if (j == lines.end()) {
-
-                /* If no more input lines, we need to ask for more */
-#ifdef DEBUG_PARSER
-                printf("Reached end; asking for more content to append to (last) statement.\n\n");
-#endif
-                command = (*i);
-                return 1;
-            } else {
-
-                /* If more input lines, put current line in front before proceeding */
-#ifdef DEBUG_PARSER
-                printf("Continuing with next Rev line in command buffer.\n\n");
-#endif
-                (*j) = (*i) + (*j);
-            }
-        } else {
-
-#ifdef DEBUG_PARSER
-            printf("Unknown parse error\n");
-#endif
-
-            RBOUT("Unknown parse error");
-            command = "";
-            return 2;
-        }
-    }
-
-    /* Successfully processed all statements in command buffer */
-    command = "";
-    return 0;
-}
-
-ParserInfo Parser::checkCommand(std::string& command, Environment* env) {
-
-    setParserMode(CHECKING);
-    executionEnvironment = env;
-    ParserInfo pi;
-    pi.message = "";
-
-    // Break command into Rev lines
-    std::list<std::string> lines;
-    try {
-        pi = breakIntoLines(command, lines, false);
-    }    catch (RbException& rbException) {
-        pi.message.append("Caught an exception while breaking command buffer into lines\n\r");
-        // unrecoverable error        
-        // We return 2 to signal a problem, which the caller may choose to ignore or act upon
-        pi.result = 2;
-        return pi;
-    }
-
-    // Initialize flex column count
-    yycolumn = 1;
-
-    // Call Bison code, which calls Flex code, which calls rrinput
-    for (std::list<std::string>::iterator i = lines.begin(); i != lines.end(); i++) {
-        pi.functionName = functionName;
-        pi.baseVariable = NULL;
-        pi.argumentLabel = argumentLabel;
-        pi.result = 0;
-
-
-        /* prepare globals for call to parser */
-        rrcommand.str((*i));
-        rrcommand.clear();
-        foundNewline = false;
-        foundEOF = false;
-        foundErrorBeforeEnd = false;
-
-        pi.message.append("\n\rCalling bison with rrcommand:\n\r").append(rrcommand.str()).append("\n\r");
-
-        int result;
-        try {
-            result = yyparse();
-        }        catch (RbException& rbException) {
-            pi.message.append("Caught an exception calling yyparse\n\r");
-            // Catch a quit request in case it was not caught before
-            if (rbException.getExceptionType() == RbException::QUIT) {
-                pi.message.append("ignoring QUIT request");
-            }
-            // All other uncaught exceptions
-            pi.message.append("Abnormal exception during parsing or execution of statement; discarding any remaining command buffer\n\r");
-
-            // try parsing next line             
-            pi.result = 2;
-            continue;
-        }
-
-        if (result == 0 || result == 1) {
-
-            pi.functionName = functionName;
-            pi.baseVariable = baseVariable;
-            pi.argumentLabel = argumentLabel;
-
-            // valid result, no more to do here?
-            //break;
-
-            // I think we should parse all lines
-            continue;
-        }
-
-        if (foundNewline == true && foundEOF == false) {
-            pi.message.append("Incomplete statement ending with inappropriate newline; replaced with space\n\r");
-
-            /* Replace newline with space */
-            std::string temp = (*i);
-            temp[temp.size() - 1] = ' ';
-
-            std::list<std::string>::iterator j = i;
-            j++;
-            if (j == lines.end()) {
-                /* If no more input lines, we need to ask for more */
-                pi.message.append("Reached end; asking for more content to append to (last) statement.\n\r\n\r");
-                command = temp;
-                pi.result = 1;
-                return pi;
-            } else {
-                /* If more input lines, put temp in front before proceeding */
-                pi.message.append("Continuing with next Rev line in command buffer.\n\r\n\r");
-                (*j) = temp + (*j);
-            }
-        } else if (foundNewline == true && foundEOF == true) {
-            pi.message.append("Incomplete statement ending with appropriate newline.\n\r");
-            std::list<std::string>::iterator j = i;
-            j++;
-            if (j == lines.end()) {
-                /* If no more input lines, we need to ask for more */
-                pi.message.append("Reached end; asking for more content to append to (last) statement.\n\r\n\r");
-                command = (*i);
-                pi.result = 1;
-                return pi;
-            } else {
-                /* If more input lines, put current line in front before proceeding */
-                pi.message.append("Continuing with next Rev line in command buffer.\n\r\n\r");
-                (*j) = (*i) + (*j);
-            }
-        }
-    }
-
-    // make sure executing mode i set by default
-    setParserMode(EXECUTING);
-    return pi;
-}
-
-/** Global call-back function for the flex-generated code in lex.yy.cpp */
-void rrinput(char* buf, size_t& result, size_t maxsize) {
-
-    buf[0] = '\0';
-    RevLanguage::Parser::getParser().getline(buf, maxsize);
-    result = strlen(buf);
-}
+#include "IHelp.h"
+#include "Parser.h"
+#include "RbException.h"
+#include "RbUtil.h"
+#include "RevNullObject.h"
+#include "RlString.h"
+#include "SyntaxElement.h"
+#include "SyntaxFormal.h"
+#include "SyntaxFunctionCall.h"
+#include "SyntaxVariable.h"
+#include "RlUserInterface.h"
+#include "Signals.h"
+#include "Workspace.h"
+
+#include <cstdlib>
+#include <cstring>
+#include <list>
+#include <sstream>
+
+#include "grammar.tab.h"
+
+// Global flags indicating flex state
+bool foundNewline;
+bool foundErrorBeforeEnd;
+bool foundEOF;
+
+
+// Global command buffer RlString stream
+std::stringstream rrcommand;
+
+
+RevLanguage::Environment *executionEnvironment;
+
+/** Constructor. Here we set the parser mode to executing. */
+RevLanguage::Parser::Parser(void) {
+    setParserMode(EXECUTING);
+}
+
+/**
+ * This function breaks a buffer into Rev lines, taking into account the fact that ';' also
+ * breaks lines in addition to newlines. The function also deals with different types of line
+ * endings and translates all to Unix '\n' line endings.
+ */
+RevLanguage::ParserInfo RevLanguage::Parser::breakIntoLines(const std::string& cmd, std::list<std::string>& lines) const {
+    return breakIntoLines(cmd, lines, false);
+}
+
+RevLanguage::ParserInfo RevLanguage::Parser::breakIntoLines(const std::string& cmd, std::list<std::string>& lines, bool validate) const {
+
+    bool inComment, inQuote;
+
+    // Initialize
+    lines.clear(); // just in case
+    inComment = inQuote = false;
+    std::stringstream buf(cmd); // a stream is convenient for reading
+
+    // Process command buffer
+    while (buf.good()) {
+
+        std::stringstream temp;
+
+        while (buf.good()) {
+
+            char c = char( buf.get());
+
+            if (c == EOF && inQuote == true) {
+                if (validate) {
+                    throw RbException("End of line while in quote");
+                }
+                continue;
+            } else if (c == '"') {
+                /* switch quote on or off if not in comment */
+                if (inQuote == true)
+                    inQuote = false;
+                else if (inComment == false)
+                    inQuote = true;
+            } else if (c == '#' && inQuote == false) {
+                /* we are now in comment */
+                inComment = true;
+            } else if (c == ';' && inQuote == false && inComment == false) {
+                /* break line here */
+                break;
+            } else if (c == EOF && inQuote == false) {
+                /* break line here */
+                break;
+            } else if (c == '\n' && inQuote == false) {
+                /* break line here */
+                break;
+            } else if (c == '\377' && inQuote == false) {
+                /* break line here */
+                //                c = '\n';
+                continue;
+            } else if (c == '\r' && inQuote == false) {
+                /* break line here but first swallow any extra newline in DOS line ending */
+                char d = char( buf.peek());
+                if (d == '\n')
+                    c = char( buf.get());
+                break;
+            }
+
+            temp.put(c);
+        }
+
+
+        if (temp.str().size() > 0) {
+            lines.push_back(temp.str() + "\n");
+        }
+    }
+    ParserInfo pi;
+    pi.inComment = inComment;
+    pi.inQuote = inQuote;
+    pi.lines = lines;
+    return pi;
+}
+
+/**
+ * This function causes recursive execution of a syntax tree by calling the root to get its value.
+ * As long as we return to the bison code, bison takes care of deleting the syntax tree. However,
+ * if we encounter a quit() call, we delete the syntax tree ourselves and exit immediately.
+ */
+int RevLanguage::Parser::execute(SyntaxElement* root, Environment &env) const {
+
+    // don't execute command if we are in checking mode
+    if (RevLanguage::Parser::getParser().isChecking()) {
+#ifdef DEBUG_PARSER
+        std::cerr << "Command is not executed since parser is set checking mode.";
+#endif
+        return 0;
+    }
+
+#ifdef DEBUG_PARSER
+    // Print syntax tree
+    std::cerr << std::endl;
+    std::cerr << "Syntax tree root before execution:\n";
+    root->printValue(std::cerr);
+    std::cerr << std::endl;
+#endif
+
+    // Declare a variable for the result
+    RevPtr<Variable> result = NULL;
+
+    //! Execute syntax tree
+    try {
+#ifdef DEBUG_PARSER
+        printf("Parser getting the semantic value of the syntax tree...\n");
+#endif
+        result = root->evaluateContent(env);
+    }    catch (RbException& rbException) {
+
+        std::ostringstream msg;
+
+        // Catch a quit request
+        if (rbException.getExceptionType() == RbException::QUIT) {
+            delete( root);
+            exit(0);
+        }
+
+        // Catch a missing variable exception that might be interpreted as a request for
+        // usage help on a function
+        SyntaxVariable* rootPtr = dynamic_cast<SyntaxVariable*> ((SyntaxElement*) root);
+        SyntaxVariable* theVariable = rootPtr;
+        if (rbException.getExceptionType() == RbException::MISSING_VARIABLE && theVariable != NULL && !theVariable->isMemberVariable()) {
+
+            const std::string& fxnName = theVariable->getIdentifier();
+            const std::vector<Function*>& functions = Workspace::userWorkspace().getFunctionTable().findFunctions(fxnName);
+            if (functions.size() != 0) {
+                for (std::vector<Function*>::const_iterator i = functions.begin(); i != functions.end(); i++) {
+                    std::ostringstream s;
+                    (*i)->printValue(s);
+                    RBOUT(s.str());
+
+                    // Uncommenting this as the function callSignature() does not produce the call signature despite its name
+                    // -- Fredrik
+                    // RBOUT( (*i)->callSignature() );
+                }
+                return 0;
+            }
+        }
+
+        // All other exceptions
+#ifdef DEBUG_PARSER
+        printf("Caught an exception\n");
+#endif
+        rbException.print(msg);
+        RBOUT(msg.str());
+
+        // Return signal indicating problem
+        return 2;
+    }
+
+    // Print result if the root is not an assign expression
+    if (!root->isAssignment() && result != NULL && result->getRevObject() != RevNullObject::getInstance()) {
+        std::ostringstream msg;
+        result->getRevObject().printValue(msg);
+        RBOUT(msg.str());
+    }
+
+    // Warn if a return signal has been encountered
+    // @todo Find out why the following lines do not work; they should
+    //    if ( Signals::getSignals().isSet( Signals::RETURN ) )
+    //        RBOUT( "WARNING: No function to return from" );
+    Signals::getSignals().clearFlags();
+
+    // Return success
+    return 0;
+}
+
+/** Execute base variable expression to get the corresponding base variable */
+void RevLanguage::Parser::executeBaseVariable(void) {
+    if (baseVariableExpr != NULL) {
+        baseVariable = baseVariableExpr->evaluateContent(Workspace::userWorkspace());
+    }
+}
+
+/** Give flex a line to parse */
+void RevLanguage::Parser::getline(char* buf, size_t maxsize) {
+
+    if (!rrcommand.good()) {
+        foundEOF = true;
+        //        buf[0] = EOF;
+        //        buf[1] = '\0';
+        buf[0] = '\0';
+    } else {
+        foundNewline = false;
+        rrcommand.getline(buf, long(maxsize) - 3);
+        // Deal with line endings in case getline uses non-Unix endings
+        size_t i = strlen(buf);
+        if (i >= 1 && buf[i - 1] == '\r')
+            buf[i - 1] = '\n';
+        else if (i >= 2 && buf[i - 1] == '\n' && buf[i - 2] == '\r') {
+            buf[i - 2] = '\n';
+            i--;
+        } else if (i == 0 || (i >= 1 && buf[i - 1] != '\n')) {
+            buf[i++] = '\n';
+        }
+        buf[i] = '\0';
+    }
+
+}
+
+/** This function gets help info about a symbol */
+int RevLanguage::Parser::help(const std::string& symbol) const {
+
+    std::ostringstream msg;
+
+#if defined DEBUG_PARSER
+    // Print syntax tree 
+    std::cerr << std::endl;
+    std::cerr << "Parser trying to get help for symbol '" << symbol << "'";
+    std::cerr << std::endl;
+#endif
+
+    // Get some help
+    std::string qs(symbol);
+    if (this->helpEntity->isHelpAvailableForQuery(qs)) {
+        std::string hStr = this->helpEntity->getHelp(qs, 100);
+        UserInterface::userInterface().output(hStr, false);
+    } else {
+
+        RBOUT("Help is not available for \"" + symbol + "\"");
+
+        std::vector<Function *> functions = Workspace::userWorkspace().getFunctionTable().findFunctions(symbol);
+        if (functions.size() != 0) {
+            RBOUT("Usage:");
+            for (std::vector<Function *>::const_iterator i = functions.begin(); i != functions.end(); i++) {
+                RBOUT((*i)->callSignature());
+                delete *i;
+            }
+        }
+
+    }
+
+    // Return success
+    return 0;
+}
+
+/**
+ * This function prints help info about a function if it sees a function call.
+ * The function is called from the bison code, which is responsible for
+ * deleting the syntax tree (the function call).
+ */
+int RevLanguage::Parser::help(const SyntaxFunctionCall* root) const {
+
+    std::ostringstream msg;
+
+#if defined DEBUG_PARSER
+    // Print syntax tree
+    std::cerr << std::endl;
+    std::cerr << "Syntax tree root before help:\n";
+    root->printValue(std::cerr);
+    std::cerr << std::endl;
+#endif
+
+    RlString symbol = root->getFunctionName();
+
+    return help(symbol.getValue());
+}
+
+
+extern int yyparse(void); // Defined in grammar.tab.cpp (from gammar.y)
+
+/**
+ * Set parser mode. Use this function to set the parser mode. Use
+ * Parser::CHECKING for state checking and Parser::PROCESSING for
+ * command processing.
+ */
+void RevLanguage::Parser::setParserMode(ParserMode mode) {
+    baseVariable = NULL;
+    functionName = "";
+    argumentLabel = "";
+    baseVariableExpr = NULL;
+
+    parserMode = mode;
+}
+
+/**
+ * Process command buffer with the help of the bison-generated code.
+ *
+ * @param   command     command RlString; modified to contain any unprocessed incomplete statement residue, "" if none
+ * @return  integer flag indicating status:
+ *          1 - (last) statement in command buffer is incomplete
+ *          2 - syntax error encountered
+ *          0 - all statements in command buffer syntactically correct, complete and executed
+ *
+ * @note If an exception occurs on execution of a syntactically correct
+ *       statement, the exception msg is printed here and the return
+ *       signal is set to 2. Any remaining part of the command buffer
+ *       is discarded.
+ */
+int RevLanguage::Parser::processCommand(std::string& command, Environment* env) {
+
+    // make sure mode is not checking
+    this->setParserMode(EXECUTING);
+
+    //    extern Environment* executionEnvironment;
+
+    executionEnvironment = env;
+
+#ifdef DEBUG_PARSER
+    std::cerr << "Processing command ... " << std::endl;
+#endif
+
+    // Break command into Rev lines
+    std::list<std::string> lines;
+    try {
+        breakIntoLines(command, lines, true);
+    }    catch (RbException& rbException) {
+
+#ifdef DEBUG_PARSER
+        printf("Caught an exception while breaking command buffer into lines\n");
+#endif
+
+        // Print message
+        std::ostringstream msg;
+        rbException.print(msg);
+        msg << std::endl;
+        RBOUT(msg.str());
+
+        // We printed a message so we dealt with the problem
+        // We exit immediately, discarding any command buffer content
+        // We return 2 to signal a problem, which the caller may choose to ignore or act upon
+        command = "";
+        return 2;
+    }
+
+    // Initialize flex column count
+    yycolumn = 1;
+
+    // Call Bison code, which calls Flex code, which calls rrinput
+    for (std::list<std::string>::iterator i = lines.begin(); i != lines.end(); i++) {
+
+        /* prepare globals for call to parser */
+        rrcommand.str((*i));
+        rrcommand.clear();
+        foundNewline = false;
+        foundEOF = false;
+        foundErrorBeforeEnd = false;
+
+#if 0
+        // NOTE! This code is only for testing the CHECKING mode of the parser
+        // DO NOT UNCOMMENT IN NORMAL USE
+        /* Set parser mode into checking */
+        setParserMode(CHECKING);
+#endif
+
+
+#ifdef DEBUG_PARSER
+        printf("\nCalling bison with rrcommand:\n'%s'\n", rrcommand.str().c_str());
+#endif
+
+        int result;
+        try {
+            result = yyparse();
+        }        catch (RbException& rbException) {
+#ifdef DEBUG_PARSER
+            printf("Caught an exception\n");
+#endif
+
+            // Catch a quit request in case it was not caught before
+            if (rbException.getExceptionType() == RbException::QUIT)
+                exit(0);
+
+            // All other uncaught exceptions
+#ifdef DEBUG_PARSER
+            printf("Abnormal exception during parsing or execution of statement; discarding any remaining command buffer\n");
+#endif
+
+            std::ostringstream msg;
+            rbException.print(msg);
+            msg << std::endl;
+            RBOUT(msg.str());
+
+            // We exit immediately, discarding any remaining buffer content
+            // We return 2 to signal a problem, which the caller may choose to ignore or act upon
+            command = "";
+            return 2;
+        }
+
+#if 0
+        // NOTE! This code is only for testing the CHECKING mode of the parser
+        // DO NOT UNCOMMENT IN NORMAL USE
+        if (result == 1) {
+            std::cerr << "Function name is: " << functionName << std::endl;
+            std::cerr << "Argument label is: " << argumentLabel << std::endl;
+            if (baseVariable == NULL)
+                std::cerr << "No base variable" << std::endl;
+            else
+                std::cerr << "Base variable is: " << baseVariable->getName() << std::endl;
+        }
+#endif
+
+        if (result == 0) {
+
+#ifdef DEBUG_PARSER
+            printf("Parser successfully executed statement\n\n");
+#endif
+        } else if (result == 2) {
+
+            // The execute function printed the error message resulting from the exception
+            // We exit immediately, discarding any remaining buffer content
+            // We return 2 to signal a problem, which the caller may choose to ignore or act upon
+            command = "";
+            return 2;
+        } else if (foundErrorBeforeEnd == true) {
+
+#ifdef DEBUG_PARSER
+            printf("Syntax error detected by parser\n");
+            printf("Parser discarding any remaining parts of command buffer\n\n");
+#endif
+
+            std::ostringstream msg;
+            if (yylloc.first_column == yylloc.last_column)
+                msg << "Syntax error while reading character '" << command[size_t(yylloc.first_column - 1)] << "' at position " << yylloc.first_column << " in command:" << std::endl;
+            else {
+                msg << "Syntax error while reading characters \"";
+                for (int j = yylloc.first_column; j <= yylloc.last_column; ++j) {
+                    msg << command[size_t(j - 1)];
+                }
+                msg << "\" at position " << yylloc.first_column << " to " << yylloc.last_column << " in command:" << std::endl;
+            }
+            msg << command;
+
+            RBOUT(msg.str());
+            command = "";
+            return 2;
+        } else if (foundNewline == true && foundEOF == false) {
+
+#ifdef DEBUG_PARSER     
+            printf("Incomplete statement ending with inappropriate newline; replaced with space\n");
+#endif
+
+            /* Replace newline with space */
+            std::string temp = (*i);
+            temp[temp.size() - 1] = ' ';
+
+            std::list<std::string>::iterator j = i;
+            j++;
+            if (j == lines.end()) {
+
+                /* If no more input lines, we need to ask for more */
+#ifdef DEBUG_PARSER
+                printf("Reached end; asking for more content to append to (last) statement.\n\n");
+#endif
+                command = temp;
+                return 1;
+            } else {
+
+                /* If more input lines, put temp in front before proceeding */
+#ifdef DEBUG_PARSER
+                printf("Continuing with next Rev line in command buffer.\n\n");
+#endif
+                (*j) = temp + (*j);
+            }
+        } else if (foundNewline == true && foundEOF == true) {
+
+#ifdef DEBUG_PARSER
+            printf("Incomplete statement ending with appropriate newline.\n");
+#endif
+
+            std::list<std::string>::iterator j = i;
+            j++;
+            if (j == lines.end()) {
+
+                /* If no more input lines, we need to ask for more */
+#ifdef DEBUG_PARSER
+                printf("Reached end; asking for more content to append to (last) statement.\n\n");
+#endif
+                command = (*i);
+                return 1;
+            } else {
+
+                /* If more input lines, put current line in front before proceeding */
+#ifdef DEBUG_PARSER
+                printf("Continuing with next Rev line in command buffer.\n\n");
+#endif
+                (*j) = (*i) + (*j);
+            }
+        } else {
+
+#ifdef DEBUG_PARSER
+            printf("Unknown parse error\n");
+#endif
+
+            RBOUT("Unknown parse error");
+            command = "";
+            return 2;
+        }
+    }
+
+    /* Successfully processed all statements in command buffer */
+    command = "";
+    return 0;
+}
+
+ParserInfo Parser::checkCommand(std::string& command, Environment* env) {
+
+    setParserMode(CHECKING);
+    executionEnvironment = env;
+    ParserInfo pi;
+    pi.message = "";
+
+    // Break command into Rev lines
+    std::list<std::string> lines;
+    try {
+        pi = breakIntoLines(command, lines, false);
+    }    catch (RbException& rbException) {
+        pi.message.append("Caught an exception while breaking command buffer into lines\n\r");
+        // unrecoverable error        
+        // We return 2 to signal a problem, which the caller may choose to ignore or act upon
+        pi.result = 2;
+        return pi;
+    }
+
+    // Initialize flex column count
+    yycolumn = 1;
+
+    // Call Bison code, which calls Flex code, which calls rrinput
+    for (std::list<std::string>::iterator i = lines.begin(); i != lines.end(); i++) {
+        pi.functionName = functionName;
+        pi.baseVariable = NULL;
+        pi.argumentLabel = argumentLabel;
+        pi.result = 0;
+
+
+        /* prepare globals for call to parser */
+        rrcommand.str((*i));
+        rrcommand.clear();
+        foundNewline = false;
+        foundEOF = false;
+        foundErrorBeforeEnd = false;
+
+        pi.message.append("\n\rCalling bison with rrcommand:\n\r").append(rrcommand.str()).append("\n\r");
+
+        int result;
+        try {
+            result = yyparse();
+        }        catch (RbException& rbException) {
+            pi.message.append("Caught an exception calling yyparse\n\r");
+            // Catch a quit request in case it was not caught before
+            if (rbException.getExceptionType() == RbException::QUIT) {
+                pi.message.append("ignoring QUIT request");
+            }
+            // All other uncaught exceptions
+            pi.message.append("Abnormal exception during parsing or execution of statement; discarding any remaining command buffer\n\r");
+
+            // try parsing next line             
+            pi.result = 2;
+            continue;
+        }
+
+        if (result == 0 || result == 1) {
+
+            pi.functionName = functionName;
+            pi.baseVariable = baseVariable;
+            pi.argumentLabel = argumentLabel;
+
+            // valid result, no more to do here?
+            //break;
+
+            // I think we should parse all lines
+            continue;
+        }
+
+        if (foundNewline == true && foundEOF == false) {
+            pi.message.append("Incomplete statement ending with inappropriate newline; replaced with space\n\r");
+
+            /* Replace newline with space */
+            std::string temp = (*i);
+            temp[temp.size() - 1] = ' ';
+
+            std::list<std::string>::iterator j = i;
+            j++;
+            if (j == lines.end()) {
+                /* If no more input lines, we need to ask for more */
+                pi.message.append("Reached end; asking for more content to append to (last) statement.\n\r\n\r");
+                command = temp;
+                pi.result = 1;
+                return pi;
+            } else {
+                /* If more input lines, put temp in front before proceeding */
+                pi.message.append("Continuing with next Rev line in command buffer.\n\r\n\r");
+                (*j) = temp + (*j);
+            }
+        } else if (foundNewline == true && foundEOF == true) {
+            pi.message.append("Incomplete statement ending with appropriate newline.\n\r");
+            std::list<std::string>::iterator j = i;
+            j++;
+            if (j == lines.end()) {
+                /* If no more input lines, we need to ask for more */
+                pi.message.append("Reached end; asking for more content to append to (last) statement.\n\r\n\r");
+                command = (*i);
+                pi.result = 1;
+                return pi;
+            } else {
+                /* If more input lines, put current line in front before proceeding */
+                pi.message.append("Continuing with next Rev line in command buffer.\n\r\n\r");
+                (*j) = (*i) + (*j);
+            }
+        }
+    }
+
+    // make sure executing mode i set by default
+    setParserMode(EXECUTING);
+    return pi;
+}
+
+/** Global call-back function for the flex-generated code in lex.yy.cpp */
+void rrinput(char* buf, size_t& result, size_t maxsize) {
+
+    buf[0] = '\0';
+    RevLanguage::Parser::getParser().getline(buf, maxsize);
+    result = strlen(buf);
+}
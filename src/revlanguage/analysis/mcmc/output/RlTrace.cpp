--- conflicted
+++ resolved
@@ -7,10 +7,7 @@
 #include "ArgumentRules.h"
 #include "MemberProcedure.h"
 #include "MethodTable.h"
-<<<<<<< HEAD
-=======
 #include "ModelVector.h"
->>>>>>> 8a5fe899
 #include "Natural.h"
 #include "Probability.h"
 #include "RlUserInterface.h"
@@ -28,16 +25,7 @@
 Trace::Trace() : WorkspaceToCoreWrapperObject<RevBayesCore::TraceNumeric>()
 {
 
-    ArgumentRules* summarizeArgRules = new ArgumentRules();
-    std::vector<TypeSpec> burninTypes;
-    burninTypes.push_back( Probability::getClassTypeSpec() );
-    burninTypes.push_back( Integer::getClassTypeSpec() );
-    summarizeArgRules->push_back( new ArgumentRule("burnin", burninTypes, "The fraction/number of samples to discregard as burnin.", ArgumentRule::BY_VALUE, ArgumentRule::ANY, new Probability(0.25)) );
-    methods.addFunction( new MemberProcedure( "summarize", RlUtils::Void, summarizeArgRules) );
-    
-    
-    ArgumentRules* get_values_arg_rules = new ArgumentRules();
-    methods.addFunction( new MemberProcedure( "getValues", RlUtils::Void, get_values_arg_rules) );
+    initMethods();
 
 }
 
@@ -45,16 +33,7 @@
 Trace::Trace(const RevBayesCore::TraceNumeric &t) : WorkspaceToCoreWrapperObject<RevBayesCore::TraceNumeric>( new RevBayesCore::TraceNumeric( t ) )
 {
 
-    ArgumentRules* summarizeArgRules = new ArgumentRules();
-    std::vector<TypeSpec> burninTypes;
-    burninTypes.push_back( Probability::getClassTypeSpec() );
-    burninTypes.push_back( Integer::getClassTypeSpec() );
-    summarizeArgRules->push_back( new ArgumentRule("burnin", burninTypes, "The fraction/number of samples to discregard as burnin.", ArgumentRule::BY_VALUE, ArgumentRule::ANY, new Probability(0.25)) );
-    methods.addFunction( new MemberProcedure( "summarize", RlUtils::Void, summarizeArgRules) );
-    
-    
-    ArgumentRules* get_values_arg_rules = new ArgumentRules();
-    methods.addFunction( new MemberProcedure( "getValues", RlUtils::Void, get_values_arg_rules) );
+    initMethods();
 
 }
 
@@ -243,6 +222,9 @@
     ArgumentRules* summarizeArgRules = new ArgumentRules();
     this->methods.addFunction( new MemberProcedure( "summarize", RlUtils::Void, summarizeArgRules) );
 
+    ArgumentRules* get_values_arg_rules = new ArgumentRules();
+    this->methods.addFunction( new MemberProcedure( "getValues", RlUtils::Void, get_values_arg_rules) );
+
     ArgumentRules* getNumberSamplesArgRules = new ArgumentRules();
     getNumberSamplesArgRules->push_back( new ArgumentRule("post", RlBoolean::getClassTypeSpec(), "Get the post-burnin number of samples?", ArgumentRule::BY_VALUE, ArgumentRule::ANY, new RlBoolean(false)) );
     this->methods.addFunction( new MemberProcedure( "getNumberSamples", Natural::getClassTypeSpec(), getNumberSamplesArgRules) );

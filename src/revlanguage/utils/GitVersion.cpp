--- conflicted
+++ resolved
@@ -1,10 +1,4 @@
 #include "GitVersion.h"
-<<<<<<< HEAD
-const char *build_git_sha = "1f5864";
-const char *build_date = "Tue 07 May 2019 03:44:29 PM CEST";
-const char *build_git_branch = "duploss";
-=======
 const char *build_git_sha = "b6b6c9";
 const char *build_date = "Wed Oct  2 20:17:04 CDT 2019";
-const char *build_git_branch = "development";
->>>>>>> 474f24b4
+const char *build_git_branch = "development";
#include "GitVersion.h"
<<<<<<< HEAD
const char *build_git_sha = "cf5ce8";
const char *build_date = "Thu Jul 27 15:06:54 CDT 2017";
const char *build_git_branch = "development";
=======
const char *build_git_sha = "28fe3e";
const char *build_date = "Wed Aug 30 15:56:59 CDT 2017";
const char *build_git_branch = "fbd";
>>>>>>> 81cd0e9d
<|MERGE_RESOLUTION|>--- conflicted
+++ resolved
@@ -1,10 +1,4 @@
 #include "GitVersion.h"
-<<<<<<< HEAD
-const char *build_git_sha = "cf5ce8";
-const char *build_date = "Thu Jul 27 15:06:54 CDT 2017";
-const char *build_git_branch = "development";
-=======
-const char *build_git_sha = "28fe3e";
-const char *build_date = "Wed Aug 30 15:56:59 CDT 2017";
-const char *build_git_branch = "fbd";
->>>>>>> 81cd0e9d
+const char *build_git_sha = "81dcb6";
+const char *build_date = "Tue May 16 17:46:03 PDT 2017";
+const char *build_git_branch = "development";
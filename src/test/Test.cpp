--- conflicted
+++ resolved
@@ -289,13 +289,8 @@
     
     /* A Pomo model test */
     try {
-<<<<<<< HEAD
-        TestPomoModel testPomo = TestPomoModel("/Users/boussau/sharedFolderLinux/revBayes/revbayes-code-git/examples/data/primates.tree", 10, 1000);
-//           testPomo.run();
-=======
         TestPomoModel testPomo = TestPomoModel("/Users/boussau/sharedFolderLinux/revBayes/revbayes-code-git/examples/data/primates.tree", 10, 10000);
            testPomo.run();
->>>>>>> a65a084c
     } catch (RbException &e) {
         std::cout << e.getMessage() << std::endl;
     }

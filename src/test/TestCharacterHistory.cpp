//
//  TestCharacterHistory.cpp
//  rb_mlandis
//
//  Created by Michael Landis on 8/6/13.
//  Copyright (c) 2013 Michael Landis. All rights reserved.
//

#include "TestCharacterHistory.h"

// sorted
#include "BetaSimplexMove.h"
#include "BetaDistribution.h"
#include "BranchHistory.h"
#include "CharacterEvent.h"
#include "CharacterHistoryNodeMonitor.h"
#include "Clade.h"
#include "ConstantRateBirthDeathProcess.h"
#include "ConstantNode.h"
#include "ContinuousStochasticNode.h"
#include "DeterministicNode.h"
#include "DirichletDistribution.h"
#include "ExponentialDistribution.h"
#include "FileMonitor.h"
#include "GammaDistribution.h"
#include "GeographyRateModifier.h"
#include "Mcmc.h"
#include "MetropolisHastingsMove.h"
#include "Model.h"
#include "Monitor.h"
#include "Move.h"
#include "NormalDistribution.h"
#include "NclReader.h"
#include "PhylowoodNhxMonitor.h"
#include "RandomNumberFactory.h"
#include "RandomNumberGenerator.h"
#include "ScaleProposal.h"
#include "ScreenMonitor.h"
#include "SimplexMove.h"
#include "SlidingMove.h"
#include "StochasticNode.h"
#include "TimeAtlas.h"
#include "TimeTree.h"
#include "TimeAtlasDataReader.h"
#include "TestCharacterHistory.h"
#include "UniformDistribution.h"
#include "VectorFunction.h"
#include "VectorScaleMove.h"

// experimental RateMap setup
#include "RateMap_Biogeography.h"
#include "BiogeographyRateMapFunction.h"
#include "BiogeographicTreeHistoryCtmc.h"
#include "FreeBinaryRateMatrixFunction.h"
#include "TreeCharacterHistoryNodeMonitor.h"
#include "TreeCharacterHistoryNhxMonitor.h"
#include "MetropolisHastingsMove.h"
#include "PathRejectionSampleProposal.h"
#include "BiogeographyPathRejectionSampleProposal.h"
#include "NodeRejectionSampleProposal.h"
#include "BiogeographyNodeRejectionSampleProposal.h"
#include "TipRejectionSampleProposal.h"
#include "PathRejectionSampleMove.h"
#include "UniformTimeTreeDistribution.h"
#include "BranchLengthTree.h"
#include "UniformBranchLengthTreeDistribution.h"
#include "DistanceDependentDispersalFunction.h"

// joint mol bd test
#include "RootTimeSlide.h"
#include "OriginTimeSlide.h"
#include "NodeTimeSlideUniform.h"
#include "GeneralBranchHeterogeneousCharEvoModel.h"
#include "GtrRateMatrixFunction.h"
#include "BirthRateConstBDStatistic.h"
#include "DeathRateConstBDStatistic.h"
#include "TreeScale.h"
#include "SubtreeScale.h"
#include "MeanVecContinuousValStatistic.h"
#include "TestTreeTraceSummary.h"
#include "TreeHeightStatistic.h"
#include "TreeSummary.h"
#include "TreeTrace.h"

using namespace RevBayesCore;


TestCharacterHistory::TestCharacterHistory(const std::string &afn,  const std::string &tfn, const std::string &gfn, int gen, const std::string &fp) : filepath(fp), areaFilename( afn ), treeFilename(tfn),  geoFilename(gfn), mcmcGenerations( gen )
{
    ;
}

TestCharacterHistory::TestCharacterHistory(int ac, const char* av[], const std::string &afn, const std::string &tfn, const std::string &gfn, int gen, const std::string &fp) : filepath(fp), areaFilename( afn ), treeFilename(tfn),  geoFilename(gfn), mcmcGenerations( gen ), argc(ac), argv(av)
{
    ;
}

void TestCharacterHistory::tokenizeArgv(void)
{
    for (int i = 0; i < argc; i++)
    {
        argTokens.push_back(argv[i]);
        std::cout << i << " " << argTokens[i] << "\n";
    }
    std::cout << argc << " == " << argTokens.size() << " arguments\n";
    if (argc > 1)
    {
        areaFilename = argTokens[1];
        treeFilename = argTokens[2];
    }

}

TestCharacterHistory::~TestCharacterHistory() {
    // nothing to do
}

bool TestCharacterHistory::run( void ) {
 
    int idx = 0;
    switch(idx)
    {
        case 0: return run_exp();
        case 1: return run_mol();
        case 2: return run_dollo();
        default: break;
    };
    return false;
    
}







bool TestCharacterHistory::run_exp(void) {
    
    
    ////////////
    // settings
    ////////////
    
    mcmcGenerations *= 1;
    //    mcmcGenerations=35;
    unsigned int burn = (unsigned int)(mcmcGenerations * .2);
    
    ////////////
    // io
    ////////////
    
    std::vector<unsigned> old_seed = GLOBAL_RNG->getSeed();
    std::cout << old_seed[0] << " " << old_seed[1] << "\n";
    std::vector<unsigned> seed;
    seed.push_back(1+1); seed.push_back(1);
//    old_seed = seed;
    GLOBAL_RNG->setSeed(seed);
    std::stringstream ss;
    ss << ".s0_" << old_seed[0] << ".s1_" << old_seed[1];
    
    bool usingAmbiguousCharacters   = !true;
    bool simulate                   = false;
    bool useClock                   = !true;
    bool useBdProcess               = !true;
    
    bool forbidExtinction           = true;
    bool useCladogenesis            = !true;
    bool useDistances               = true;
    bool useAdjacency               = true;
    bool useAvailable               = true;
    bool useRootFreqs               = true;
    
    
    filepath="/Users/mlandis/data/bayarea/output/";
    
    // binary characters
    std::string fn = "";
    //    fn = "vireya.nex";
    fn = "psychotria_range.nex";
    //    fn = "16tip_20areas.nex";
    std::string in_fp = "/Users/mlandis/Documents/code/revbayes-code/examples/data/";
    std::vector<AbstractCharacterData*> data = NclReader::getInstance().readMatrices(in_fp + fn);
    std::cout << "Read " << data.size() << " matrices." << std::endl;
    size_t numAreas = data[0]->getNumberOfCharacters();
    
    // tree
    std::vector<TimeTree*> trees = NclReader::getInstance().readTimeTrees( in_fp + fn );
    std::cout << "Read " << trees.size() << " trees." << std::endl;
    std::cout << trees[0]->getNewickRepresentation() << std::endl;
    size_t numNodes = trees[0]->getNumberOfNodes();
    
    // geo by epochs
    std::string afn="";
    //    afn = "malesia_static.atlas.txt";
    afn = "hawaii_dynamic.atlas.txt";
//    afn = "hawaii_static.atlas.txt";
//    afn = "hawaii_dynamic_ss.atlas.txt";
    TimeAtlasDataReader tsdr(in_fp + afn,'\t');
    const TimeAtlas* ta = new TimeAtlas(&tsdr);
    
    ////////////
    // model
    ////////////
    
    // clock
    ContinuousStochasticNode* clockRate = new ContinuousStochasticNode("clockRate", new GammaDistribution( new ConstantNode<double>("clockPrior_A", new double(2.0)),
                                                                                                          new ConstantNode<double>("clockPrior_B", new double(2.0))));
    if (!useClock)
        clockRate->setValue(new double(1.0));
    
    // tree
    std::vector<std::string> names = data[0]->getTaxonNames();
    double rootAge = trees[0]->getRoot().getAge();
    
    ConstantNode<double> *meanOT    = new ConstantNode<double>("meanOT", new double(rootAge*1.5));
    ConstantNode<double> *stdOT     = new ConstantNode<double>("stdOT", new double(10.0));
    StochasticNode<double> *origin  = new StochasticNode<double>( "origin", new NormalDistribution(meanOT, stdOT) );
    origin->setValue(rootAge);
    StochasticNode<TimeTree> *tau = NULL;
    
    if (useBdProcess)
    {
        ConstantNode<double> *div = new ConstantNode<double>("diversification", new double(1.0));
        ConstantNode<double> *turn = new ConstantNode<double>("turnover", new double(0.0));
        ConstantNode<double> *rho = new ConstantNode<double>("rho", new double(1.0));
        
        tau = new StochasticNode<TimeTree>( "tau", new ConstantRateBirthDeathProcess(origin, div, turn, rho, "uniform", "survival", int(names.size()), names, std::vector<Clade>()) );
        
    }
    else
    {
        tau = new StochasticNode<TimeTree>("tau", new UniformTimeTreeDistribution(origin, names));
    }
    tau->setValue( trees[0] );
    
    
    // geo distances
    DeterministicNode<GeographyRateModifier>* ddd = NULL;
    ContinuousStochasticNode* dp = NULL;
    ConstantNode<double> *dp_pr = NULL;
    dp_pr = new ConstantNode<double>( "distancePowerPrior", new double(10.0));
    dp = new ContinuousStochasticNode("distancePower", new ExponentialDistribution(dp_pr));
//    ConstantNode<double> *dp_mean   = new ConstantNode<double>("dp_mean", new double(0.0));
//    ConstantNode<double> *dp_sd     = new ConstantNode<double>("dp_sd", new double(0.5));
//    dp  = new ContinuousStochasticNode( "dp", new NormalDistribution(dp_mean, dp_sd) );
//    dp->setValue(new double(0.00001));
    ddd = new DeterministicNode<GeographyRateModifier>("dddFunction", new DistanceDependentDispersalFunction(dp, ta, useAdjacency, useAvailable, useDistances));
    
    // ctmc rates
    ConstantNode<double>* glr_pr = new ConstantNode<double>("glr_pr", new double(10.0));
    
    //    ConstantNode<double>* glr_pr_a = new ConstantNode<double>("glr_pr_a", new double(1.1));
    //    ConstantNode<double>* glr_pr_b = new ConstantNode<double>("glr_pr_b", new double(11.0));
    
    std::vector<const TypedDagNode<double> *> glr;
    std::vector<StochasticNode<double>* > glr_stoch;
	std::vector< ContinuousStochasticNode *> glr_nonConst;
	for( size_t i=0; i<2; i++){
        std::ostringstream glr_name;
        glr_name << "r(" << i << ")";
		ContinuousStochasticNode* tmp_glr = new ContinuousStochasticNode( glr_name.str(), new ExponentialDistribution(glr_pr));
        //        ContinuousStochasticNode* tmp_glr = new ContinuousStochasticNode( glr_name.str(), new GammaDistribution(glr_pr_a, glr_pr_b));
        //        tmp_glr->setValue(new double(0.1));
		glr.push_back( tmp_glr );
		glr_nonConst.push_back( tmp_glr );
        glr_stoch.push_back(tmp_glr);
	}
//    glr_nonConst[0]->setValue(0.1);
//    glr_nonConst[1]->setValue(0.1);
    
    DeterministicNode< std::vector< double > >* glr_vector = new DeterministicNode< std::vector< double > >( "glr_vector", new VectorFunction< double >( glr ) );
    
    // root frequencies
    // gtr model priors
    ConstantNode<std::vector<double> > *pi_pr = new ConstantNode<std::vector<double> >( "pi_rf", new std::vector<double>(2,1.0) );
    StochasticNode<std::vector<double> > *pi = new StochasticNode<std::vector<double> >( "pi", new DirichletDistribution(pi_pr) );

    
    
    // Q-map used to compute likehood under the full model
    BiogeographyRateMapFunction* brmf_likelihood = new BiogeographyRateMapFunction(numAreas, forbidExtinction);
    brmf_likelihood->setGainLossRates(glr_vector);
    brmf_likelihood->setClockRate(clockRate);
    if (useDistances || useAvailable || useAdjacency)
        brmf_likelihood->setGeographyRateModifier(ddd);
    if (useRootFreqs)
        brmf_likelihood->setRootFrequencies(pi);
    
    DeterministicNode<RateMap> *q_likelihood = new DeterministicNode<RateMap>("Q_like", brmf_likelihood);
    
    // Q-map used to sample path histories
    BiogeographyRateMapFunction* brmf_sample = new BiogeographyRateMapFunction(numAreas, false);
    brmf_sample->setGainLossRates(glr_vector);
    brmf_sample->setClockRate(clockRate);
    if (useDistances || useAvailable || useAdjacency)
        brmf_sample->setGeographyRateModifier(ddd);
    if (useRootFreqs)
        brmf_likelihood->setRootFrequencies(pi);
    
    DeterministicNode<RateMap> *q_sample = new DeterministicNode<RateMap>("Q_sample", brmf_sample);
    
    // and the character model
    BiogeographicTreeHistoryCtmc<StandardState, TimeTree> *biogeoCtmc = new BiogeographicTreeHistoryCtmc<StandardState, TimeTree>(tau, 2, numAreas, usingAmbiguousCharacters, forbidExtinction, useCladogenesis);
    biogeoCtmc->setRateMap(q_likelihood);
    if (data.size() == 2 && usingAmbiguousCharacters)
        biogeoCtmc->setTipProbs( data[1] );
    
    StochasticNode< AbstractCharacterData > *charactermodel = new StochasticNode< AbstractCharacterData >("ctmc", biogeoCtmc );
    
    // simulated data
    if (simulate)
        biogeoCtmc->simulate();
    
    // real data
    else
        charactermodel->clamp( data[0] );
    
    // initialize mapping
        charactermodel->redraw();
    
    
    std::cout << "lnL = " << charactermodel->getDistribution().computeLnProbability() << "\n";
    
    GLOBAL_RNG->setSeed(old_seed);
    //    glr_nonConst[0]->redraw();
    //    glr_nonConst[1]->redraw();
    
    std::cout << "seed " << old_seed[0] << " " << old_seed[1] << "\n";
    
    ////////////
    // moves
    ////////////
    
    std::cout << "Adding moves\n";
    RbVector<Move> moves;
    //    TopologyNode* nd = NULL; // &tau->getValue().getNode(60);
    
//	moves.push_back( new RootTimeSlide( tau, 50.0, true, 5.0 ) );
//	moves.push_back( new OriginTimeSlide( origin, tau, 50.0, true, 5.0 ) );
//	moves.push_back( new NodeTimeSlideUniform( tau, numNodes*2 ) );
//    
    
    if (useClock)
    {
        moves.push_back( new MetropolisHastingsMove( new ScaleProposal(clockRate, 0.25), 1.0, false) );
        moves.push_back( new MetropolisHastingsMove( new ScaleProposal(clockRate, 0.1), 2.0, false) );
    }
    
    if (useDistances)
    {
        moves.push_back( new MetropolisHastingsMove( new ScaleProposal(dp, 0.1), 2.0, !true ) );
        moves.push_back( new MetropolisHastingsMove( new ScaleProposal(dp, 0.5), 4.0, !true ) );
    }
    
    if (useRootFreqs)
    {
        moves.push_back( new SimplexMove( pi, 20.0, 1, 0, true, 2.0 ) );
        moves.push_back( new SimplexMove( pi, 100.0, 2, 0, true, 2.0 ) );
    }
    
    moves.push_back( new VectorScaleMove(glr_stoch, 0.5, false, 2.0));
    moves.push_back( new VectorScaleMove(glr_stoch, 0.1, false, 4.0));
    for( size_t i=0; i<2; i++)
    {
        moves.push_back( new MetropolisHastingsMove( new ScaleProposal(glr_nonConst[i], 0.1), 2.0, !true ) );
        moves.push_back( new MetropolisHastingsMove( new ScaleProposal(glr_nonConst[i], 0.5), 4.0, !true ) );
    
    }
    
//
    //            moves.push_back( new MetropolisHastingsMove( new ScaleProposal(glr_nonConst[0], 0.1), 1.0, !true ) );
    
    bool useChMoves = true;
    bool useMhMoves = !true;
    
    if (useChMoves == false)
    {
        ;
    }
    else if (useMhMoves)
    {
        // path
        moves.push_back( new MetropolisHastingsMove( new BiogeographyPathRejectionSampleProposal<StandardState,TimeTree>(charactermodel, tau, q_sample, 0.1), numNodes*2, false));
        moves.push_back( new MetropolisHastingsMove( new BiogeographyPathRejectionSampleProposal<StandardState,TimeTree>(charactermodel, tau, q_sample, 0.8), numNodes, false));
        
        // node
        //        moves.push_back( new MetropolisHastingsMove( new BiogeographyNodeRejectionSampleProposal<StandardState,TimeTree>(charactermodel, tau, q_sample, 0.1), numNodes*2, false));
        //        moves.push_back( new MetropolisHastingsMove( new BiogeographyNodeRejectionSampleProposal<StandardState,TimeTree>(charactermodel, tau, q_sample, 0.3), numNodes, false));
    }
    else if (useCladogenesis || true)
    {
        // path
        moves.push_back(new PathRejectionSampleMove<StandardState, TimeTree>(charactermodel, tau, q_sample, new BiogeographyPathRejectionSampleProposal<StandardState,TimeTree>(charactermodel, tau, q_sample, 0.2), 0.2, false, numNodes * 2));
        moves.push_back(new PathRejectionSampleMove<StandardState, TimeTree>(charactermodel, tau, q_sample, new BiogeographyPathRejectionSampleProposal<StandardState,TimeTree>(charactermodel, tau, q_sample, 0.8), 0.8, false, numNodes));
        
        // node
        moves.push_back(new PathRejectionSampleMove<StandardState, TimeTree>(charactermodel, tau, q_sample, new BiogeographyNodeRejectionSampleProposal<StandardState,TimeTree>(charactermodel, tau, q_sample, 0.2), 0.2, false, numNodes*2));
        moves.push_back(new PathRejectionSampleMove<StandardState, TimeTree>(charactermodel, tau, q_sample, new BiogeographyNodeRejectionSampleProposal<StandardState,TimeTree>(charactermodel, tau, q_sample, 0.8), 0.8, false, numNodes));
        
    }
    
    else if (!useCladogenesis)
    {
        // path
        moves.push_back(new PathRejectionSampleMove<StandardState, TimeTree>(charactermodel, tau, q_sample, new PathRejectionSampleProposal<StandardState,TimeTree>(charactermodel, tau, q_sample, 0.2), 0.2, false, numNodes * 2));
        moves.push_back(new PathRejectionSampleMove<StandardState, TimeTree>(charactermodel, tau, q_sample, new PathRejectionSampleProposal<StandardState,TimeTree>(charactermodel, tau, q_sample, 0.8), 0.8, false, numNodes));
        
//        // node
        moves.push_back(new PathRejectionSampleMove<StandardState, TimeTree>(charactermodel, tau, q_sample, new NodeRejectionSampleProposal<StandardState,TimeTree>(charactermodel, tau, q_sample, 0.2), 0.2, false, numNodes*2));
        moves.push_back(new PathRejectionSampleMove<StandardState, TimeTree>(charactermodel, tau, q_sample, new NodeRejectionSampleProposal<StandardState,TimeTree>(charactermodel, tau, q_sample, 0.8), 0.8, false, numNodes));

    }
    
    //        BiogeographyPathRejectionSampleProposal<StandardState,TimeTree>* eprsp = new BiogeographyPathRejectionSampleProposal<StandardState,TimeTree>(charactermodel, tau, q_sample, 0.3, nd);
    //        moves.push_back(new PathRejectionSampleMove<StandardState, TimeTree>(charactermodel, tau, q_sample, new BiogeographyNodeRejectionSampleProposal<StandardState,TimeTree>(charactermodel, tau, q_sample, eprsp, 0.1, nd), 0.1, false, numNodes*2));
    //        moves.push_back(new PathRejectionSampleMove<StandardState, TimeTree>(charactermodel, tau, q_sample, new BiogeographyNodeRejectionSampleProposal<StandardState,TimeTree>(charactermodel, tau, q_sample, eprsp, 0.3, nd), 0.3, false, numNodes));
    
    //        BiogeographyPathRejectionSampleProposal<StandardState,TimeTree>* eprsp = new BiogeographyPathRejectionSampleProposal<StandardState,TimeTree>(charactermodel, tau, q_sample, 0.3, nd);
    
    
    
    
    
    ////////////
    // monitors
    ////////////
    
    std::cout << "Adding monitors\n";
    RbVector<Monitor> monitors;
    
    std::set<DagNode*> monitoredNodes;
    monitoredNodes.insert(clockRate);
//    if (useDistances)
        monitoredNodes.insert( dp );
    monitoredNodes.insert( glr_vector );
//    monitoredNodes.insert( glr_nonConst[1] );
    if (useRootFreqs)
        monitoredNodes.insert( pi );
    
    monitors.push_back(new FileMonitor(monitoredNodes, 10, filepath + "rb" + ss.str() + ".mcmc.txt", "\t"));
    monitors.push_back(new ScreenMonitor(monitoredNodes, 10, "\t" ) );
    monitors.push_back(new TreeCharacterHistoryNodeMonitor<StandardState,TimeTree>(charactermodel, tau, 100, filepath + "rb" + ss.str() + ".tree_chars.txt", "\t"));
    monitors.push_back(new TreeCharacterHistoryNodeMonitor<StandardState,TimeTree>(charactermodel, tau, 100, filepath + "rb" + ss.str() + ".num_events.txt", "\t", true, true, true, false, true, true, false));
    monitors.push_back(new TreeCharacterHistoryNhxMonitor<StandardState,TimeTree>(charactermodel, tau, ta, 100, mcmcGenerations, burn, filepath + "rb" + ss.str() + ".nhx.txt", "\t"));
    
    monitors.push_back(new FileMonitor(tau, 10, filepath + "rb" + ss.str() + ".trees.txt", "\t"));
    
    //////////
    // model
    //////////
    std::cout << "Instantiating model\n";
    Model myModel = Model(charactermodel);
    
    
    //////////
    // mcmc
    //////////
    std::cout << "Instantiating mcmc\n";
    Mcmc myMcmc = Mcmc( myModel, moves, monitors );
//    myMcmc.setScheduleType("single");
    myMcmc.run(mcmcGenerations);
    myMcmc.printOperatorSummary();
    
    
    //////////
    // clean-up
    //////////
    std::cout << "Cleaning up objects\n";
    
    // segfault when uncommented? strange.
    //    delete dp;
    //    delete glr;
    //    delete sglr;
    std::cout << "Finished CharacterHistory model test." << std::endl;
    
    return true;
}


















bool TestCharacterHistory::run_mol(void) {
    
    
    ////////////
    // settings
    ////////////
    
    mcmcGenerations *= 1;
    //    mcmcGenerations=35;
    unsigned int burn = (unsigned int)(mcmcGenerations * .2);
    
    ////////////
    // io
    ////////////
    
    std::vector<unsigned> old_seed = GLOBAL_RNG->getSeed();
    std::cout << old_seed[0] << " " << old_seed[1] << "\n";
    std::vector<unsigned> seed;
    seed.push_back(1+1); seed.push_back(1);
    //    old_seed = seed;
        GLOBAL_RNG->setSeed(seed);
    std::stringstream ss;
    ss << ".s0_" << old_seed[0] << ".s1_" << old_seed[1];
    
    bool usingAmbiguousCharacters   = !true;
    bool simulate                   = false;
    bool useClock                   = !true;
    bool useBdProcess               = !true;
    bool forbidExtinction           = true;
    bool useCladogenesis            = true;
    bool useDistances               = true;
    bool useAdjacency               = true;
    bool useAvailable               = true;
    
    filepath="/Users/mlandis/data/bayarea/output/";
    
    // binary characters
    std::string fn = "";
    //    fn = "vireya.nex";
    fn = "psychotria_range.nex";
    //    fn = "16tip_20areas.nex";
    std::string in_fp = "/Users/mlandis/Documents/code/revbayes-code/examples/data/";
    std::vector<AbstractCharacterData*> data = NclReader::getInstance().readMatrices(in_fp + fn);
    std::cout << "Read " << data.size() << " matrices." << std::endl;
    size_t numAreas = data[0]->getNumberOfCharacters();
    
    std::string fn1 = "psychotria_its.nex";
    std::vector<AbstractCharacterData*> data_its = NclReader::getInstance().readMatrices(in_fp + fn1);
    
    std::string fn2 = "psychotria_ets.nex";
    std::vector<AbstractCharacterData*> data_ets = NclReader::getInstance().readMatrices(in_fp + fn2);
    
    // tree
    std::vector<TimeTree*> trees = NclReader::getInstance().readTimeTrees( in_fp + fn );
    std::cout << "Read " << trees.size() << " trees." << std::endl;
    std::cout << trees[0]->getNewickRepresentation() << std::endl;
    size_t numNodes = trees[0]->getNumberOfNodes();
    
    // geo by epochs
    std::string afn="";
    //    afn = "malesia_static.atlas.txt";
    //    afn = "hawaii_static.atlas.txt";
    afn = "hawaii_dynamic.atlas.txt";
    TimeAtlasDataReader tsdr(in_fp + afn,'\t');
    const TimeAtlas* ta = new TimeAtlas(&tsdr);
    

    // model dims
    size_t numBranches = 2 * data[0]->getNumberOfTaxa() - 2;
    std::vector<std::string> names = data[0]->getTaxonNames();
    
    
    ///////////////
    // tree model
    ///////////////
    
    double rootAge = trees[0]->getRoot().getAge();
    
    //   Constant nodes
	ConstantNode<double> *dLambda = new ConstantNode<double>("div_rate", new double(1.0 / 5.0));		// Exponential rate for prior on div
	ConstantNode<double> *turnA   = new ConstantNode<double>("turn_alpha", new double(2.0));			// Beta distribution alpha
	ConstantNode<double> *turnB   = new ConstantNode<double>("turn_beta", new double(2.0));				// Beta distribution beta
    ConstantNode<double> *rho     = new ConstantNode<double>("rho", new double(1.0));					// assume 100% sampling for now
//	ConstantNode<double> *meanOT  = new ConstantNode<double>("meanOT", new double(rootAge*1.5));
//	ConstantNode<double> *stdOT   = new ConstantNode<double>("stdOT", new double(rootAge*1.0));
	
	//   Stochastic nodes
//    StochasticNode<double> *origin  = new StochasticNode<double>( "origin", new NormalDistribution(meanOT, stdOT) );
    ConstantNode<double> *origin  = new ConstantNode<double>( "origin", new double(rootAge));
	
	//   Stochastic nodes
    StochasticNode<double> *div   = new StochasticNode<double>("diversification", new ExponentialDistribution(dLambda));
    StochasticNode<double> *turn  = new StochasticNode<double>("turnover", new BetaDistribution(turnA, turnB));
	
	//   Deterministic nodes
	//    birthRate = div / (1 - turn)
	DeterministicNode<double> *birthRate = new DeterministicNode<double>("birth_rate", new BirthRateConstBDStatistic(div, turn));
	//    deathRate = (div * turn) / ( 1 - turn)
	DeterministicNode<double> *deathRate = new DeterministicNode<double>("death_rate", new DeathRateConstBDStatistic(div, turn));
    
	// For some datasets with large root ages, if div>1.0 (or so), the probability is NaN
    //	RandomNumberGenerator* rng = GLOBAL_RNG;
    //	div->setValue(rng->uniform01() / 1.5);
	
	// Birth-death tree
    StochasticNode<TimeTree> *tau = new StochasticNode<TimeTree>( "tau", new ConstantRateBirthDeathProcess(origin, birthRate, deathRate, rho, "uniform", "nTaxa", int(names.size()), names, std::vector<Clade>()) );
    
    tau->setValue( trees[0] );
        
    // branch rates
    ConstantNode<double> *a      = new ConstantNode<double>("a", new double(2.0) );
    ConstantNode<double> *b      = new ConstantNode<double>("b", new double(2.0) );
    
	std::vector<const TypedDagNode<double> *> brates;
	std::vector< StochasticNode<double> *> bratesNotConst;
	for( size_t i=0; i<numBranches; i++){
        std::ostringstream brName;
        brName << "br(" << i << ")";
		StochasticNode<double> *tmpRt = new StochasticNode<double>(brName.str(), new GammaDistribution(a, b) );
		brates.push_back(tmpRt);
		bratesNotConst.push_back(tmpRt);
	}
    DeterministicNode< std::vector< double > >* branchRates = new DeterministicNode< std::vector< double > >( "BranchRates", new VectorFunction< double >( brates ) );

    
    /////////////////
    // biogeo model
    /////////////////
    
    // clock
    ConstantNode<double>* clockRate_a = new ConstantNode<double>("clockPrior_A", new double(2.0*rootAge));
    ConstantNode<double>* clockRate_b = new ConstantNode<double>("clockPrior_B", new double(2.0));
    ContinuousStochasticNode* clockRate = new ContinuousStochasticNode("clockRate", new GammaDistribution(clockRate_a, clockRate_b));
    
    // geo distances
    DeterministicNode<GeographyRateModifier>* ddd = NULL;
    ContinuousStochasticNode* dp = NULL;
    ConstantNode<double> *dp_pr = NULL;
    dp_pr = new ConstantNode<double>( "distancePowerPrior", new double(10.0));
    dp = new ContinuousStochasticNode("distancePower", new ExponentialDistribution(dp_pr));
    dp->setValue(new double(0.00001));
    ddd = new DeterministicNode<GeographyRateModifier>("dddFunction", new DistanceDependentDispersalFunction(dp, ta, useAdjacency, useAvailable, useDistances));
    
    // ctmc rates
    ConstantNode<double>* glr_pr = new ConstantNode<double>("glr_pr", new double(10.0));
    //    ConstantNode<double>* glr_pr_a = new ConstantNode<double>("glr_pr_a", new double(1.1));
    //    ConstantNode<double>* glr_pr_b = new ConstantNode<double>("glr_pr_b", new double(11.0));
    std::vector<const TypedDagNode<double> *> glr;
    std::vector<StochasticNode<double>* > glr_stoch;
	std::vector< ContinuousStochasticNode *> glr_nonConst;
	for( size_t i=0; i<2; i++){
        std::ostringstream glr_name;
        glr_name << "r(" << i << ")";
		ContinuousStochasticNode* tmp_glr = new ContinuousStochasticNode( glr_name.str(), new ExponentialDistribution(glr_pr));
        //        ContinuousStochasticNode* tmp_glr = new ContinuousStochasticNode( glr_name.str(), new GammaDistribution(glr_pr_a, glr_pr_b));
        //        tmp_glr->setValue(new double(0.1));
		glr.push_back( tmp_glr );
		glr_nonConst.push_back( tmp_glr );
        glr_stoch.push_back(tmp_glr);
	}
    glr_nonConst[0]->setValue(0.1);
    glr_nonConst[1]->setValue(0.1);
    
    DeterministicNode< std::vector< double > >* glr_vector = new DeterministicNode< std::vector< double > >( "glr_vector", new VectorFunction< double >( glr ) );
    
    // Q-map used to compute likehood under the full model
    BiogeographyRateMapFunction* brmf_likelihood = new BiogeographyRateMapFunction(numAreas, forbidExtinction);
    brmf_likelihood->setGainLossRates(glr_vector);
    brmf_likelihood->setClockRate(clockRate);
    if (useDistances || useAvailable || useAdjacency)
        brmf_likelihood->setGeographyRateModifier(ddd);
    
    DeterministicNode<RateMap> *q_likelihood = new DeterministicNode<RateMap>("Q_like", brmf_likelihood);
    
    // Q-map used to sample path histories
    BiogeographyRateMapFunction* brmf_sample = new BiogeographyRateMapFunction(numAreas, false);
    brmf_sample->setGainLossRates(glr_vector);
    brmf_sample->setClockRate(clockRate);
    if (useDistances || useAvailable || useAdjacency)
        brmf_sample->setGeographyRateModifier(ddd);
    
    DeterministicNode<RateMap> *q_sample = new DeterministicNode<RateMap>("Q_sample", brmf_sample);
    
    // and the character model
    BiogeographicTreeHistoryCtmc<StandardState, TimeTree> *biogeoCtmc = new BiogeographicTreeHistoryCtmc<StandardState, TimeTree>(tau, 2, numAreas, usingAmbiguousCharacters, forbidExtinction, useCladogenesis);
    biogeoCtmc->setRateMap(q_likelihood);
    if (data.size() == 2 && usingAmbiguousCharacters)
        biogeoCtmc->setTipProbs( data[1] );
    
    StochasticNode< AbstractCharacterData > *charactermodel = new StochasticNode< AbstractCharacterData >("ctmc", biogeoCtmc );
    
    // simulated data
    if (simulate)
        biogeoCtmc->simulate();
    
    // real data
    else
        charactermodel->clamp( data[0] );
    
    // initialize mapping
    //    charactermodel->redraw();
    
    std::cout << "lnL = " << charactermodel->getDistribution().computeLnProbability() << "\n";
    
    
    //////////////////
    // mol ITS model
    //////////////////
    
    // gtr model priors
    ConstantNode<std::vector<double> > *bf_its = new ConstantNode<std::vector<double> >( "bf_its", new std::vector<double>(4,1.0) );
    ConstantNode<std::vector<double> > *e_its  = new ConstantNode<std::vector<double> >( "e_its", new std::vector<double>(6,1.0) );
    
    // then the parameters
    StochasticNode<std::vector<double> > *pi_its = new StochasticNode<std::vector<double> >( "pi_its", new DirichletDistribution(bf_its) );
    StochasticNode<std::vector<double> > *er_its = new StochasticNode<std::vector<double> >( "er_its", new DirichletDistribution(e_its) );
    
    DeterministicNode<RateMatrix> *q_its = new DeterministicNode<RateMatrix>( "Q_its", new GtrRateMatrixFunction(er_its, pi_its) );
    
    GeneralBranchHeterogeneousCharEvoModel<DnaState, TimeTree> *phyloCTMC_its = new GeneralBranchHeterogeneousCharEvoModel<DnaState, TimeTree>(tau, 4, true, data_its[0]->getNumberOfCharacters());
	phyloCTMC_its->setClockRate( branchRates );
    phyloCTMC_its->setRateMatrix( q_its );
    StochasticNode< AbstractCharacterData > *molevol_its = new StochasticNode< AbstractCharacterData >("S_its", phyloCTMC_its );
	molevol_its->clamp( data_its[0] );
    
    
    //////////////////
    // mol ETS model
    //////////////////
    
    // gtr model priors
    ConstantNode<std::vector<double> > *bf_ets = new ConstantNode<std::vector<double> >( "bf_ets", new std::vector<double>(4,1.0) );
    ConstantNode<std::vector<double> > *e_ets  = new ConstantNode<std::vector<double> >( "e_ets", new std::vector<double>(6,1.0) );
    
    // then the parameters
    StochasticNode<std::vector<double> > *pi_ets = new StochasticNode<std::vector<double> >( "pi_ets", new DirichletDistribution(bf_ets) );
    StochasticNode<std::vector<double> > *er_ets = new StochasticNode<std::vector<double> >( "er_ets", new DirichletDistribution(e_ets) );
    
    DeterministicNode<RateMatrix> *q_ets = new DeterministicNode<RateMatrix>( "Q_ets", new GtrRateMatrixFunction(er_ets, pi_ets) );
    
    GeneralBranchHeterogeneousCharEvoModel<DnaState, TimeTree> *phyloCTMC_ets = new GeneralBranchHeterogeneousCharEvoModel<DnaState, TimeTree>(tau, 4, true, data_ets[0]->getNumberOfCharacters());
	phyloCTMC_ets->setClockRate( branchRates );
    phyloCTMC_ets->setRateMatrix( q_ets );
    StochasticNode< AbstractCharacterData > *molevol_ets = new StochasticNode< AbstractCharacterData >("S_ets", phyloCTMC_ets );
	molevol_ets->clamp( data_ets[0] );
    
    ////////////
    // moves
    ////////////
    
    std::cout << "Adding moves\n";
    RbVector<Move> moves;
    
    if (useDistances)
    {
        moves.push_back(new SlidingMove(dp, 0.1, false, 5.0 ));
        moves.push_back(new SlidingMove(dp, 0.3, false, 2.0 ));
    }
    
    moves.push_back( new MetropolisHastingsMove( new ScaleProposal(clockRate, 0.5), 4.0, true));
    moves.push_back( new VectorScaleMove(glr_stoch, 0.25, false, 4.0));
    moves.push_back( new VectorScaleMove(glr_stoch, 0.1, false, 4.0));
    for( size_t i=0; i<2; i++)
    {
        moves.push_back( new MetropolisHastingsMove( new ScaleProposal(glr_nonConst[i], 0.1), 4.0, !true ) );
        moves.push_back( new MetropolisHastingsMove( new ScaleProposal(glr_nonConst[i], 0.25), 4.0, !true ) );
        //        moves.push_back( new SlidingMove( glr_nonConst[i], 0.1, false, 2.0 ));
    }
    
    //            moves.push_back( new MetropolisHastingsMove( new ScaleProposal(glr_nonConst[0], 0.1), 1.0, !true ) );
    
    bool useChMoves = true;
    bool useMhMoves = !true;
    
    if (useChMoves == false)
    {
        ;
    }
    else if (useMhMoves)
    {
        // path
        moves.push_back( new MetropolisHastingsMove( new BiogeographyPathRejectionSampleProposal<StandardState,TimeTree>(charactermodel, tau, q_sample, 0.1), numNodes*2, false));
        moves.push_back( new MetropolisHastingsMove( new BiogeographyPathRejectionSampleProposal<StandardState,TimeTree>(charactermodel, tau, q_sample, 1.0), numNodes, false));
        
        // node
        //        moves.push_back( new MetropolisHastingsMove( new BiogeographyNodeRejectionSampleProposal<StandardState,TimeTree>(charactermodel, tau, q_sample, 0.1), numNodes*2, false));
        //        moves.push_back( new MetropolisHastingsMove( new BiogeographyNodeRejectionSampleProposal<StandardState,TimeTree>(charactermodel, tau, q_sample, 0.3), numNodes, false));
    }
    else if (useCladogenesis)
    {
        // path
        moves.push_back(new PathRejectionSampleMove<StandardState, TimeTree>(charactermodel, tau, q_sample, new BiogeographyPathRejectionSampleProposal<StandardState,TimeTree>(charactermodel, tau, q_sample, 0.1), 0.1, false, numNodes * 4));
        moves.push_back(new PathRejectionSampleMove<StandardState, TimeTree>(charactermodel, tau, q_sample, new BiogeographyPathRejectionSampleProposal<StandardState,TimeTree>(charactermodel, tau, q_sample, 0.9), 0.9, false, numNodes * 2));
        
        // node
        //        BiogeographyPathRejectionSampleProposal<StandardState,TimeTree>* eprsp = new BiogeographyPathRejectionSampleProposal<StandardState,TimeTree>(charactermodel, tau, q_sample, 0.3);
        //        moves.push_back(new PathRejectionSampleMove<StandardState, TimeTree>(charactermodel, tau, q_sample, new BiogeographyNodeRejectionSampleProposal<StandardState,TimeTree>(charactermodel, tau, q_sample, eprsp, 0.2), 0.2, false, numNodes*2));
        
        moves.push_back(new PathRejectionSampleMove<StandardState, TimeTree>(charactermodel, tau, q_sample, new BiogeographyNodeRejectionSampleProposal<StandardState,TimeTree>(charactermodel, tau, q_sample, 0.1), 0.1, false, numNodes*4));
        moves.push_back(new PathRejectionSampleMove<StandardState, TimeTree>(charactermodel, tau, q_sample, new BiogeographyNodeRejectionSampleProposal<StandardState,TimeTree>(charactermodel, tau, q_sample, 0.9), 0.9, false, numNodes*2));
        
    }
    
    else if (!useCladogenesis)
    {
        // path
        moves.push_back(new PathRejectionSampleMove<StandardState, TimeTree>(charactermodel, tau, q_sample, new PathRejectionSampleProposal<StandardState,TimeTree>(charactermodel, tau, q_sample, 0.1), 0.1, false, numNodes * 2));
        moves.push_back(new PathRejectionSampleMove<StandardState, TimeTree>(charactermodel, tau, q_sample, new PathRejectionSampleProposal<StandardState,TimeTree>(charactermodel, tau, q_sample, 1.0), 1.0, false, numNodes));
        
        //        // node
        //        moves.push_back(new PathRejectionSampleMove<StandardState, TimeTree>(charactermodel, tau, q_sample, new NodeRejectionSampleProposal<StandardState,TimeTree>(charactermodel, tau, q_sample, 0.2), 0.2, false, numNodes*2));
    }
    
    //        BiogeographyPathRejectionSampleProposal<StandardState,TimeTree>* eprsp = new BiogeographyPathRejectionSampleProposal<StandardState,TimeTree>(charactermodel, tau, q_sample, 0.3, nd);
    //        moves.push_back(new PathRejectionSampleMove<StandardState, TimeTree>(charactermodel, tau, q_sample, new BiogeographyNodeRejectionSampleProposal<StandardState,TimeTree>(charactermodel, tau, q_sample, eprsp, 0.1, nd), 0.1, false, numNodes*2));
    //        moves.push_back(new PathRejectionSampleMove<StandardState, TimeTree>(charactermodel, tau, q_sample, new BiogeographyNodeRejectionSampleProposal<StandardState,TimeTree>(charactermodel, tau, q_sample, eprsp, 0.3, nd), 0.3, false, numNodes));
    
    //        BiogeographyPathRejectionSampleProposal<StandardState,TimeTree>* eprsp = new BiogeographyPathRejectionSampleProposal<StandardState,TimeTree>(charactermodel, tau, q_sample, 0.3, nd);
    
    
    
    // tree proposals
    moves.push_back( new MetropolisHastingsMove( new ScaleProposal(div, 1.0), 2, true ) );
    moves.push_back( new MetropolisHastingsMove( new ScaleProposal(turn, 1.0), 2, true ) );
	moves.push_back( new SubtreeScale( tau, 5.0 ) );
//	moves.push_back( new TreeScale( tau, 1.0, true, 2.0 ) );
//	moves.push_back( new RootTimeSlide( tau, 50.0, true, 10.0 ) );
    moves.push_back( new NodeTimeSlideUniform( tau, 30.0 ) );
	for( size_t i=0; i<numBranches; i++) {
        moves.push_back( new MetropolisHastingsMove( new ScaleProposal(bratesNotConst[i], log(2.0)), 2, true ) );
	}
    
    // mol_its proposals
    moves.push_back( new SimplexMove( er_its, 450.0, 6, 0, true, 2.0, 1.0 ) );
    moves.push_back( new SimplexMove( pi_its, 250.0, 4, 0, true, 2.0, 1.0 ) );
    moves.push_back( new SimplexMove( er_its, 200.0, 1, 0, false, 1.0 ) );
    moves.push_back( new SimplexMove( pi_its, 100.0, 1, 0, false, 1.0 ) );
	
    // mol_ets proposals
    moves.push_back( new SimplexMove( er_ets, 450.0, 6, 0, true, 2.0, 1.0 ) );
    moves.push_back( new SimplexMove( pi_ets, 250.0, 4, 0, true, 2.0, 1.0 ) );
    moves.push_back( new SimplexMove( er_ets, 200.0, 1, 0, false, 1.0 ) );
    moves.push_back( new SimplexMove( pi_ets, 100.0, 1, 0, false, 1.0 ) );
	
    
    // add some tree stats to monitor
    DeterministicNode<double> *treeHeight = new DeterministicNode<double>("TreeHeight", new TreeHeightStatistic(tau) );
	DeterministicNode<double> *meanBrRate = new DeterministicNode<double>("MeanBranchRate", new MeanVecContinuousValStatistic(branchRates) );
    
    
    
    
    ////////////
    // monitors
    ////////////
    
    std::cout << "Adding monitors\n";
    RbVector<Monitor> monitors;
    
    std::set<DagNode*> monitoredNodes;
    monitoredNodes.insert(clockRate);
    if (useDistances)
        monitoredNodes.insert( dp );
    monitoredNodes.insert( glr_nonConst[0] );
    monitoredNodes.insert( glr_nonConst[1] );
    
    monitoredNodes.insert( meanBrRate );
	monitoredNodes.insert( treeHeight );
	
	monitoredNodes.insert( div );
	monitoredNodes.insert( turn );
	monitoredNodes.insert( birthRate );
	monitoredNodes.insert( deathRate );
	monitoredNodes.insert( pi_its );
    monitoredNodes.insert( er_its );
    monitoredNodes.insert( pi_ets );
    monitoredNodes.insert( er_ets );

	monitoredNodes.insert( branchRates );
    
    monitors.push_back(new FileMonitor(monitoredNodes, 10, filepath + "rb" + ss.str() + ".mcmc.txt", "\t"));
    monitors.push_back(new ScreenMonitor(monitoredNodes, 10, "\t" ) );
    monitors.push_back(new TreeCharacterHistoryNodeMonitor<StandardState,TimeTree>(charactermodel, tau, 100, filepath + "rb" + ss.str() + ".tree_chars.txt", "\t"));
    monitors.push_back(new TreeCharacterHistoryNodeMonitor<StandardState,TimeTree>(charactermodel, tau, 100, filepath + "rb" + ss.str() + ".num_events.txt", "\t", true, true, true, false, true, true, false));
    monitors.push_back(new TreeCharacterHistoryNhxMonitor<StandardState,TimeTree>(charactermodel, tau, ta, 100, mcmcGenerations, burn, filepath + "rb" + ss.str() + ".nhx.txt", "\t"));
    
    monitors.push_back(new FileMonitor(tau, 10, filepath + "rb" + ss.str() + ".trees.txt", "\t"));
    
    //////////
    // model
    //////////
    std::cout << "Instantiating model\n";
    Model myModel = Model(charactermodel);
    
    
    //////////
    // mcmc
    //////////
    
    GLOBAL_RNG->setSeed(old_seed);
    //    glr_nonConst[0]->redraw();
    //    glr_nonConst[1]->redraw();
    
    //    std::cout << "seed " << old_seed[0] << " " << old_seed[1] << "\n";
    
    std::cout << "Instantiating mcmc\n";
    Mcmc myMcmc = Mcmc( myModel, moves, monitors );
    //    myMcmc.setScheduleType("single");
    myMcmc.run(mcmcGenerations);
    myMcmc.printOperatorSummary();

//    TreeTrace<BranchLengthTree> trace = readTreeTrace(filepath + "rb" + ss.str() + ".trees.txt");
//    TreeSummary<BranchLengthTree> summary = TreeSummary<BranchLengthTree>(trace);
//    summary.summarize();
//    summary.printTreeSummary(std::cerr);
    
    
    //////////
    // clean-up
    //////////
    std::cout << "Cleaning up objects\n";
    
    // segfault when uncommented? strange.
    //    delete dp;
    //    delete glr;
    //    delete sglr;
    std::cout << "Finished CharacterHistory model test." << std::endl;
    
    return true;
}



















////////////////////////
// drichter test module
////////////////////////


bool TestCharacterHistory::run_dollo(void) {
    
    
    ////////////
    // settings
    ////////////
    
    //unsigned int burn = (unsigned int)(mcmcGenerations * .2);
    std::vector<unsigned> old_seed = GLOBAL_RNG->getSeed();
    std::vector<unsigned> seed;
    seed.push_back(9); seed.push_back(2);
    //GLOBAL_RNG->setSeed(seed);
    std::stringstream ss;
    ss << ".s0_" << old_seed[0] << ".s1_" << old_seed[1];
    
    ////////////
    // io
    ////////////
    bool simulate = false;
    bool useClock = !true;
    bool forbidExtinction = !true;
    bool usingAmbiguousCharacters = true;
    bool useCladogenesis = false;
    filepath="/Users/mlandis/data/ngene/";
    
    // binary characters
    std::string fn = "dolloplus.nex";
    std::string in_fp = "/Users/mlandis/data/ngene/";
   
    std::vector<AbstractCharacterData*> data = NclReader::getInstance().readMatrices(in_fp + fn);
    std::cout << "Read " << data.size() << " matrices." << std::endl;
    size_t numAreas = data[0]->getNumberOfCharacters();
    
    // tree
    // std::vector<TimeTree*> trees = NclReader::getInstance().readTimeTrees( in_fp + fn );
<<<<<<< HEAD
//    std::vector<BranchLengthTree*>* trees_ptr = NclReader::getInstance().readBranchLengthTrees(in_fp + fn,"nexus");
    std::vector<BranchLengthTree*>* trees_ptr = NclReader::getInstance().readBranchLengthTrees(in_fp + fn);
=======
    std::vector<BranchLengthTree*>* trees_ptr = NclReader::getInstance().readBranchLengthTrees(in_fp + fn); //TEMPORARY FIX, OTHERWISE DOES NOT COMPILE,"nexus");
>>>>>>> 2234f8cd
    std::vector<BranchLengthTree*> trees = *trees_ptr;
    std::cout << "Read " << trees.size() << " trees." << std::endl;
    std::cout << trees[0]->getNewickRepresentation() << std::endl;
    size_t numNodes = trees[0]->getNumberOfNodes();
    
    ////////////
    // model
    ////////////
    
    // clock
    ConstantNode<double> *clockPriorA = new ConstantNode<double>("clockPrior_A", new double(2.0));
    ConstantNode<double> *clockPriorB = new ConstantNode<double>("clockPrior_B", new double(2.0));
    StochasticNode<double> *clockRate = new StochasticNode<double>("clockRate", new GammaDistribution(clockPriorA, clockPriorB) );
    //clockRate->setValue(new double(1.0));
    
    // tree
    std::vector<std::string> names = data[0]->getTaxonNames();
    ConstantNode<double>* maxBrLen = new ConstantNode<double>("maxBrLen", new double(10e6));
    StochasticNode<BranchLengthTree>* tau = new StochasticNode<BranchLengthTree>("tau_tmp", new UniformBranchLengthTreeDistribution(maxBrLen, names));
    tau->setValue( trees[0] );
    
    // gain loss rates
    ConstantNode<double>* gainRatePrior = new ConstantNode<double>("glr_pr", new double(4.0));
    std::vector<const TypedDagNode<double> *> gainLossRates;
	std::vector< ContinuousStochasticNode *> gainLossRates_nonConst;
    std::vector<StochasticNode<double>* > glr_stoch;

	for( size_t i=0; i<2; i++){
        std::ostringstream glr_name;
        glr_name << "r(" << i << ")";
		ContinuousStochasticNode* tmp_glr = new ContinuousStochasticNode( glr_name.str(), new ExponentialDistribution(gainRatePrior, new ConstantNode<double>("offset", new double(0.0) )));
        tmp_glr->setValue(new double(0.1));
		gainLossRates.push_back( tmp_glr );
		gainLossRates_nonConst.push_back( tmp_glr );
        glr_stoch.push_back(tmp_glr);
	}
    DeterministicNode< std::vector< double > >* glr_vector = new DeterministicNode< std::vector< double > >( "glr_vector", new VectorFunction< double >( gainLossRates ) );
    
    // Q-map used to compute likehood under the full model
    BiogeographyRateMapFunction* brmf_likelihood = new BiogeographyRateMapFunction(numAreas,forbidExtinction);
    brmf_likelihood->setGainLossRates(glr_vector);
    brmf_likelihood->setClockRate(clockRate);
    DeterministicNode<RateMap> *q_likelihood = new DeterministicNode<RateMap>("Q_l", brmf_likelihood);
    
    // Q-map used to sample path histories
    BiogeographyRateMapFunction* brmf_sample = new BiogeographyRateMapFunction(numAreas,false);
    brmf_sample->setGainLossRates(glr_vector);
    brmf_sample->setClockRate(clockRate);
    DeterministicNode<RateMap> *q_sample = new DeterministicNode<RateMap>("Q_s", brmf_sample);
    
    // and the character model
    BiogeographicTreeHistoryCtmc<StandardState, BranchLengthTree> *biogeoCtmc = new BiogeographicTreeHistoryCtmc<StandardState, BranchLengthTree>(tau, 2, numAreas, usingAmbiguousCharacters, forbidExtinction, useCladogenesis);
    biogeoCtmc->setRateMap(q_likelihood);
    
    if (data.size() == 2 && usingAmbiguousCharacters)
        biogeoCtmc->setTipProbs( data[1] );

    StochasticNode< AbstractCharacterData > *charactermodel = new StochasticNode< AbstractCharacterData >("ctmc", biogeoCtmc );
    
    GLOBAL_RNG->setSeed(old_seed);
//    gainLossRates_nonConst[0]->redraw();
//    gainLossRates_nonConst[1]->redraw();

    
    // simulated data
    if (simulate)
        biogeoCtmc->simulate();
    
    // real data
    else
        charactermodel->clamp( data[0] );
    
    // initialize mapping
    charactermodel->redraw();
    
    std::cout << "lnL = " << charactermodel->getDistribution().computeLnProbability() << "\n";
    //    std::cout << GLOBAL_RNG->getSeed()[0] << "\n";
    //    std::cout << GLOBAL_RNG->getSeed()[1] << "\n";
    
    ////////////
    // moves
    ////////////
    
    std::cout << "Adding moves\n";
    RbVector<Move> moves;
    if (useClock)
    {
        moves.push_back( new MetropolisHastingsMove( new ScaleProposal(clockRate, 0.5), 5, true ) );
        moves.push_back( new MetropolisHastingsMove( new ScaleProposal(clockRate, 0.1), 5, true ) );
    }
    
    
    moves.push_back( new VectorScaleMove(glr_stoch, 0.25, false, 2));
    moves.push_back( new VectorScaleMove(glr_stoch, 0.1, false, 2));
    for( size_t i=0; i<2; i++)
    {
        moves.push_back( new MetropolisHastingsMove( new ScaleProposal(gainLossRates_nonConst[i], 0.5), 2, false ) );
        moves.push_back( new MetropolisHastingsMove( new ScaleProposal(gainLossRates_nonConst[i], 0.1), 2, false ) );
    }
    
    
    TopologyNode* nd = NULL;

    moves.push_back(new PathRejectionSampleMove<StandardState, BranchLengthTree>(charactermodel, tau, q_sample, new PathRejectionSampleProposal<StandardState,BranchLengthTree>(charactermodel, tau, q_sample, 0.5, nd), 0.5, false, numNodes));
    moves.push_back(new PathRejectionSampleMove<StandardState, BranchLengthTree>(charactermodel, tau, q_sample, new PathRejectionSampleProposal<StandardState,BranchLengthTree>(charactermodel, tau, q_sample, 0.1, nd), 0.1, false, numNodes*2));
    
    
    moves.push_back(new PathRejectionSampleMove<StandardState, BranchLengthTree>(charactermodel, tau, q_sample, new NodeRejectionSampleProposal<StandardState,BranchLengthTree>(charactermodel, tau, q_sample, 0.5, nd), 0.5, false, numNodes));
    moves.push_back(new PathRejectionSampleMove<StandardState, BranchLengthTree>(charactermodel, tau, q_sample, new NodeRejectionSampleProposal<StandardState,BranchLengthTree>(charactermodel, tau, q_sample, 0.1, nd), 0.1, false, numNodes*2));
    
    if (usingAmbiguousCharacters)
    {
        moves.push_back(new PathRejectionSampleMove<StandardState, BranchLengthTree>(charactermodel, tau, q_sample, new TipRejectionSampleProposal<StandardState,BranchLengthTree>(charactermodel, tau, q_sample, 0.5, nd), 0.5, false, numNodes));
        moves.push_back(new PathRejectionSampleMove<StandardState, BranchLengthTree>(charactermodel, tau, q_sample, new TipRejectionSampleProposal<StandardState,BranchLengthTree>(charactermodel, tau, q_sample, 0.1, nd), 0.1, false, numNodes*2));
    }
    
    
    ////////////
    // monitors
    ////////////
    
    std::cout << "Adding monitors\n";
    RbVector<Monitor> monitors;
    
    std::set<DagNode*> monitoredNodes;
    if (useClock)
        monitoredNodes.insert(clockRate);

    monitoredNodes.insert( glr_vector );
    
    monitors.push_back(new FileMonitor(monitoredNodes, 100, filepath + "rb_dollo" + ss.str() + ".mcmc.txt", "\t"));
    monitors.push_back(new ScreenMonitor(monitoredNodes, 100, "\t" ) );
    monitors.push_back(new TreeCharacterHistoryNodeMonitor<StandardState,BranchLengthTree>(charactermodel, tau, 100, filepath + "rb_dollo" + ss.str() + ".tree_chars.txt", "\t"));
    monitors.push_back(new TreeCharacterHistoryNodeMonitor<StandardState,BranchLengthTree>(charactermodel, tau, 100, filepath + "rb_dollo" + ss.str() + ".num_events.txt", "\t", true, true, true, false, true, true, false));

    
    
    //////////
    // model
    //////////
    std::cout << "Instantiating model\n";
    Model myModel = Model(charactermodel);
    
    
    //////////
    // mcmc
    //////////
    std::cout << "Instantiating mcmc\n";
    Mcmc myMcmc = Mcmc( myModel, moves, monitors );
//    myMcmc.run(mcmcGenerations);
        myMcmc.run(100);
    myMcmc.printOperatorSummary();
    
    
    //////////
    // clean-up
    //////////
    std::cout << "Cleaning up objects\n";
    
    // segfault when uncommented? strange.
    //    delete dp;
    //    delete glr;
    //    delete sglr;
    
    std::cout << "Finished CharacterHistory model test." << std::endl;
    
    return true;
}

// modified from TestTreeTraceSummary.cpp
TreeTrace<BranchLengthTree> TestCharacterHistory::readTreeTrace(const std::string &fname) {
    // check that the file/path name has been correctly specified
    RbFileManager myFileManager( fname );
    if ( (myFileManager.isFileNamePresent() == false && myFileManager.testDirectory() == false) ||
        (myFileManager.isFileNamePresent() == true  && (myFileManager.testFile() == false || myFileManager.testDirectory() == false)) ){
        std::string errorStr = "";
        myFileManager.formatError(errorStr);
        throw RbException(errorStr);
    }
    
    // are we reading a single file or are we reading the contents of a directory?
    bool readingDirectory = myFileManager.isDirectory();
    if (readingDirectory == true)
        std::cerr << "Recursively reading the contents of a directory" << std::endl;
    else
        std::cerr << "Attempting to read the contents of file \"" << myFileManager.getFileName() << "\"" << std::endl;
    
    // set up a vector of strings containing the name or names of the files to be read
    std::vector<std::string> vectorOfFileNames;
    if (readingDirectory == true) {
        myFileManager.setStringWithNamesOfFilesInDirectory(vectorOfFileNames);
    }
    else {
#       if defined (WIN32)
        vectorOfFileNames.push_back( myFileManager.getFilePath() + "\\" + myFileManager.getFileName() );
#       else
        vectorOfFileNames.push_back( myFileManager.getFilePath() + "/" + myFileManager.getFileName() );
#       endif
    }
    if (readingDirectory == true) {
        std::cerr << "Found " << vectorOfFileNames.size() << " files in directory" << std::endl;
    }
    
    std::vector<TreeTrace<BranchLengthTree> > data;
    
    
    // Set up a map with the file name to be read as the key and the file type as the value. Note that we may not
    // read all of the files in the string called "vectorOfFileNames" because some of them may not be in a format
    // that can be read.
    std::map<std::string,std::string> fileMap;
    for (std::vector<std::string>::iterator p = vectorOfFileNames.begin(); p != vectorOfFileNames.end(); p++) {
        bool hasHeaderBeenRead = false;
        
        /* Open file */
        std::ifstream inFile( fname.c_str() );
        
        if ( !inFile )
            throw RbException( "Could not open file \"" + fname + "\"" );
        
        /* Initialize */
        std::string commandLine;
        std::cerr << "Processing file \"" << fname << "\"" << std::endl;
        
        /* Command-processing loop */
        while ( inFile.good() ) {
            
            // Read a line
            std::string line;
            getline( inFile, line );
            
            // skip empty lines
            //line = StringByTrimmingCharactersInSet:[NSCharacterSet whitespaceAndNewlineCharacterSet]];
            if (line.length() == 0)
            {
                continue;
            }
            
            
            // removing comments
            if (line[0] == '#') {
                continue;
            }
            
            // splitting every line into its columns
            std::vector<std::string> columns;
            // first, getting the file delimmiter
            std::string delimiter = "\t";
            
            // we should provide other delimiters too
            StringUtilities::stringSplit(line, delimiter, columns);
            
            // we assume a header at the first line of the file
            if (!hasHeaderBeenRead) {
                
                for (size_t j=1; j<columns.size(); j++) {
                    TreeTrace<BranchLengthTree> t = TreeTrace<BranchLengthTree>();
                    
                    std::string parmName = columns[j];
                    t.setParameterName(parmName);
                    t.setFileName(fname);
                    
                    data.push_back( t );
                }
                
                hasHeaderBeenRead = true;
                
                continue;
            }
            
            // adding values to the Tracess
            for (size_t j=1; j<columns.size(); j++) {
                TreeTrace<BranchLengthTree>& t = data[j-1];
                //                std::istringstream stm;
                //                stm.str(columns[j]);
                //                double d;
                //                stm >> d;
                
                NewickConverter c;
                BranchLengthTree *tau = c.convertFromNewick( columns[j] );
                
                //                std::cerr << *tau << std::endl;
                
                t.addObject( *tau );
                
                delete tau;
            }
        }
    }
    
    return data[0];
}<|MERGE_RESOLUTION|>--- conflicted
+++ resolved
@@ -983,12 +983,7 @@
     
     // tree
     // std::vector<TimeTree*> trees = NclReader::getInstance().readTimeTrees( in_fp + fn );
-<<<<<<< HEAD
-//    std::vector<BranchLengthTree*>* trees_ptr = NclReader::getInstance().readBranchLengthTrees(in_fp + fn,"nexus");
-    std::vector<BranchLengthTree*>* trees_ptr = NclReader::getInstance().readBranchLengthTrees(in_fp + fn);
-=======
     std::vector<BranchLengthTree*>* trees_ptr = NclReader::getInstance().readBranchLengthTrees(in_fp + fn); //TEMPORARY FIX, OTHERWISE DOES NOT COMPILE,"nexus");
->>>>>>> 2234f8cd
     std::vector<BranchLengthTree*> trees = *trees_ptr;
     std::cout << "Read " << trees.size() << " trees." << std::endl;
     std::cout << trees[0]->getNewickRepresentation() << std::endl;

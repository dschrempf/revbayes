--- conflicted
+++ resolved
@@ -128,15 +128,6 @@
     moves.push_back( new SubtreeScale( tau, 5.0 ) );
     moves.push_back( new TreeScale( tau, 1.0, true, 2.0 ) );
     moves.push_back( new NodeTimeSlideUniform( tau, 30.0 ) );
-<<<<<<< HEAD
-//    moves.push_back( new RootTimeSlide( tau, 1.0, true, 2.0 ) );
-//    moves.push_back( new SimplexMove( er, 10.0, 1, 0, true, 2.0 ) );
-//    moves.push_back( new SimplexMove( pi, 10.0, 1, 0, true, 2.0 ) );
-//    moves.push_back( new SimplexMove( er, 100.0, 6, 0, true, 2.0 ) );
-//    moves.push_back( new SimplexMove( pi, 100.0, 4, 0, true, 2.0 ) );
-    moves.push_back( new DPPScaleCatValsMove( branchRates, log(2.0), 20.0 ) );
-    moves.push_back( new DPPAllocateAuxGibbsMove<double>( branchRates, 4, 20.0 ) );
-=======
     moves.push_back( new RootTimeSlide( tau, 1.0, true, 2.0 ) );
     moves.push_back( new SimplexMove( er, 10.0, 1, 0, true, 2.0 ) );
     moves.push_back( new SimplexMove( pi, 10.0, 1, 0, true, 2.0 ) );
@@ -144,7 +135,6 @@
     moves.push_back( new SimplexMove( pi, 100.0, 4, 0, true, 2.0 ) );
     moves.push_back( new DPPScaleCatValsMove( branchRates, log(2.0), 4.0 ) );
     moves.push_back( new DPPAllocateAuxGibbsMove<double>( branchRates, 4, 4.0 ) );
->>>>>>> 32ec5464
 		
 	
     // add some tree stats to monitor

--- conflicted
+++ resolved
@@ -269,7 +269,6 @@
 }
 
 
-<<<<<<< HEAD
 
 
 template<class charType>
@@ -277,8 +276,6 @@
 {
     return lambda;
 }
-=======
->>>>>>> 4a847197
 
 
 
@@ -329,11 +326,7 @@
     for (it_s = sampledCharacters.begin(); it_s != sampledCharacters.end(); it_s++)
     {
         size_t site_index = *it_s;
-<<<<<<< HEAD
-        std::set<CharacterEvent*> tmpHistory;
-=======
         std::set<CharacterEvent*,CharacterEventCompare> tmpHistory;
->>>>>>> 4a847197
         size_t currState = static_cast<CharacterEventDiscrete*>(parent_states[site_index])->getState();
         size_t endState  = static_cast<CharacterEventDiscrete*>(child_states[site_index])->getState();
         do
@@ -384,11 +377,7 @@
                 }
                 else if (currState != endState)
                 {
-<<<<<<< HEAD
-                    for (std::set<CharacterEvent*>::reverse_iterator it_h = tmpHistory.rbegin(); it_h != tmpHistory.rend(); it_h++)
-=======
                     for (std::set<CharacterEvent*,CharacterEventCompare>::reverse_iterator it_h = tmpHistory.rbegin(); it_h != tmpHistory.rend(); it_h++)
->>>>>>> 4a847197
                     {
                         delete *it_h;
                     }
@@ -400,11 +389,7 @@
         }
         while (currState != endState);
         
-<<<<<<< HEAD
-        for (std::set<CharacterEvent*>::iterator it = tmpHistory.begin(); it != tmpHistory.end(); it++)
-=======
         for (std::set<CharacterEvent*,CharacterEventCompare>::iterator it = tmpHistory.begin(); it != tmpHistory.end(); it++)
->>>>>>> 4a847197
         {
             proposed_histories.insert(*it);
         }
@@ -524,19 +509,9 @@
  * \param[in]     o     The stream to which we print the summary.
  */
 template<class charType>
-<<<<<<< HEAD
 void RevBayesCore::PathRejectionSampleProposal<charType>::printParameterSummary(std::ostream &o, bool name_only) const
 {
-    o << "lambda = ";
-    if (name_only == false)
-    {
-        o << lambda;
-    }
-=======
-void RevBayesCore::PathRejectionSampleProposal<charType>::printParameterSummary(std::ostream &o) const
-{
 //    o << "lambda = " << lambda;
->>>>>>> 4a847197
 }
 
 template<class charType>
@@ -586,10 +561,7 @@
 void RevBayesCore::PathRejectionSampleProposal<charType>::setSampledCharacters(const std::set<size_t>& s)
 {
     sampledCharacters = s;
-<<<<<<< HEAD
-=======
     sampled_characters_assigned = true;
->>>>>>> 4a847197
 }
 
 
@@ -695,14 +667,11 @@
     // clear old histories
     proposed_history.clear();
     storedHistory.clear();
-<<<<<<< HEAD
-=======
     sampledCharacters.clear();
     
     sampled_characters_assigned = false;
     node_assigned = false;
 
->>>>>>> 4a847197
     
     
 }

--- conflicted
+++ resolved
@@ -56,13 +56,8 @@
         virtual double                  computeLnProposal(const TopologyNode& nd, const BranchHistory& bh);
         void                            cleanProposal(void);
         PathRejectionSampleProposal*    clone(void) const;                                                                  //!< Clone object
-<<<<<<< HEAD
-        virtual double                  doProposal(void);                                                                   //!< Perform proposal
-        const std::vector<DagNode*>&    getNodes(void) const;                                                               //!< Get the vector of DAG nodes this proposal is working on
-=======
         double                          doProposal(void);                                                                   //!< Perform proposal
         const std::set<DagNode*>&       getNodes(void) const;                                                               //!< Get the vector of DAG nodes this proposal is working on
->>>>>>> 68a6c174
         const std::string&              getProposalName(void) const;                                                        //!< Get the name of the proposal for summary printing
         void                            printParameterSummary(std::ostream &o) const;                                       //!< Print the parameter summary
         void                            prepareProposal(void);                                                              //!< Prepare the proposal

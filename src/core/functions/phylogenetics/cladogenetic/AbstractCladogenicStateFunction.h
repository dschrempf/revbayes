--- conflicted
+++ resolved
@@ -27,13 +27,8 @@
                                                                       size_t node_index,
                                                                       size_t left_index,
                                                                       size_t right_index ) const { return 0.0; };
-<<<<<<< HEAD
-        virtual void simulateDataAugmentedCladogeneticState(std::vector<BranchHistory*>& histories,
-                                                            size_t node_index, size_t left_index, size_t right_index) const { return; };
-=======
         virtual std::string simulateDataAugmentedCladogeneticState(std::vector<BranchHistory*>& histories,
                                                             size_t node_index, size_t left_index, size_t right_index) const { return ""; };
->>>>>>> 4a847197
 //                std::map< std::vector<unsigned>, double >                       getEventMap(double t=0.0);
 //                const std::map< std::vector<unsigned>, double >&                getEventMap(double t=0.0) const;
 //        virtual std::vector<std::map< std::vector<unsigned>, double > >&        getEventMap(void) = 0;

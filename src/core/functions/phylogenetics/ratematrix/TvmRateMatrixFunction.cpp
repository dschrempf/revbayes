#include "TvmRateMatrixFunction.h"
#include "RbException.h"

using namespace RevBayesCore;

<<<<<<< HEAD
TvmRateMatrixFunction::TvmRateMatrixFunction(const TypedDagNode< RbVector<double> > *er, const TypedDagNode< RbVector<double> > *bf) : TypedFunction<RateGenerator>( new RateMatrix_TVM(bf->getValue().size()) ),
=======
TvmRateMatrixFunction::TvmRateMatrixFunction(const TypedDagNode< Simplex > *er, const TypedDagNode< Simplex > *bf) : TypedFunction<RateGenerator>( new RateMatrix_TVM(bf->getValue().size()) ),
>>>>>>> development
    exchangeability_rates( er ),
    base_frequencies( bf )
{
    // add the lambda parameter as a parent
    addParameter( base_frequencies );
    addParameter( exchangeability_rates );
    
    update();
}

TvmRateMatrixFunction::~TvmRateMatrixFunction( void )
{
    // We don't delete the parameters, because they might be used somewhere else too. The model needs to do that!
}



TvmRateMatrixFunction* TvmRateMatrixFunction::clone( void ) const
{
    return new TvmRateMatrixFunction( *this );
}


void TvmRateMatrixFunction::update( void )
{
    
    // get the information from the arguments for reading the file
    const std::vector<double>& r = exchangeability_rates->getValue();
    const std::vector<double>& f = base_frequencies->getValue();
    
    
    // set the base frequencies
    static_cast< RateMatrix_TVM* >(value)->setStationaryFrequencies( f );
    static_cast< RateMatrix_TVM* >(value)->setRates( r );
    
    value->update();
    
}



void TvmRateMatrixFunction::swapParameterInternal(const DagNode *oldP, const DagNode *newP)
{
    
    if (oldP == base_frequencies)
    {
<<<<<<< HEAD
        base_frequencies = static_cast<const TypedDagNode< RbVector<double> >* >( newP );
    }
    else if (oldP == exchangeability_rates)
    {
        exchangeability_rates = static_cast<const TypedDagNode< RbVector<double> >* >( newP );
=======
        base_frequencies = static_cast<const TypedDagNode< Simplex >* >( newP );
    }
    else if (oldP == exchangeability_rates)
    {
        exchangeability_rates = static_cast<const TypedDagNode< Simplex >* >( newP );
>>>>>>> development
    }
    
}

<|MERGE_RESOLUTION|>--- conflicted
+++ resolved
@@ -3,11 +3,7 @@
 
 using namespace RevBayesCore;
 
-<<<<<<< HEAD
-TvmRateMatrixFunction::TvmRateMatrixFunction(const TypedDagNode< RbVector<double> > *er, const TypedDagNode< RbVector<double> > *bf) : TypedFunction<RateGenerator>( new RateMatrix_TVM(bf->getValue().size()) ),
-=======
 TvmRateMatrixFunction::TvmRateMatrixFunction(const TypedDagNode< Simplex > *er, const TypedDagNode< Simplex > *bf) : TypedFunction<RateGenerator>( new RateMatrix_TVM(bf->getValue().size()) ),
->>>>>>> development
     exchangeability_rates( er ),
     base_frequencies( bf )
 {
@@ -54,19 +50,11 @@
     
     if (oldP == base_frequencies)
     {
-<<<<<<< HEAD
-        base_frequencies = static_cast<const TypedDagNode< RbVector<double> >* >( newP );
-    }
-    else if (oldP == exchangeability_rates)
-    {
-        exchangeability_rates = static_cast<const TypedDagNode< RbVector<double> >* >( newP );
-=======
         base_frequencies = static_cast<const TypedDagNode< Simplex >* >( newP );
     }
     else if (oldP == exchangeability_rates)
     {
         exchangeability_rates = static_cast<const TypedDagNode< Simplex >* >( newP );
->>>>>>> development
     }
     
 }

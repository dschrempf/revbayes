#include "F81RateMatrixFunction.h"
#include "RbException.h"

using namespace RevBayesCore;

<<<<<<< HEAD
F81RateMatrixFunction::F81RateMatrixFunction(const TypedDagNode< RbVector<double> > *bf) : TypedFunction<RateGenerator>( new RateMatrix_F81(bf->getValue().size()) ),
=======
F81RateMatrixFunction::F81RateMatrixFunction(const TypedDagNode< Simplex > *bf) : TypedFunction<RateGenerator>( new RateMatrix_F81(bf->getValue().size()) ),
>>>>>>> development
    base_frequencies( bf )
{
    // add the lambda parameter as a parent
    addParameter( base_frequencies );
    
    update();
}


F81RateMatrixFunction::~F81RateMatrixFunction( void )
{
    // We don't delete the parameters, because they might be used somewhere else too. The model needs to do that!
}



F81RateMatrixFunction* F81RateMatrixFunction::clone( void ) const
{
    return new F81RateMatrixFunction( *this );
}


void F81RateMatrixFunction::update( void )
{
    // get the information from the arguments for reading the file
    const std::vector<double>& f = base_frequencies->getValue();
    
    // set the base frequencies
    static_cast< RateMatrix_F81* >(value)->setStationaryFrequencies( f );
    
    value->update();
}



void F81RateMatrixFunction::swapParameterInternal(const DagNode *oldP, const DagNode *newP)
{
    if (oldP == base_frequencies)
    {
<<<<<<< HEAD
        base_frequencies = static_cast<const TypedDagNode< RbVector<double> >* >( newP );
=======
        base_frequencies = static_cast<const TypedDagNode< Simplex >* >( newP );
>>>>>>> development
    }
}

<|MERGE_RESOLUTION|>--- conflicted
+++ resolved
@@ -3,11 +3,8 @@
 
 using namespace RevBayesCore;
 
-<<<<<<< HEAD
-F81RateMatrixFunction::F81RateMatrixFunction(const TypedDagNode< RbVector<double> > *bf) : TypedFunction<RateGenerator>( new RateMatrix_F81(bf->getValue().size()) ),
-=======
+
 F81RateMatrixFunction::F81RateMatrixFunction(const TypedDagNode< Simplex > *bf) : TypedFunction<RateGenerator>( new RateMatrix_F81(bf->getValue().size()) ),
->>>>>>> development
     base_frequencies( bf )
 {
     // add the lambda parameter as a parent
@@ -47,11 +44,7 @@
 {
     if (oldP == base_frequencies)
     {
-<<<<<<< HEAD
-        base_frequencies = static_cast<const TypedDagNode< RbVector<double> >* >( newP );
-=======
         base_frequencies = static_cast<const TypedDagNode< Simplex >* >( newP );
->>>>>>> development
     }
 }
 

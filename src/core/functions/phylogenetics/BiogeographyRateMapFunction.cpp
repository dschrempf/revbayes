--- conflicted
+++ resolved
@@ -15,19 +15,14 @@
 
 BiogeographyRateMapFunction::BiogeographyRateMapFunction(size_t nc, bool fe) : TypedFunction<RateMap>( new RateMap_Biogeography( nc, fe ) )
 {
-<<<<<<< HEAD
-    homogeneousGainLossRates            = new ConstantNode< RbVector<double> >("homogeneousGainLossRates", new RbVector<double>(2,0.5));
-    heterogeneousGainLossRates          = NULL;
-=======
 //    homogeneousGainLossRates            = new ConstantNode<std::vector<double> >("homogeneousGainLossRates", new std::vector<double>(2,0.5));
 //    heterogeneousGainLossRates          = NULL;
     homogeneousRateMatrix               = new ConstantNode<RateMatrix>("homogeneousRateMatrix", new RateMatrix_JC(2));
     heterogeneousRateMatrices           = NULL;
->>>>>>> fdb9226e
     homogeneousClockRate                = new ConstantNode<double>("clockRate", new double(1.0) );
     heterogeneousClockRates             = NULL;
     geographyRateModifier               = NULL;
-    rootFrequencies                     = new ConstantNode< RbVector<double> >("rootFrequencies", new RbVector<double>(2,0.5));
+    rootFrequencies                     = new ConstantNode<std::vector<double> >("rootFrequencies", new std::vector<double>(2,0.5));
     
     branchHeterogeneousClockRates       = false;
     branchHeterogeneousRateMatrices     = false;
@@ -41,8 +36,6 @@
 }
 
 
-<<<<<<< HEAD
-=======
 BiogeographyRateMapFunction::BiogeographyRateMapFunction(const BiogeographyRateMapFunction &n) : TypedFunction<RateMap>( n )
 {
 //    homogeneousGainLossRates = n.homogeneousGainLossRates;
@@ -60,7 +53,6 @@
 }
 
 
->>>>>>> fdb9226e
 BiogeographyRateMapFunction::~BiogeographyRateMapFunction( void ) {
     // We don't delete the parameters, because they might be used somewhere else too. The model needs to do that!
 }
@@ -116,11 +108,7 @@
     value->updateMap();
 }
 
-<<<<<<< HEAD
-void BiogeographyRateMapFunction::setGainLossRates(const TypedDagNode< RbVector<double> > *r)
-=======
 void BiogeographyRateMapFunction::setRateMatrix(const TypedDagNode<RateMatrix>* r)
->>>>>>> fdb9226e
 {
     // remove the old parameter first
     if ( homogeneousRateMatrix != NULL )
@@ -165,7 +153,7 @@
     this->addParameter( homogeneousClockRate );
 }
 
-void BiogeographyRateMapFunction::setClockRate(const TypedDagNode< RbVector< double > > *r) {
+void BiogeographyRateMapFunction::setClockRate(const TypedDagNode< std::vector< double > > *r) {
     
     // remove the old parameter first
     if ( homogeneousClockRate != NULL )
@@ -206,7 +194,7 @@
 
 }
 
-void BiogeographyRateMapFunction::setRootFrequencies(const TypedDagNode< RbVector<double> > *f)
+void BiogeographyRateMapFunction::setRootFrequencies(const TypedDagNode<std::vector<double> > *f)
 {
     if (rootFrequencies != NULL)
     {
@@ -222,19 +210,11 @@
 {
     if (oldP == homogeneousRateMatrix)
     {
-<<<<<<< HEAD
-        homogeneousGainLossRates = static_cast<const TypedDagNode< RbVector<double> >* >( newP );
-=======
         homogeneousRateMatrix = static_cast<const TypedDagNode<RateMatrix>* >( newP );
->>>>>>> fdb9226e
     }
     else if (oldP == heterogeneousRateMatrices)
     {
-<<<<<<< HEAD
-        heterogeneousGainLossRates = static_cast<const TypedDagNode< RbVector<double> >* >( newP );
-=======
         heterogeneousRateMatrices = static_cast<const TypedDagNode<RbVector<RateMatrix> >* >( newP );
->>>>>>> fdb9226e
     }
     else if (oldP == homogeneousClockRate)
     {
@@ -242,7 +222,7 @@
     }
     else if (oldP == heterogeneousClockRates)
     {
-        heterogeneousClockRates = static_cast<const TypedDagNode< RbVector< double > >* >( newP );
+        heterogeneousClockRates = static_cast<const TypedDagNode< std::vector< double > >* >( newP );
     }
     else if (oldP == geographyRateModifier)
     {
@@ -250,7 +230,7 @@
     }
     else if (oldP == rootFrequencies)
     {
-        rootFrequencies = static_cast<const TypedDagNode< RbVector<double> >* >( newP );
+        rootFrequencies = static_cast<const TypedDagNode<std::vector<double> >* >( newP );
     }
 }
 

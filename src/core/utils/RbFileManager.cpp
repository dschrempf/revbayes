#include "RbException.h"
#include "RbFileManager.h"
#include "RbSettings.h"
#include "StringUtilities.h"


#include <iostream>
#include <string>
#include <sys/stat.h>
#include <cstdlib>

//#include <boost/filesystem.hpp>


#ifdef WIN32
#	include <dirent.h>
#   include <unistd.h>
#   include <windows.h>
#   include "Shlwapi.h"
#else
#	include <dirent.h>
#   include <unistd.h>
#endif


using namespace RevBayesCore;

/** Default constructor, creating a file manager object with the file 
    path equal to the current (default) directory and an empty file name */
RbFileManager::RbFileManager( void ) :
    fileName( "" ),
    filePath( "" ),
    fullFileName( "" ),
    pathSeparator( "" )
{
    
#	ifdef WIN32
    pathSeparator = "\\";
#	else
    pathSeparator = "/";
#   endif

    // make certain the current file/path information is empty
	setFileName("");
	setFilePath(".");
    
    fullFileName = filePath;
    if ( fullFileName != "")
    {
        fullFileName += pathSeparator;
    }
    
    fullFileName += fileName;
    
}


/** Constructor taking as an argument a string containing a file path and (maybe) a file name */
RbFileManager::RbFileManager(const std::string &fn) :
    fileName( fn ),
    filePath( "" ),
    fullFileName( "" ),
    pathSeparator( "" )
{
    
#	ifdef WIN32
    pathSeparator = "\\";
#	else
    pathSeparator = "/";
#   endif

    // make certain the current file/path information is empty
//    setCurrentDirectory("");
	setFileName("");
	setFilePath("");

    // initialize the current directory to be the directory the binary is sitting in
//    setCurrentDirectory( findCurrentDirectory() );
    
    // set the path and file for the string
    parsePathFileNames( fn );
    
    fullFileName = filePath;
    if ( fullFileName != "")
    {
        fullFileName += pathSeparator;
    }
    
    fullFileName += fileName;
    
}


/** Constructor taking as an argument a string containing a file path and (maybe) a file name */
RbFileManager::RbFileManager(const std::string &pn, const std::string &fn) :
    fileName( fn ),
    filePath( pn ),
    fullFileName( "" ),
    pathSeparator( "" )
{
    
#	ifdef WIN32
    pathSeparator = "\\";
#	else
    pathSeparator = "/";
#   endif
    
    // make certain the current file/path information is empty
    //    setCurrentDirectory("");
    setFileName("");
    setFilePath("");
    
    // initialize the current directory to be the directory the binary is sitting in
    //    setCurrentDirectory( findCurrentDirectory() );
    
    // set the path and file for the string
    std::string tmp = pn + pathSeparator + fn;
    parsePathFileNames( tmp );
    
    fullFileName = filePath;
    if ( fullFileName != "")
    {
        fullFileName += pathSeparator;
    }
    
    fullFileName += fileName;
    
}



/** Closes an input file */
void RbFileManager::closeFile(std::ifstream& strm)
{
    
	strm.close();
}


/** Closes an output file */
void RbFileManager::closeFile(std::ofstream& strm)
{
    
	strm.close();
}


/**
 * Create the directories in which the file exist.
 * We do this recursively.
 */
void RbFileManager::createDirectoryForFile( void )
{
    
    std::string dir_path = getStringByDeletingLastPathComponent( fullFileName );
    
    std::vector<std::string> pathComponents;
    StringUtilities::stringSplit(filePath, pathSeparator, pathComponents);
    
    std::string directoryName = "";
    for ( std::vector<std::string>::const_iterator it=pathComponents.begin(); it != pathComponents.end(); ++it)
    {
        directoryName += *it;
        
        if ( isDirectoryPresent( directoryName ) == false )
        {
            makeDirectory( directoryName );
        }
        
        directoryName += pathSeparator;
    }
    
}




/**
 * Portable code to get full path to user home directory.
 *
 * @param path
 * @return full path to user home directory
 */
std::string RbFileManager::expandUserDir(std::string path)
{
    if ( !path.empty() && path[0] == '~')
    {
        char const* home = getenv("HOME");
        
        if (home or ((home = getenv("USERPROFILE"))))
        {
            path.replace(0, 1, home);
        }
    }
    else
    {
        char const *hdrive = getenv("HOMEDRIVE"), *hpath = getenv("HOMEPATH");
        path.replace(0, 1, std::string(hdrive) + hpath);
    }
    
    return path;
}



/** Format the error exception string for problems specifying the file/path name */
void RbFileManager::formatError(std::string& errorStr) 
{
    
    bool fileNameProvided    = isFileNamePresent();
    bool isFileNameGood      = testFile();
    bool isDirectoryNameGood = testDirectory();
    
    if ( fileNameProvided == false && isDirectoryNameGood == false )
    {
        errorStr += "Could not read contents of directory \"" + getFilePath() + "\" because the directory does not exist";
    }
    else if (fileNameProvided == true && (isFileNameGood == false || isDirectoryNameGood == false))
    {
        errorStr += "Could not read file named \"" + getFileName() + "\" in directory named \"" + getFilePath() + "\" ";
        if (isFileNameGood == false && isDirectoryNameGood == true)
        {
            errorStr += "because the file does not exist";
        }
        else if (isFileNameGood == true && isDirectoryNameGood == false)
        {
            errorStr += "because the directory does not exist";
        }
        else
        {
            errorStr += "because neither the directory nor the file exist";
        }
    }
    
}


const std::string& RbFileManager::getCurrentDirectory( void ) const 
{
    return RbSettings::userSettings().getWorkingDirectory();
}


std::string RbFileManager::getFileExtension( void ) const
{
    std::vector<std::string> tokens;
    StringUtilities::stringSplit(fileName,".",tokens);
    return tokens[tokens.size()-1];
}


const std::string& RbFileManager::getFileName( void ) const
{
    return fileName;
}

std::string RbFileManager::getFileNameWithoutExtension( void ) const
{
    std::vector<std::string> tokens;
    StringUtilities::stringSplit(fileName,".",tokens);
    std::string name = "";
    
    for (size_t i = 0; i < tokens.size()-1; ++i)
    {
        name += tokens[i];
    }
    
    return name;
}


const std::string& RbFileManager::getFilePath( void ) const
{
    return filePath;
}


const std::string& RbFileManager::getFullFileName( void ) const
{
    return fullFileName;
}


std::string RbFileManager::getFullFilePath( void ) const
{

	std::string fullFilePath = "";
#	ifdef WIN32

    if (PathIsRelative(filePath))
    {

#	else

<<<<<<< HEAD
    if (filePath[0] != pathSeparator[0])
=======
    if (filePath.substr(0,1) != pathSeparator)
>>>>>>> 51c9f62a
    {

#   endif
    	fullFilePath = RbSettings::userSettings().getWorkingDirectory() + pathSeparator;
    }
    else
    {
    	fullFilePath = "";
    }

    return fullFilePath + filePath;
}

std::string RbFileManager::getLastPathComponent(std::string& s)
{
    
    std::string tempS = s;
    size_t location = tempS.find_last_of( pathSeparator );
    if ( location == std::string::npos )
    {
        /* There is no path in this string. We
         must have only the file name. */
        return tempS;
    }
    else if ( location == tempS.length() - 1 )
    {
        /* It looks like the last character is "/", which
         means that no file name has been provided. */
        return "";
    }
    else
    {
        /* We can divide the path into the path and the file. */
        std::string lpc = tempS.substr( location+1, tempS.length()-location-1 );
        return lpc;
    }
    
    return "";
}


const std::string& RbFileManager::getPathSeparator( void ) const
{
    return pathSeparator;
}

std::string RbFileManager::getStringByDeletingLastPathComponent(std::string& s)
{
    
    std::string tempS = s;
    size_t location = tempS.find_last_of( pathSeparator );
    if ( location == std::string::npos )
    {
        /* There is no path in this string. We
         must have only the file name. */
        return "";
    }
    else if ( location == tempS.length() - 1 )
    {
        /* It looks like the last character is "/", which
         means that no file name has been provided. */
        return tempS;
    }
    else
    {
        /* We can divide the path into the path and the file. */
        tempS.erase( location );
        return tempS;
    }
    
    return "";
}


/** Is this a directory */
bool RbFileManager::isDirectory( void ) const
{
    
    return isDirectoryPresent(fullFileName);
}


/** Tests whether the directory (passed in as an argument) is present */
bool RbFileManager::isDirectoryPresent(const std::string &mp) const 
{

    // Sebastian (20150416): This was temporary code to solve the problem that sometimes this function errornously did see a directory.
    // I keep it here for a bit as a reference if the problem re-occurs.
//    if ( mp == "" )
//    {
//        return true;
//    }
//    
//    struct stat info;
//    
//    if( stat( mp.c_str(), &info ) != 0)
//    {
//        return false;
//    }
//    else if(info.st_mode & S_IFDIR)
//    {
//        return true;
//    }
//    else
//    {
//        return false;
//    }
    
    DIR* d = opendir( mp.c_str() );

	if ( d == NULL )
    {
		return false;
    }
    
    struct stat fInfo;
    if ( !stat(mp.c_str(), &fInfo) )
    {
        if ( S_ISDIR(fInfo.st_mode) )
        {
            closedir(d);

            return true;
        }
        else
        {
            closedir(d);
            
            return false;
        }
        
    }
    
    closedir(d);
    
    return false;
}


/** Is this a file */
bool RbFileManager::isFile( void ) const
{
    
    return isFilePresent(filePath, fileName);
}


/** Checks whether the file name is empty */
bool RbFileManager::isFileNamePresent(void) const
{
    
    if ( fileName == "" )
    {
        return false;
    }
    
    return true;
}


/** Checks whether the file, passed in as its path and file name components, is present */
bool RbFileManager::isFilePresent(const std::string &mp, const std::string &mf) const
{

    
    std::string f = mp;
    if ( mp == "" ) 
    {
        f = ".";
    }
    
    f += pathSeparator + mf;

    return isFilePresent(f);
    
}


bool RbFileManager::isFilePresent(const std::string &fn) const
{

    struct stat fInfo;
    if ( !stat(fn.c_str(), &fInfo) )
    {
        if ( S_ISDIR(fInfo.st_mode) )
        {
            return false;
        }
        else
        {
            return true;
        }
        
    }

    return false;
    
}


/** Recursively lists the contents of the directory for the member variable filePath */
bool RbFileManager::listDirectoryContents(void) 
{

    return listDirectoryContents(filePath);
}


/** Recursively lists the contents of the directory passed in as an argument to the function */
bool RbFileManager::listDirectoryContents(const std::string& dirpath) {


    DIR* dir = opendir( dirpath.c_str() );
    if (dir)
    {
        struct dirent* entry;
        while ((entry = readdir( dir )))
        {
            struct stat entryinfo;
            std::string entryname = entry->d_name;
            std::string entrypath = dirpath + pathSeparator + entryname;
            if (!stat( entrypath.c_str(), &entryinfo ))
            {
                if (S_ISDIR( entryinfo.st_mode ))
                {
                    if      (entryname == "..")
                    {
                        ;
                    }
                    else if (entryname == "." ) 
                    {
                        ;
                        //RBOUT( dirpath + "/" );
                        //result.push_back( dirpath + "/" );
                    }
                    else
                    {
                        listDirectoryContents( entrypath );
                    }
                }
                else
                {
                    //RBOUT( entrypath );
                    //result.push_back( entrypath );
                }
            }
        }
        closedir( dir );
    }
    
    return true;
}


/**
 * Make a directory for the given path.
 */
bool RbFileManager::makeDirectory(const std::string &dn)
{
    
#	ifdef WIN32
    
    std::string cmd = "mkdir " + dn;
    system( cmd.c_str() );
    
#	else
    
    std::string cmd = "mkdir " + dn;
    return ( system( cmd.c_str() ) == 0 );
    
#   endif
    
    return true;
    
}


/** Opens a file for input */
bool RbFileManager::openFile(std::ifstream& strm) 
{
	
	/* concactenate path and file name */
	std::string filePathName = filePath + pathSeparator + fileName;

	/* here we assume that the presence of the path/file has
	   been checked elsewhere */
	strm.open( filePathName.c_str(), std::ios::in );
	if ( !strm )
    {
		return false;
	}
    
    return true;
}


/** Opens a file for output */
bool RbFileManager::openFile(std::ofstream& strm) 
{
	
	/* concactenate path and file name */
	std::string filePathName = filePath + pathSeparator + fileName;

	/* here we assume that the presence of the path/file has
	   been checked elsewhere */
	strm.open( filePathName.c_str(), std::ios::out );
	if ( !strm )
    {
		return false;
	}
    
    return true;
}


/** Divides a string into the path and file name components */
bool RbFileManager::parsePathFileNames(const std::string &input_string)
{
    std::string name = input_string;
    
    // check if the path is a good one
    bool isDPresent = isDirectoryPresent(name);
    bool isFPresent = isFilePresent(name);
    
    if ( name.length() > 0 && isDPresent == true && isFPresent == false)
    {
        fileName = "";
        size_t location = name.find_last_of( pathSeparator );
        if ( location == name.length() - 1 )
        {
            name.erase( location );
        }
        filePath = name;
        return true;
    }
    
    /* the string that is supposed to hold the
     path/file information is empty. */
	if ( name.length() == 0 )
    {
        filePath = ".";
		return false;
    }
    
	/* Find the location of the last "/". This is where
     we will divide the path/file string into two. */
	size_t location = StringUtilities::findLastOf( name, pathSeparator[0] );

	if ( location == std::string::npos )
    {
		/* There is no path in this string. We 
         must have only the file name, and the
         file should be in our current directory. */
		fileName = name;
		filePath = ".";
    }
	else if ( location == name.length() - 1 )
    {
		/* It looks like the last character is "/", which
         means that no file name has been provided. However,
         it also means that the directory that has been provided
         is not valid, otherwise it would have tested as 
         being present (above). */
		fileName = "";
		filePath = ".";
		return false;
    }
	else
    {
		/* We can divide the path into the path and the file. */
		fileName = name.substr( location+1, name.length()-location-1 );
		name.erase( location );
		filePath = name;
        
    }

	return true;
}


void RbFileManager::setFileName(std::string const &s)
{
    fileName = s;
    
    fullFileName = filePath;
    if ( fullFileName == "" )
    {
        fullFileName = ".";
    }
    fullFileName += pathSeparator + fileName;
    
}

void RbFileManager::setFilePath(std::string const &s)
{
    filePath = s;
    
    fullFileName = filePath;
    if ( fullFileName == "" )
    {
        fullFileName = ".";
    }
    fullFileName += pathSeparator + fileName;
    
}

/** Recursively fills in a vector with the names of the files in the directory filePath */
bool RbFileManager::setStringWithNamesOfFilesInDirectory(std::vector<std::string>& sv) 
{
    
    return setStringWithNamesOfFilesInDirectory(filePath, sv);
}


/** Recursively fills in a vector with the names of the files in the directory passed in as an argument to the function */
bool RbFileManager::setStringWithNamesOfFilesInDirectory(const std::string& dirpath, std::vector<std::string>& sv) {
    
    
    DIR* dir = opendir( dirpath.c_str() );
    if (dir)
    {
        struct dirent* entry;
        while ( (entry = readdir( dir )) )
        {
            struct stat entryinfo;
            std::string entryname = entry->d_name;
            std::string entrypath = dirpath + pathSeparator + entryname;
            
            if (!stat( entrypath.c_str(), &entryinfo ))
            {
                if (S_ISDIR( entryinfo.st_mode ))
                {
                    if (entryname == "..")
                    {
                        ;
                    }
                    else if (entryname == "." )
                    {
                        ;
                    }
                    else
                    {
                        setStringWithNamesOfFilesInDirectory( entrypath, sv );
                    }
                    
                }
                else
                {
                    sv.push_back( entrypath );
                }
            }
        }
        closedir( dir );
    }
    
    return true;
}


/** Tests whether the directory specified in the object is present */
bool RbFileManager::testDirectory(void)
{

	return isDirectoryPresent(filePath);
}


/** Tests whether the file specified in the object is present */
bool RbFileManager::testFile(void) {

	return isFilePresent(filePath, fileName);
}




<|MERGE_RESOLUTION|>--- conflicted
+++ resolved
@@ -287,16 +287,12 @@
 	std::string fullFilePath = "";
 #	ifdef WIN32
 
-    if (PathIsRelative(filePath))
+    if(PathIsRelative(filePath))
     {
 
 #	else
 
-<<<<<<< HEAD
-    if (filePath[0] != pathSeparator[0])
-=======
     if (filePath.substr(0,1) != pathSeparator)
->>>>>>> 51c9f62a
     {
 
 #   endif

--- conflicted
+++ resolved
@@ -284,35 +284,27 @@
 
 std::string RbFileManager::getFullFilePath( void ) const
 {
-
-<<<<<<< HEAD
-	std::string fullFilePath = "";
-=======
-	std::string fullFilePath = filePath;
-
-	// check if filePath is relative or absolute
-	// add current working path only if relative
->>>>>>> 30af598f
+        
+    std::string fullFilePath = filePath;
+        
+    // check if filePath is relative or absolute
+    // add current working path only if relative
 #	ifdef WIN32
-
+        
     if(PathIsRelative(filePath))
     {
-
+            
 #	else
-
-<<<<<<< HEAD
-    if (filePath.substr(0,1) != pathSeparator)
-    {
-
+            
+    if( filePath.size() > 0 && pathSeparator[0] != filePath[0] )
+    {
+                
 #   endif
-    	fullFilePath = RbSettings::userSettings().getWorkingDirectory() + pathSeparator;
-    }
-    else
-    {
-    	fullFilePath = "";
-    }
-
-    return fullFilePath + filePath;
+        fullFilePath = RbSettings::userSettings().getWorkingDirectory() + pathSeparator + filePath;
+    }
+            
+    return fullFilePath;
+    
 }
 
 std::string RbFileManager::getLastPathComponent(std::string& s)
@@ -340,16 +332,6 @@
     }
     
     return "";
-=======
-    if(strncmp(filePath.c_str(), pathSeparator.c_str(), pathSeparator.size()) != 0)
-    {
-
-#   endif
-    	fullFilePath = RbSettings::userSettings().getWorkingDirectory() + pathSeparator + filePath;
-    }
-
-    return fullFilePath;
->>>>>>> 30af598f
 }
 
 

--- conflicted
+++ resolved
@@ -49,10 +49,7 @@
         // FileMonitor functions
         void                                closeStream(void);                                                  //!< Close stream after finish writing
         void                                combineReplicates(size_t n);                                        //!< Combine results after finish writing
-<<<<<<< HEAD
-=======
         bool                                isFileMonitor( void ) const;
->>>>>>> 63b4fb4c
         void                                openStream(bool reopen);                                            //!< Open the stream for writing
         void                                setAppend(bool tf);                                                 //!< Set if the monitor should append to an existing file
         void                                setPrintLikelihood(bool tf);                                        //!< Set flag whether to print the likelihood

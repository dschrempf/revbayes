#ifndef RevBayes_development_branch_StochasticCharacterMappingMonitor_h
#define RevBayes_development_branch_StochasticCharacterMappingMonitor_h

#include "AbstractHomologousDiscreteCharacterData.h"
#include "StateDependentSpeciationExtinctionProcess.h"
#include "VariableMonitor.h"
#include "TypedDagNode.h"
#include "StochasticNode.h"

#include <fstream>
#include <string>
#include <vector>
#include <typeinfo>


namespace RevBayesCore {

    /**
     * @brief Declaration and implementation of the StochasticCharacterMappingMonitor class.
     *
     * @file
     * Declaration and implementation of the StochasticCharacterMappingMonitor class which
     * monitors samples of character histories drawn from the state-dependent birth death process
     * and PhyloCTMC and prints their value into a file.
     *
     */
    template<class characterType>
    class StochasticCharacterMappingMonitor : public VariableMonitor {

    public:

        // Constructors and Destructors
        StochasticCharacterMappingMonitor(StochasticNode<Tree>* ch, unsigned long g, const std::string &fname, bool is, bool sd, const std::string &del);
//        StochasticCharacterMappingMonitor(TypedDagNode<Tree> *t, StochasticNode<AbstractHomologousDiscreteCharacterData>* ch, unsigned long g, const std::string &fname, bool is, const std::string &del);
        StochasticCharacterMappingMonitor(StochasticNode<AbstractHomologousDiscreteCharacterData>* ch, unsigned long g, const std::string &fname, bool is, bool sd, const std::string &del, size_t idx);
        StochasticCharacterMappingMonitor(const StochasticCharacterMappingMonitor &m);
        virtual ~StochasticCharacterMappingMonitor(void);

        StochasticCharacterMappingMonitor*              clone(void) const;                                                  //!< Clone the object

        // Monitor functions
        void                                            monitorVariables(unsigned long gen);                                 //!< Monitor at generation gen
        void                                            printFileHeader(void);                                              //!< Print header

        // getters and setters
        void                                            swapNode(DagNode *oldN, DagNode *newN);

    private:

        // members
        TypedDagNode<Tree>*                             tree;
        StochasticNode<Tree>*                           cdbdp;                                                              //!< The character dependent birth death process we are monitoring
        StochasticNode<AbstractHomologousDiscreteCharacterData>*            ctmc;
        bool                                            include_simmaps;                                                    //!< Should we print out SIMMAP/phytools compatible character histories?
        bool                                            use_simmap_default;
        size_t                                          index;

    };

}


#include "AbstractPhyloCTMCSiteHomogeneous.h"
#include "DagNode.h"
#include "Model.h"
#include "Monitor.h"
#include "RbFileManager.h"

using namespace RevBayesCore;


/* Constructor for state dependent birth death process */
template<class characterType>
StochasticCharacterMappingMonitor<characterType>::StochasticCharacterMappingMonitor(StochasticNode<Tree>* ch, unsigned long g, const std::string &fname, bool is, bool sd, const std::string &del) : VariableMonitor(ch, g, fname, del, false, false, false),
    cdbdp( ch ),
    include_simmaps( is ),
    use_simmap_default( sd ),
    index(0)
{
    ctmc = NULL;

    // the cdbdp is both the tree and character evolution model
    addVariable( cdbdp );
    tree = static_cast< StochasticNode<Tree> *>( cdbdp );

}

//StochasticCharacterMappingMonitor<characterType>::StochasticCharacterMappingMonitor(TypedDagNode<Tree> *t, StochasticNode<AbstractHomologousDiscreteCharacterData>* ch, unsigned long g, const std::string &fname, bool is, const std::string &del) : Monitor(g),
/* Constructor for CTMC */
template<class characterType>
StochasticCharacterMappingMonitor<characterType>::StochasticCharacterMappingMonitor(StochasticNode<AbstractHomologousDiscreteCharacterData>* ch, unsigned long g, const std::string &fname, bool is, bool sd, const std::string &del, size_t idx) :
    VariableMonitor(ch, g, fname, del, false, false, false),
    ctmc( ch ),
    include_simmaps( is ),
    use_simmap_default( sd ),
    index(idx)
{
    cdbdp = NULL;

    AbstractPhyloCTMCSiteHomogeneous<characterType> *ctmc_dist = NULL;
    ctmc_dist = static_cast<AbstractPhyloCTMCSiteHomogeneous<characterType>* >( &ctmc->getDistribution() );
    tree = const_cast<TypedDagNode<Tree>* >( ctmc_dist->getTree() );

    addVariable( tree );
    addVariable( ctmc );
}


/**
 * Copy constructor.
 */
template<class characterType>
StochasticCharacterMappingMonitor<characterType>::StochasticCharacterMappingMonitor( const StochasticCharacterMappingMonitor &m) : VariableMonitor( m ),
    tree( m.tree ),
    cdbdp( m.cdbdp ),
    ctmc( m.ctmc ),
    include_simmaps( m.include_simmaps ),
    use_simmap_default( m.use_simmap_default ),
    index( m.index )
{

}


/**
 * Destructor.
 */
template<class characterType>
StochasticCharacterMappingMonitor<characterType>::~StochasticCharacterMappingMonitor()
{

}


/**
 * The clone function is a convenience function to create proper copies of inherited objected.
 * E.g. a.clone() will create a clone of the correct type even if 'a' is of derived type 'B'.
 *
 * \return A new copy of myself
 */
template<class characterType>
StochasticCharacterMappingMonitor<characterType>* StochasticCharacterMappingMonitor<characterType>::clone(void) const
{

    return new StochasticCharacterMappingMonitor(*this);
}


/**
 * Monitor value at given generation.
 *
 * \param[in]   gen    The current generation.
 */
template<class characterType>
void StochasticCharacterMappingMonitor<characterType>::monitorVariables(unsigned long gen)
{

    size_t num_nodes;

    // get the distribution for the character
    StateDependentSpeciationExtinctionProcess *sse_process = NULL;
    AbstractPhyloCTMCSiteHomogeneous<characterType> *ctmc_dist = NULL;
    if ( ctmc != NULL )
    {
        ctmc_dist = static_cast<AbstractPhyloCTMCSiteHomogeneous<characterType>* >( &ctmc->getDistribution() );
        num_nodes = tree->getValue().getNumberOfNodes();
    }
    else
    {
        sse_process = dynamic_cast<StateDependentSpeciationExtinctionProcess*>( &nodes[0]->getDistribution() );
        num_nodes = tree->getValue().getNumberOfNodes();
    }
<<<<<<< HEAD

    std::vector<std::string*> character_histories( num_nodes );

=======
        
    std::vector<std::string> character_histories( num_nodes );
    
>>>>>>> 695023b7
    // draw stochastic character map
    if ( ctmc != NULL )
    {
        ctmc_dist->drawStochasticCharacterMap( character_histories, index, use_simmap_default );
    }
    else
    {
        sse_process->drawStochasticCharacterMap( character_histories );
    }

    // print to monitor file
    const std::vector<TopologyNode*>& nds = tree->getValue().getNodes();
    for (int i = 0; i < nds.size(); i++)
    {

        size_t node_index = nds[i]->getIndex();

        // add a separator before every new element
        out_stream << separator;

        // print out this branch's character history in the format
        // used by SIMMAP and phytools
<<<<<<< HEAD
        out_stream << *character_histories[ node_index ];

=======
        out_stream << character_histories[ node_index ];
        
>>>>>>> 695023b7
    }

    if ( include_simmaps == true )
    {
        // print out the SIMMAP/phytools compatible newick string as the last column of the log file
        out_stream << separator;
        Tree t = Tree(tree->getValue());
        t.clearNodeParameters();
        t.addNodeParameter( "character_history", character_histories, false );
        out_stream << t.getSimmapNewickRepresentation();
    }

}


/**
 * Print header for monitored values
 */
template<class characterType>
void StochasticCharacterMappingMonitor<characterType>::printFileHeader()
{
    std::vector<TopologyNode*> nodes = tree->getValue().getNodes();

    // iterate through all tree nodes and make header with node index
    for (int i = 0; i < tree->getValue().getNumberOfNodes(); i++)
    {
        TopologyNode* nd = nodes[i];
        size_t node_index = nd->getIndex();

        out_stream << separator;
        out_stream << node_index + 1;

    }

    if ( include_simmaps == true )
    {
        out_stream << separator;
        out_stream << "simmap";
    }

}


template<class characterType>
void StochasticCharacterMappingMonitor<characterType>::swapNode(DagNode *oldN, DagNode* newN)
{

    if ( oldN == tree )
    {
        tree = static_cast< TypedDagNode<Tree> *>( newN );
    }
    else if ( oldN == ctmc )
    {
        ctmc = static_cast< StochasticNode<AbstractHomologousDiscreteCharacterData> *>( newN );
    }
    else if ( oldN == cdbdp )
    {
        cdbdp = static_cast< StochasticNode<Tree> *>( newN );
        tree = static_cast< StochasticNode<Tree> *>( newN );
    }

    VariableMonitor::swapNode( oldN, newN );

}

#endif<|MERGE_RESOLUTION|>--- conflicted
+++ resolved
@@ -170,15 +170,9 @@
         sse_process = dynamic_cast<StateDependentSpeciationExtinctionProcess*>( &nodes[0]->getDistribution() );
         num_nodes = tree->getValue().getNumberOfNodes();
     }
-<<<<<<< HEAD
-
-    std::vector<std::string*> character_histories( num_nodes );
-
-=======
         
     std::vector<std::string> character_histories( num_nodes );
     
->>>>>>> 695023b7
     // draw stochastic character map
     if ( ctmc != NULL )
     {
@@ -201,13 +195,8 @@
 
         // print out this branch's character history in the format
         // used by SIMMAP and phytools
-<<<<<<< HEAD
-        out_stream << *character_histories[ node_index ];
-
-=======
         out_stream << character_histories[ node_index ];
         
->>>>>>> 695023b7
     }
 
     if ( include_simmaps == true )

#ifndef JointConditionalJointConditionalAncestralStateMonitor_H
#define JointConditionalJointConditionalAncestralStateMonitor_H

#include "AbstractHomologousDiscreteCharacterData.h"
#include "CharacterDependentCladoBirthDeathProcess.h"
#include "StateDependentSpeciationExtinctionProcess.h"
#include "Monitor.h"
#include "Tree.h"
#include "TypedDagNode.h"
#include "StochasticNode.h"
#include "DnaState.h"

#include <fstream>
#include <string>
#include <vector>
#include <typeinfo>

namespace RevBayesCore {
    
    /**
     * @brief Declaration and implementation of the JointConditionalAncestralStateMonitor class.
     *
     * @file
	 * Declaration and implementation of the JointConditionalAncestralStateMonitor class which
	 * monitors the ancestral states of each internal node and
	 * prints their value into a file.
     *
     * @copyright Copyright 2014-
     * @author The RevBayes Development Core Team (Sebastian Hoehna)
     * @version 1.0
     *
     */
    template<class characterType>
	class JointConditionalAncestralStateMonitor : public Monitor {
        
    public:
        // Constructors and Destructors
		JointConditionalAncestralStateMonitor(TypedDagNode<Tree> *t, StochasticNode<AbstractHomologousDiscreteCharacterData>* ch, unsigned long g, const std::string &fname, const std::string &del, bool wt, bool wss);                                  //!< Constructor
		JointConditionalAncestralStateMonitor(StochasticNode<Tree>* ch, unsigned long g, const std::string &fname, const std::string &del, bool wt, bool wss);
        JointConditionalAncestralStateMonitor(const JointConditionalAncestralStateMonitor &m);
        virtual ~JointConditionalAncestralStateMonitor(void);
        
        JointConditionalAncestralStateMonitor*          clone(void) const;                                                  //!< Clone the object
        
        // Monitor functions
        void                                            monitor(unsigned long gen);                                         //!< Monitor at generation gen
        void                                            closeStream(void);                                                  //!< Close stream after finish writing
        void                                            openStream(bool reopen);                                            //!< Open the stream for writing
        void                                            printHeader(void);                                                  //!< Print header
        
        // getters and setters
        void                                            setAppend(bool tf);                                                 //!< Set if the monitor should append to an existing file
		void                                            swapNode(DagNode *oldN, DagNode *newN);
		
    private:
        
        // members
        std::fstream                        outStream;
        
        // parameters
        std::string                         filename;                                                           //!< Filename to which we print the values
        std::string                         separator;                                                          //!< Seperator between monitored values (between columns)
		bool                                append;                                                             //!< Flag if to append to existing file
		TypedDagNode<Tree>*                 tree;
		StochasticNode<AbstractHomologousDiscreteCharacterData>*            ctmc;
        StochasticNode<Tree>*                                               cdbdp;
		bool                                stochasticNodesOnly;
        bool                                withTips;
        bool                                withStartStates;
    };
    
}


#include "DagNode.h"
#include "Model.h"
#include "Monitor.h"
#include "RbFileManager.h"
#include "StochasticNode.h"
#include "PhyloCTMCSiteHomogeneous.h"
#include "AbstractPhyloCTMCSiteHomogeneous.h"
#include "CharacterDependentCladoBirthDeathProcess.h"
#include "StateDependentSpeciationExtinctionProcess.h"

using namespace RevBayesCore;


/* Constructor for state dependent birth death process */
template<class characterType>
JointConditionalAncestralStateMonitor<characterType>::JointConditionalAncestralStateMonitor(StochasticNode<Tree>* ch, unsigned long g, const std::string &fname, const std::string &del, bool wt, bool wss) : Monitor(g),
outStream(),
filename( fname ),
separator( del ),
append( false ),
cdbdp( ch ),
stochasticNodesOnly( false ),
withTips( wt ),
withStartStates( wss )
{
    ctmc = NULL;
    
    // the cdbdp is both the tree and character evolution model
    addVariable( cdbdp );
    tree = cdbdp;
}


/* Constructor for CTMC */
template<class characterType>
JointConditionalAncestralStateMonitor<characterType>::JointConditionalAncestralStateMonitor(TypedDagNode<Tree> *t, StochasticNode<AbstractHomologousDiscreteCharacterData>* ch, unsigned long g, const std::string &fname, const std::string &del, bool wt, bool wss) : Monitor(g),
outStream(),
filename( fname ),
separator( del ),
append( false ),
tree( t ),
ctmc( ch ),
stochasticNodesOnly( false ),
withTips( wt ),
withStartStates( wss )
{
    cdbdp = NULL;
    
    nodes.push_back( tree );
    nodes.push_back( ctmc );
    
    // tell the nodes that we have a reference to it (avoids deletion)
    tree->incrementReferenceCount();
    ctmc->incrementReferenceCount();
}



/**
 * Copy constructor.
 */
template<class characterType>
JointConditionalAncestralStateMonitor<characterType>::JointConditionalAncestralStateMonitor( const JointConditionalAncestralStateMonitor &m) : Monitor( m ),
    outStream(),
    filename( m.filename ),
    separator( m.separator ),
    append( m.append ),
    tree( m.tree ),
    ctmc( m.ctmc ),
    cdbdp( m.cdbdp ),
    stochasticNodesOnly( m.stochasticNodesOnly ),
    withTips( m.withTips ),
    withStartStates( m.withStartStates )
{
    if (m.outStream.is_open() == true )
    {
        openStream( true );
    }
    
}


/**
 * Destructor.
 */
template<class characterType>
JointConditionalAncestralStateMonitor<characterType>::~JointConditionalAncestralStateMonitor()
{
    
    if ( outStream.is_open() )
    {
        closeStream();
    }
    
}


/**
 * The clone function is a convenience function to create proper copies of inherited objected.
 * E.g. a.clone() will create a clone of the correct type even if 'a' is of derived type 'B'.
 *
 * \return A new copy of myself
 */
template<class characterType>
JointConditionalAncestralStateMonitor<characterType>* JointConditionalAncestralStateMonitor<characterType>::clone(void) const
{
    
    return new JointConditionalAncestralStateMonitor<characterType>(*this);
}



/**
 * Close the stream. This means that we are finished with monitoring and we close the filestream.
 */
template<class characterType>
void JointConditionalAncestralStateMonitor<characterType>::closeStream()
{
	
    outStream.close();
	
}


/**
 * Monitor value at given generation.
 *
 * \param[in]   gen    The current generation.
 */
template<class characterType>
void JointConditionalAncestralStateMonitor<characterType>::monitor(unsigned long gen)
{
    if (gen % printgen == 0)
    {
        // print the iteration number first
        outStream << gen;        
        
        size_t num_sites;
        size_t num_nodes;
        
        
        // get the distribution for the character
        AbstractPhyloCTMCSiteHomogeneous<characterType> *dist_ctmc = NULL;
        //CharacterDependentCladoBirthDeathProcess *dist_bd = NULL;
        StateDependentSpeciationExtinctionProcess *dist_bd = NULL;
        if (ctmc != NULL)
        {
            dist_ctmc = static_cast<AbstractPhyloCTMCSiteHomogeneous<characterType>* >( &ctmc->getDistribution() );
            num_sites = dist_ctmc->getValue().getNumberOfCharacters();
            num_nodes = tree->getValue().getNumberOfNodes();
        }
        else
        {
            //dist_bd = dynamic_cast<CharacterDependentCladoBirthDeathProcess*>( &cdbdp->getDistribution() ); // this doesn't work?
            //dist_bd = dynamic_cast<CharacterDependentCladoBirthDeathProcess*>( &nodes[0]->getDistribution() ); // this does!
            dist_bd = dynamic_cast<StateDependentSpeciationExtinctionProcess*>( &nodes[0]->getDistribution() ); // this does!
            num_sites = 1;
            num_nodes = tree->getValue().getNumberOfNodes();
        }
        
        std::vector<std::vector<characterType> > startStates(num_nodes,std::vector<characterType>(num_sites));
        std::vector<std::vector<characterType> > endStates(num_nodes,std::vector<characterType>(num_sites));
        
        // draw ancestral states
        if (ctmc != NULL)
        {
            dist_ctmc->drawJointConditionalAncestralStates(startStates, endStates);
        }
        else
        {
            std::vector<size_t> startStatesIndexes(num_nodes);
            std::vector<size_t> endStatesIndexes(num_nodes);
            dist_bd->drawJointConditionalAncestralStates(startStatesIndexes, endStatesIndexes);
            characterType *tmp_char = dynamic_cast< characterType* >( dist_bd->getCharacterData().getTaxonData(0)[0].clone() );
            
            for (size_t i = 0; i < startStatesIndexes.size(); i++)
            {
                startStates[i][0] = characterType( *tmp_char );
                startStates[i][0].setStateByIndex(startStatesIndexes[i]);
                endStates[i][0]   = characterType( *tmp_char );
                endStates[i][0].setStateByIndex(endStatesIndexes[i]);
            }
            
            delete tmp_char;
            
        }
        
        // print ancestral states
        const std::vector<TopologyNode*>& nds = tree->getValue().getNodes();
		for (int i = 0; i < nds.size(); i++)
		{
            size_t node_index = nds[i]->getIndex();
            
            // start states
            if (withStartStates)
            {
                // add a separator before every new element
                outStream << separator;

                // print out ancestral states....
                for (int j = 0; j < startStates[node_index].size(); j++)
                {
                    if (j != 0)
                        outStream << ",";
                    outStream << startStates[node_index][j].getStringValue();
                }
            }
            
            // end states
            if ( withTips || !nds[i]->isTip() )
            {
                outStream << separator;
                for (int j = 0; j < endStates[node_index].size(); j++)
                {
                    if (j != 0)
                        outStream << ",";
                    outStream << endStates[node_index][j].getStringValue();
                }
            }
        }
        outStream << std::endl;
    }
}


/**
 * Open the AncestralState stream for printing.
 */
template<class characterType>
void JointConditionalAncestralStateMonitor<characterType>::openStream( bool reopen )
{
    
    RbFileManager f = RbFileManager(filename);
    f.createDirectoryForFile();
    
    // open the stream to the AncestralState
    if ( append == true || reopen == true )
    {
        outStream.open( filename.c_str(), std::fstream::out | std::fstream::app);
    }
    else
    {
        outStream.open( filename.c_str(), std::fstream::out);
    }
    
}


/**
 * Print header for monitored values
 */
template<class characterType>
void JointConditionalAncestralStateMonitor<characterType>::printHeader()
{
    // print one column for the iteration number
    outStream << "Iteration";
	
	std::vector<TopologyNode*> nodes = tree->getValue().getNodes();
	
	// iterate through all tree nodes and make header with node index
	for (int i = 0; i < tree->getValue().getNumberOfNodes(); i++)
    {
		TopologyNode* nd = nodes[i];
        size_t node_index = nd->getIndex();
		if (withStartStates)
        {
            outStream << separator;
<<<<<<< HEAD
            outStream << "start_" << nodeIndex+1;
=======
            outStream << "start_" << node_index;
>>>>>>> 5b307bb1
        }
        
        // end states
        if ( withTips || !nd->isTip() )
        {
			outStream << separator;
<<<<<<< HEAD
			outStream << "end_" << nodeIndex+1;
=======
			outStream << "end_" << node_index;
>>>>>>> 5b307bb1
		}
    }
    outStream << std::endl;
}



/**
 * Set flag about whether to append to an existing file.
 *
 * \param[in]   tf   Flag if to append.
 */
template<class characterType>
void JointConditionalAncestralStateMonitor<characterType>::setAppend(bool tf)
{
    
    append = tf;
    
}


template<class characterType>
void JointConditionalAncestralStateMonitor<characterType>::swapNode(DagNode *oldN, DagNode* newN)
{
	
	if ( oldN == tree )
	{
		tree = static_cast< TypedDagNode<Tree> *>( newN );
	}
	else if ( oldN == ctmc )
	{
		ctmc = static_cast< StochasticNode<AbstractHomologousDiscreteCharacterData> *>( newN );
	}
    else if ( oldN == cdbdp )
    {
        cdbdp = static_cast< StochasticNode<Tree> *>( newN );
        tree = static_cast< StochasticNode<Tree> *>( newN );
    }
    
    Monitor::swapNode( oldN, newN );
	
}

#endif /* defined(__revbayes_proj__JointConditionalJointConditionalAncestralStateMonitor__) */<|MERGE_RESOLUTION|>--- conflicted
+++ resolved
@@ -339,22 +339,14 @@
 		if (withStartStates)
         {
             outStream << separator;
-<<<<<<< HEAD
-            outStream << "start_" << nodeIndex+1;
-=======
-            outStream << "start_" << node_index;
->>>>>>> 5b307bb1
+            outStream << "start_" << node_index+1;
         }
         
         // end states
         if ( withTips || !nd->isTip() )
         {
 			outStream << separator;
-<<<<<<< HEAD
-			outStream << "end_" << nodeIndex+1;
-=======
-			outStream << "end_" << node_index;
->>>>>>> 5b307bb1
+			outStream << "end_" << node_index+1;
 		}
     }
     outStream << std::endl;

--- conflicted
+++ resolved
@@ -39,10 +39,7 @@
         virtual void                                enable(void);                                                       //!< Enable this monitor
         virtual bool                                isEnabled(void) const;                                              //!< Is the monitor currently enabled?
         virtual bool                                isScreenMonitor(void) const;                                        //!< Is this a screen monitor?
-<<<<<<< HEAD
-=======
         virtual bool                                isFileMonitor(void) const;
->>>>>>> 63b4fb4c
         virtual void                                openStream(bool reopen);                                            //!< Open the stream for writing
         virtual void                                printHeader(void);                                                  //!< Print header
         virtual void                                setModel(Model* m);

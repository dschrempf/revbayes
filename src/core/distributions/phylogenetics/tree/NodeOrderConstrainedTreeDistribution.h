#ifndef NodeOrderConstrainedTreeDistribution_H
#define NodeOrderConstrainedTreeDistribution_H

#include "Tree.h"
#include "TypedDagNode.h"
#include "TypedDistribution.h"
#include "RelativeNodeAgeConstraints.h"

namespace RevBayesCore {

    /**
     * @file
     * This file contains the declaration of the random variable class for tree topology priors with node order constraints.
     *
     * @brief Declaration of the tree topology priors with node order constraints class.
     *
     * @copyright Copyright 2009-
     * @author The RevBayes Development Core Team (Bastien Boussau)
     * @since 2015-12-03, version 1.0
     *
     */
    class NodeOrderConstrainedTreeDistribution : public TypedDistribution<Tree> {

    public:
        NodeOrderConstrainedTreeDistribution(TypedDistribution<Tree> *base_dist, const RelativeNodeAgeConstraints &c);
        NodeOrderConstrainedTreeDistribution(const NodeOrderConstrainedTreeDistribution &d);

        virtual ~NodeOrderConstrainedTreeDistribution();
        // pure virtual member functions
        virtual NodeOrderConstrainedTreeDistribution*           clone(void) const;                                                                              //!< Create an independent clone


        // public member functions you may want to override
        double                                                  computeLnProbability(void);                                                                         //!< Compute the log-transformed probability of the current value.
        virtual void                                            redrawValue(void);                                                                                  //!< Draw a new random value from the distribution
        virtual void                                            setStochasticNode(StochasticNode<Tree> *n);                                                         //!< Set the stochastic node holding this distribution
        virtual void                                            setValue(Tree *v, bool f=false);                                                                    //!< Set the current value, e.g. attach an observation (clamp)


    protected:

        //        // virtual methods that may be overwritten, but then the derived class should call this methods
<<<<<<< HEAD
        virtual void                                        getAffected(RbOrderedSet<DagNode *>& affected, DagNode* affecter);                                      //!< get affected nodes
=======
        virtual void                                            getAffected(RbOrderedSet<DagNode *>& affected, DagNode* affecter);                                      //!< get affected nodes
>>>>>>> 4a847197
        virtual void                                            keepSpecialization(DagNode* affecter);
        virtual void                                            restoreSpecialization(DagNode *restorer);
        virtual void                                            touchSpecialization(DagNode *toucher, bool touchAll);

        // Parameter management functions. You need to override both if you have additional parameters
        virtual void                                            swapParameterInternal(const DagNode *oldP, const DagNode *newP);                                    //!< Swap a parameter


        // helper functions
        bool                                                    matchesConstraints(void);
        void                                                    updateMapOfNodeAges();
        void                                                    updateSetOfConstrainedNodes();

        // members
        TypedDistribution<Tree>*   base_distribution;                                                           //!< Tree distribution.
        RelativeNodeAgeConstraints                              constraints;                                        //!< Node age constraints.
        std::set< std::pair < std::string, std::string > >      constrained_nodes;
        std::vector <std::pair < std::pair<std::string, std::string>, std::pair<std::string, std::string> > > constra;
        std::map<std::pair<std::string, std::string>, double >  node_ages;


        // just for testing
        bool                                                    owns_tree;

    };

}

#endif<|MERGE_RESOLUTION|>--- conflicted
+++ resolved
@@ -40,11 +40,7 @@
     protected:
 
         //        // virtual methods that may be overwritten, but then the derived class should call this methods
-<<<<<<< HEAD
-        virtual void                                        getAffected(RbOrderedSet<DagNode *>& affected, DagNode* affecter);                                      //!< get affected nodes
-=======
         virtual void                                            getAffected(RbOrderedSet<DagNode *>& affected, DagNode* affecter);                                      //!< get affected nodes
->>>>>>> 4a847197
         virtual void                                            keepSpecialization(DagNode* affecter);
         virtual void                                            restoreSpecialization(DagNode *restorer);
         virtual void                                            touchSpecialization(DagNode *toucher, bool touchAll);

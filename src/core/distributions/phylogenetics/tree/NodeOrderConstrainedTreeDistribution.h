--- conflicted
+++ resolved
@@ -40,17 +40,10 @@
 
         //        // virtual methods that may be overwritten, but then the derived class should call this methods
 //        virtual void                                        getAffected(RbOrderedSet<DagNode *>& affected, DagNode* affecter);                                      //!< get affected nodes
-<<<<<<< HEAD
         virtual void                                            keepSpecialization(DagNode* affecter);
         virtual void                                            restoreSpecialization(DagNode *restorer);
         virtual void                                            touchSpecialization(DagNode *toucher, bool touchAll);
-        
-=======
-        virtual void                                        keepSpecialization(DagNode* affecter);
-        virtual void                                        restoreSpecialization(DagNode *restorer);
-        virtual void                                        touchSpecialization(DagNode *toucher, bool touchAll);
 
->>>>>>> edc2313c
         // Parameter management functions. You need to override both if you have additional parameters
         virtual void                                            swapParameterInternal(const DagNode *oldP, const DagNode *newP);                                    //!< Swap a parameter
 
@@ -63,15 +56,9 @@
         // members
         TypedDistribution<Tree>*   base_distribution;                                                           //!< Tree distribution.
         RelativeNodeAgeConstraints                              constraints;                                        //!< Node age constraints.
-<<<<<<< HEAD
         std::set< std::pair < std::string, std::string > >      constrained_nodes;
+        std::vector <std::pair < std::pair<std::string, std::string>, std::pair<std::string, std::string> > > constra;
         std::map<std::pair<std::string, std::string>, double >  node_ages;
-=======
-        std::set< std::pair < std::string, std::string > >      constrainedNodes;
-        std::vector <std::pair < std::pair<std::string, std::string>, std::pair<std::string, std::string> > > constra;
-
-        std::map<std::pair<std::string, std::string>, double >  nodeAges;
->>>>>>> edc2313c
 
 
         // just for testing

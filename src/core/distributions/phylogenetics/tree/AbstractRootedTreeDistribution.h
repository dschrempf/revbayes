#ifndef AbstractRootedTreeDistribution_H
#define AbstractRootedTreeDistribution_H

#include "Taxon.h"
#include "Tree.h"
#include "TypedDagNode.h"
#include "TypedDistribution.h"

namespace RevBayesCore {
    
    /**
     * @file
     * This file contains the declaration of the random variable class for constant rate birth-death process.
     *
     * @brief Declaration of the constant rate Birth-Death process class.
     *
     * @copyright Copyright 2009-
     * @author The RevBayes Development Core Team (Sebastian Hoehna)
     * @since 2016-01-26, version 1.0
     *
     */
    class AbstractRootedTreeDistribution : public TypedDistribution<Tree> {
        
    public:
        AbstractRootedTreeDistribution(const TypedDagNode<double> *ra, const std::vector<Taxon> &tn, bool uo = false );
        
        
        virtual ~AbstractRootedTreeDistribution(void);
        // pure virtual member functions
        virtual AbstractRootedTreeDistribution*             clone(void) const = 0;                                                                              //!< Create an independent clone
        
        
        // public member functions you may want to override
        double                                              computeLnProbability(void);                                                                         //!< Compute the log-transformed probability of the current value.
        virtual void                                        redrawValue(void);                                                                                  //!< Draw a new random value from the distribution
        virtual void                                        setValue(Tree *v, bool f=false);                                                                    //!< Set the current value, e.g. attach an observation (clamp)
        size_t                                              getNumberOfTaxa(void) const;
        double                                              getOriginAge(void) const;
        virtual double                                      getRootAge(void) const;
        const std::vector<Taxon>&                           getTaxa(void) const;
        virtual void                                        simulateClade(std::vector<TopologyNode *> &n, double age, double present);
        
    protected:
        // pure virtual helper functions
        virtual double                                      computeLnProbabilityDivergenceTimes(void) const = 0;                                                //!< Compute the log-transformed probability of the current value.

        virtual bool                                        isLnProbabilityNonZero(void);
<<<<<<< HEAD
        virtual double                                      simulateDivergenceTime(double origin, double present) const = 0;                                    //!< Simulate a speciation event.
        virtual std::vector<double>                         simulateDivergenceTimes(size_t n, double origin, double present, double min) const = 0;             //!< Simulate n speciation events.
=======
        virtual double                                      simulateDivergenceTime(double origin, double present) const = 0;                                    //!< Simulate n speciation events.
        virtual std::vector<double>                         simulateDivergenceTimes(size_t n, double origin, double end, double present) const = 0;             //!< Simulate n speciation events.
>>>>>>> ab0efd1b
        
        // virtual methods that may be overwritten, but then the derived class should call this methods
        virtual void                                        getAffected(RbOrderedSet<DagNode *>& affected, DagNode* affecter);                                  //!< get affected nodes
        virtual void                                        keepSpecialization(DagNode* affecter);
        virtual void                                        restoreSpecialization(DagNode *restorer);
        virtual void                                        touchSpecialization(DagNode *toucher, bool touchAll);
        
        // Parameter management functions. You need to override both if you have additional parameters
        virtual void                                        swapParameterInternal(const DagNode *oldP, const DagNode *newP);                                    //!< Swap a parameter
        
        
        // helper functions
        void                                                buildRandomBinaryTree(std::vector<TopologyNode *> &tips);
        virtual double                                      lnProbTreeShape(void) const;
        void                                                recomputeDivergenceTimesSinceOrigin(void) const;                                                    //!< Extract the divergence times from the tree.
        int                                                 diversity(double t) const;                                                                          //!< Diversity at time t.
        std::vector<double>                                 getAgesOfInternalNodesFromMostRecentSample(void) const;                                             //!< Get the ages of all internal nodes since the time of the most recent tip age.
        std::vector<double>                                 getAgesOfTipsFromMostRecentSample(void) const;                                                      //!< Get the ages of all tip nodes since the time of the most recent tip age.

        double                                              simulateNextAge(size_t n, double origin, double present, double min) const;
        void                                                simulateTree(void);
        
        // members
        mutable std::vector<double>                         divergence_times;                                                                                   //!< Taxon names that will be attached to new simulated trees.

        const TypedDagNode<double>*                         process_age;                                                                                        //!< Time since the start of the process.
        std::vector<Taxon>                                  taxa;                                                                                               //!< Taxon names that will be attached to new simulated trees.
        bool                                                use_origin;
    };
    
}

#endif<|MERGE_RESOLUTION|>--- conflicted
+++ resolved
@@ -45,13 +45,8 @@
         virtual double                                      computeLnProbabilityDivergenceTimes(void) const = 0;                                                //!< Compute the log-transformed probability of the current value.
 
         virtual bool                                        isLnProbabilityNonZero(void);
-<<<<<<< HEAD
-        virtual double                                      simulateDivergenceTime(double origin, double present) const = 0;                                    //!< Simulate a speciation event.
-        virtual std::vector<double>                         simulateDivergenceTimes(size_t n, double origin, double present, double min) const = 0;             //!< Simulate n speciation events.
-=======
         virtual double                                      simulateDivergenceTime(double origin, double present) const = 0;                                    //!< Simulate n speciation events.
         virtual std::vector<double>                         simulateDivergenceTimes(size_t n, double origin, double end, double present) const = 0;             //!< Simulate n speciation events.
->>>>>>> ab0efd1b
         
         // virtual methods that may be overwritten, but then the derived class should call this methods
         virtual void                                        getAffected(RbOrderedSet<DagNode *>& affected, DagNode* affecter);                                  //!< get affected nodes

--- conflicted
+++ resolved
@@ -22,10 +22,7 @@
                                     const TypedDagNode<double> *ev,
                                     const TypedDagNode<double> *r,
                                     const std::string &cdt,
-<<<<<<< HEAD
-=======
                                     bool allow_same,
->>>>>>> development
                                     const std::vector<Taxon> &n);                                                                                  //!< Constructor
         
         virtual                                            ~HeterogeneousRateBirthDeath(void);                          //!< Virtual destructor
@@ -91,14 +88,8 @@
 
         const double                                        NUM_TIME_SLICES;
 
-<<<<<<< HEAD
-        bool                                                shift_same_category;
-
-=======
         bool                                                allow_same_category;
         bool                                                shift_same_category;
-        
->>>>>>> development
     };
     
 }

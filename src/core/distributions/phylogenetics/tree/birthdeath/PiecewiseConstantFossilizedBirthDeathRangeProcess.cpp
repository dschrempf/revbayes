--- conflicted
+++ resolved
@@ -541,11 +541,7 @@
     // remove the old parameter first
     if ( fossil_counts != NULL )
     {
-<<<<<<< HEAD
-        return fossil_counts->getValue();
-=======
-        return (int)homogeneous_fossil_counts->getValue();
->>>>>>> a9ae6fd4
+        return (int)fossil_counts->getValue();
     }
     else if( interval_fossil_counts != NULL)
     {
@@ -565,7 +561,6 @@
         {
             throw(RbException("Fossil count index out of bounds"));
         }
-<<<<<<< HEAD
 
         num = species_interval_fossil_counts->getValue()[species].size();
 
@@ -573,10 +568,7 @@
         {
             throw(RbException("Fossil count index out of bounds"));
         }
-        return ascending ? species_interval_fossil_counts->getValue()[species][num - 1 - interval] : species_interval_fossil_counts->getValue()[species][interval];
-=======
-        return (int)heterogeneous_fossil_counts->getValue()[index];
->>>>>>> a9ae6fd4
+        return ascending ? (int)species_interval_fossil_counts->getValue()[species][num - 1 - interval] : (int)species_interval_fossil_counts->getValue()[species][interval];
     }
 
     throw(RbException("Fossil counts have been marginalized"));
@@ -895,13 +887,9 @@
  */
 void PiecewiseConstantFossilizedBirthDeathRangeProcess::updateIntervals( )
 {
-<<<<<<< HEAD
     std::vector<bool> youngest(taxa.size(), true);
 
-    for (int i = num_intervals - 1; i >= 0; i--)
-=======
     for (int i = (int)num_intervals - 1; i >= 0; i--)
->>>>>>> a9ae6fd4
     {
         double b = getSpeciationRate(i);
         double d = getExtinctionRate(i);

<<<<<<< HEAD


#include <stddef.h>
#include <map>
#include <utility>
#include <vector>

=======
#include <cmath>
>>>>>>> 21fdf5f7
#include "SSE_ODE.h"
#include "RateGenerator.h"
#include "TimeInterval.h"

using namespace RevBayesCore;


SSE_ODE::SSE_ODE( const std::vector<double> &m, const RateGenerator* q, double r, bool backward_time, bool extinction_only, bool allow_shifts_extinct ) :
    mu( m ),
    num_states( q->getNumberOfStates() ),
    Q( q ),
    rate( r ),
    extinction_only( extinction_only ),
    backward_time( backward_time ),
    allow_rate_shifts_extinction( allow_shifts_extinct )
{
    
}


void SSE_ODE::operator()(const state_type &x, state_type &dxdt, const double t)
{
    // ClaSSE equations A1 and A2 from Goldberg and Igic, 2012
    
    // catch negative extinction probabilities that can result from
    // rounding errors in the ODE stepper
    state_type safe_x = x;
    for (size_t i = 0; i < num_states * 2; ++i)
    {
        safe_x[i] = ( x[i] < 0.0 ? 0.0 : x[i] );
    }
    
    double age = 0.0;
    for (size_t i = 0; i < num_states; ++i)
    {
        
        // calculate sum of speciation rates
        // lambda_ijk for all possible values of j and k
        double lambda_sum = 0.0;
        
        if ( use_speciation_from_event_map == true )
        {
            std::map<std::vector<unsigned>, double>::iterator it;
            for (it = event_map.begin(); it != event_map.end(); it++)
            {
                const std::vector<unsigned>& states = it->first;
                double curr_lambda = it->second;
            
                if (i == states[0])
                {
                    lambda_sum += curr_lambda;
                }
            }
        }
        else
        {
            lambda_sum = lambda[i];
        }
        
        /**** Extinction ****/
        /**** equation A2 ***/
        
        // extinction event
        dxdt[i] = mu[i];
        
        // no event
        double no_event_rate = mu[i] + lambda_sum;
        for (size_t j = 0; j < num_states; ++j)
        {
            if ( i != j && allow_rate_shifts_extinction == true )
            {
                no_event_rate += Q->getRate(i, j, age, rate);
            }
        }
        
        if (psi.empty() == false)
        {
            no_event_rate += psi[i];
        }

        dxdt[i] -= no_event_rate * safe_x[i];
        
        // speciation event
        if ( use_speciation_from_event_map == true )
        {
            std::map<std::vector<unsigned>, double>::iterator it;
            for (it = event_map.begin(); it != event_map.end(); it++)
            {
                const std::vector<unsigned>& states = it->first;
                double curr_lambda = it->second;
                if (i == states[0])
                {
                    dxdt[i] += curr_lambda * safe_x[states[1]] * safe_x[states[2]];
                }
            }
        }
        else
        {
            dxdt[i] += lambda[i] * safe_x[i] * safe_x[i];
        }
        
        // anagenetic state change
        for (size_t j = 0; j < num_states; ++j)
        {
            if ( i != j && allow_rate_shifts_extinction == true )
            {
                dxdt[i] += Q->getRate(i, j, age, rate) * safe_x[j];
            }
        }

        if ( backward_time == false )
        {
            dxdt[i] = -dxdt[i];
        }
        
        if ( extinction_only == false )
        {
            /**** Observation ****/
            /**** equation A1 ****/
        
            // no event
            dxdt[i + num_states] = -no_event_rate * safe_x[i + num_states];
            
            // speciation event
            if ( use_speciation_from_event_map == true )
            {
                std::map<std::vector<unsigned>, double>::iterator it;
                for (it = event_map.begin(); it != event_map.end(); it++)
                {
                    const std::vector<unsigned>& states = it->first;
                    double lambda = it->second;
                    if ( backward_time == true )
                    {
                        if (i == states[0])
                        {
                            double term1 = safe_x[states[1] + num_states] * safe_x[states[2]];
                            double term2 = safe_x[states[2] + num_states] * safe_x[states[1]];
                            dxdt[i + num_states] += lambda * (term1 + term2 );
                        }
                    }
                    else
                    {
                        if (i == states[1])
                        {
                            dxdt[i + num_states] += lambda * safe_x[states[0] + num_states] * safe_x[states[2]];
                        }
                        if (i == states[2])
                        {
                            dxdt[i + num_states] += lambda * safe_x[states[0] + num_states] * safe_x[states[1]];
                        }
                    }
                }
            }
            else
            {
                dxdt[i + num_states] += 2 * lambda[i] * safe_x[i] * safe_x[i + num_states];
            }
        
            // anagenetic state change
            for (size_t j = 0; j < num_states; ++j)
            {
                if ( i != j )
                {
                    if ( backward_time == true )
                    {
                        dxdt[i + num_states] += Q->getRate(i, j, age, rate) * safe_x[j + num_states];
                    }
                    else
                    {
                        dxdt[i + num_states] += Q->getRate(j, i, age, rate) * safe_x[j + num_states];
                    }
                }
                
            }
            
        } // end if extinction_only
        
    } // end for num_states
    
}


void SSE_ODE::setEventMap( const std::map<std::vector<unsigned>, double> &e )
{
    
    use_speciation_from_event_map = true;
    event_map = e;
}


void SSE_ODE::setSpeciationRate( const std::vector<double> &s )
{
    
    use_speciation_from_event_map = false;
    lambda = s;
    
}

void SSE_ODE::setSerialSamplingRate( const std::vector<double> &s )
{

    psi = s;

}
<|MERGE_RESOLUTION|>--- conflicted
+++ resolved
@@ -1,14 +1,8 @@
-<<<<<<< HEAD
-
-
 #include <stddef.h>
 #include <map>
 #include <utility>
 #include <vector>
 
-=======
-#include <cmath>
->>>>>>> 21fdf5f7
 #include "SSE_ODE.h"
 #include "RateGenerator.h"
 #include "TimeInterval.h"

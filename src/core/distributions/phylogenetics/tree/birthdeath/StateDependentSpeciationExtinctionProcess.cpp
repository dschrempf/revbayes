--- conflicted
+++ resolved
@@ -1659,12 +1659,9 @@
     // delegate to super class
     //    TypedDistribution<Tree>::setValue(v, f);
     static_cast<TreeDiscreteCharacterData *>(this->value)->setTree( *v );
-<<<<<<< HEAD
-//    delete v;
-=======
+
     resizeVectors(v->getNumberOfNodes());
     delete v;
->>>>>>> d9e4c7f2
     
     value->getTreeChangeEventHandler().addListener( this );
     

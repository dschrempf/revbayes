#include "Clade.h"
#include "ConstantNode.h"
#include "DuplicationLossProcess.h"
#include "DistributionExponential.h"
#include "RandomNumberFactory.h"
#include "RandomNumberGenerator.h"
#include "RbConstants.h"
#include "RbMathCombinatorialFunctions.h"
#include "TopologyNode.h"

#include <algorithm>
#include <cmath>

using namespace RevBayesCore;

DuplicationLossProcess::DuplicationLossProcess(const TypedDagNode<Tree> *it, const TypedDagNode<double> *org, const std::vector<Taxon> &t, const std::string &cond)
  : TypedDistribution<Tree>( NULL ),
    taxa(t),
    individual_tree( it ),
    num_taxa( taxa.size() ),
    log_tree_topology_prob (0.0),
    origin( org ),
    duplication_rate( new ConstantNode<double>("", new double(1.0)) ),
    loss_rate( new ConstantNode<double>("", new double(0.5)) ),
    condition( cond )
{
  // Test that the origin time is older than the root age of the haplotype
  // tree.
  double org_time = origin->getValue();
  TopologyNode haplotype_root_node = individual_tree->getValue().getRoot();
  double haplotype_root_age = haplotype_root_node.getAge();
  if ( org_time < haplotype_root_age )
    {
      std::string err = "Origin time " + StringUtilities::to_string(org_time);
      err += " lower than root age of haplotype tree " + StringUtilities::to_string(haplotype_root_age);
      throw RbException(err);
    }

  // TODO: For now, we set the origin time of the haplotype tree to the origin
  // time of the duplication and loss process. In the future, we might remove
  // the origin time parameter, and rather only use the haplotype origin time,
  // which is certainly cleaner.
  double hap_root_length = org_time - haplotype_root_age;
  haplotype_root_node.setBranchLength(hap_root_length);

  // add the parameters to our set (in the base class) in that way other
  // classes can easily access the set of our parameters this will also ensure
  // that the parameters are not getting deleted before we do
  addParameter( individual_tree );
  addParameter( origin );

  addParameter( duplication_rate );
  addParameter( loss_rate );

}

DuplicationLossProcess::~DuplicationLossProcess()
{
}

DuplicationLossProcess* DuplicationLossProcess::clone(void) const
{
  return new DuplicationLossProcess(*this);
}

double DuplicationLossProcess::computeLnProbability( void )
{
  // Test that the origin time is older than the root age of the haplotype
  // tree.
  double org_time = origin->getValue();
  TopologyNode haplotype_root_node = individual_tree->getValue().getRoot();
  double haplotype_root_age = haplotype_root_node.getAge();
  if ( org_time < haplotype_root_age )
    {
      return RbConstants::Double::neginf;
    }

<<<<<<< HEAD
  // TODO: For now, we set the origin time of the haplotype tree to the origin
  // time of the duplication and loss process. In the future, we might remove
  // the origin time parameter, and rather only use the haplotype origin time,
  // which is certainly cleaner.
  double hap_root_length = org_time - haplotype_root_age;
  haplotype_root_node.setBranchLength(hap_root_length);

  // To be safe, we always reset the tip allications at the beginning of the
=======
  // Make sure that the origin time is older than the root of the gene tree.
  const TopologyNode &gene_root = value->getRoot();
  double gene_root_age = gene_root.getAge();
  if ( org_time < gene_root_age )
    {
      return RbConstants::Double::neginf;
    }

  // To be safe, we always reset the tip allocations at the beginning of the
>>>>>>> 134b0474
  // probability computation. We could check if it is sufficient to do so only
  // once at initialization, when values are set.
  resetTipAllocations();

  // Same for extinction probabilities.
  extinction_probs = std::vector<double>(individual_tree->getValue().getNumberOfNodes(), 0.0);
  computeAllEs(haplotype_root_node);

  // Now calculate the probability of observing the gene tree (recursively).
  double ln_prob_dl = recursivelyComputeLnProbability( haplotype_root_node );

  if ( condition == "survival" )
    {
      // NOTE: We have to use the ORIGIN OF THE GENE TREE, not the INDIVIDUAL
      // TREE. For now, the origin of the haplotype is set to the origin of the
      // gene trees. See constructor.
      size_t root_index = haplotype_root_node.getIndex();
      ln_prob_dl -= log( 1.0 - extinction_probs[root_index] );
    }

  return ln_prob_dl;
}

double DuplicationLossProcess::computeLnDuplicationLossProbability(size_t num_genes_recent, const std::vector<double> &dupl_ages, double age_recent, double age_ancient, const TopologyNode &node_individual, bool is_root)
{
  double ln_prob = 0.0;
  // size_t index_individual = node_individual.getIndex();
  double dupl_rate = duplication_rate->getValue();
  double current_age = age_recent;
  double current_ext_prob = 0.0;

  // Get extinction probability at the bottom of this branch.
  if ( node_individual.isTip() )
    {
      // TODO: We need to use the actual sampling probabilities.
      current_ext_prob = 0.0;
      // current_ext_prob = 1.0 - gene_sampling_probabilities->getValue()[index_individual];
    }
  else
    {
      size_t index_left = node_individual.getChild(0).getIndex();
      size_t index_right = node_individual.getChild(1).getIndex();
      double ext_prob_left  = extinction_probs[index_left];
      double ext_prob_right = extinction_probs[index_right];
      current_ext_prob = ext_prob_left * ext_prob_right;
    }

  if (dupl_ages.size() >= num_genes_recent)
    {
      throw std::length_error("There are more duplication events than branches on this branch of the individual tree.");
    }

  // Handle duplications.
  for ( size_t i=0; i<dupl_ages.size(); ++i )
    {
      double this_dupl_age = dupl_ages[i];
      double dt = this_dupl_age - current_age;

      // Walk up dt to the next duplication on the branch of the individual tree.
      // It contains 'N = num_genes_recent-i' genes.
      // FIXME: We need to tell D what dup-loss rates to use when we want to use haplotype-branch-specific rates
      ln_prob += (num_genes_recent-i) * log( computeD(dt, current_ext_prob) );

      // Have a duplication.
      ln_prob += log( dupl_rate );
      // Combinatorial factor. The duplication can happen on any of the 'N-1'
      // branches existing earlier (i.e., before the duplication happens when
      // going forwards in time), but we require it to happen on a specific
      // branch.
      ln_prob += log( num_genes_recent - i - 1 );

      current_age = this_dupl_age;
      // FIXME: We need to tell D what dop-loss rates to use when we want to use haplotype-branch-specific rates
      current_ext_prob = computeE( dt, current_ext_prob );
    }

  // Final branch segment before coalescence on individual tree, i.e., there are
  // no more duplications.
  if ( is_root == true )
    {
      if ( num_genes_recent - dupl_ages.size() != 1  )
        {
          throw RbException("Problem in the probability computation of the duplication and loss process! We are at the root node. There are " + StringUtilities::to_string(num_genes_recent) + " genes at the recent end of the branch, and had " + StringUtilities::to_string(dupl_ages.size()) + " duplication events.");
        }
      double dt = origin->getValue() - current_age;
      ln_prob += log( computeD(dt, current_ext_prob) );
      // Do not set these here, but calculate them beforehand.
      // extinction_probs[index_individual] = computeE( dt, current_ext_prob );
      return ln_prob;
    }
  else
    {
      double dt = age_ancient - current_age;
      ln_prob += (num_genes_recent-dupl_ages.size()) * log( computeD(dt, current_ext_prob) );
      // Do not set these here, but calculate them beforehand.
      // extinction_probs[index_individual] = computeE( dt, current_ext_prob );
      return ln_prob;
    }
}

double DuplicationLossProcess::computeD(double dt, double p_e)
{
  const double la = duplication_rate->getValue();
  const double mu = loss_rate->getValue();

  // Tue Mar  5 14:34:30 CET 2019: Discrepancies between formulas have been resolved.

  // Sebastian's formula (see below) matches Eq (1) and (2) in Stadler, T.
  // (2011). Mammalian phylogeny reveals recent diversification rate shifts.
  // Proceedings of the National Academy of Sciences, 108(15), 6187–6192.
  // http://doi.org/10.1073/pnas.1016876108

  // A different parametrization (boundary values of E and D) is used in Eq (1)
  // and (2) in Stadler, T. (2010). Sampling-through-time in birth-death trees.
  // Journal of Theoretical Biology, 267(3), 396–404.
  // http://doi.org/10.1016/j.jtbi.2010.09.010

  // Wandrille also uses a formula that looks different, see mail from Gergely
  // 2018-05-16 "probabilities for birth death on a tree". I did not validate
  // the equality of his formula to the ones used here.

  // Formula from Sebastian.
  // double A = la - mu;
  // double B = ( (1.0 - 2*e)*la+mu ) / A;
  // double et = exp(-A * dt);
  // double D = 4.0 * et;
  // D /= (1.0+B+et*(1-B));
  // D /= (1.0+B+et*(1-B));
  // return D;

  // Eq (2) from PNAS paper of Stadler.
  // e       :: Index of the considered branch.
  // t       :: Time on complete phylogeny (0 at present, increases into the past).
  // g(t, e) :: Probability density that the species/gene on edge e at time t
  //            evolved between t and the present as observed in the phylogeny.
  // dt      :: Time on the branch (dt=0 means bottom of branch).
  // p_e     :: Probability of going extinct between the bottom of branch e and the
  //            present. Also called E(0).

  // It turns out that the dependency on time t of g(t,e) can be factored out
  // and that g(t,e) only depends on the time dt running on the considered
  // branch e, and on the boundary condition p_e at the bottom of the considered
  // branch.

  // Technically, we also need to know g(t, f) and g(t, h), where f and h are
  // the daughter branches of the considered branch e. See the variable d_{i,e}
  // in Stadlers paper. However, since this is only a multiplicative factor, we
  // apply it when calculating the likelihood. See
  // 'DuplicationLossProcess::computeLnDuplicationLossProbability'.
  double d           = la - mu;
  double et          = exp(-d * dt);
  double nominator   = d * d *et;
  double denominator = la*(p_e - 1.0) + (mu - p_e*la)*et;
  double g_te        = nominator / denominator / denominator;
  return g_te;
}

// Tue Apr 16 13:54:41 CEST 2019 BUGFIX. The extinction probability for branches
// without genes was not calculated. This is now done separately before the
// actual likelihood calculcation.
void DuplicationLossProcess::computeAllEs(const TopologyNode &hap_node) {
  size_t index = hap_node.getIndex();
  double length = hap_node.getBranchLength();

  // TODO: Sampling probabilitites.
  if ( hap_node.isTip() )
    extinction_probs[index] = computeE(length, 0.0);
  else {
    const TopologyNode &left = hap_node.getChild(0);
    size_t left_index = left.getIndex();
    const TopologyNode &right = hap_node.getChild(1);
    size_t right_index = right.getIndex();
    computeAllEs(left);
    computeAllEs(right);

    double ext_prob_bottom = extinction_probs[left_index] * extinction_probs[right_index];
    extinction_probs[index] = computeE(length, ext_prob_bottom);
    }
}

double DuplicationLossProcess::computeE(double dt, double p_e)
{
  const double la = duplication_rate->getValue();
  const double mu = loss_rate->getValue();

  // See comments in 'computeD()'.

  // Formula from Sebastian.
  // double A = la - mu;
  // double B = ( (1.0 - 2*e)*la+mu ) / A;
  // double et = exp(A * dt);
  // double E = la + mu - A *(1.0+B-et*(1.0-B))/(1.0+B+et*(1.0-B));
  // E /= (2*la);

  // Eq. (1) from PNAS paper of Stadler.
  double d           = la - mu;
  double et          = exp(-d * dt);
  double A           = mu - p_e * la;
  double nominator   = mu*(p_e - 1.0) + A*et;
  double denominator = la*(p_e - 1.0) + A*et;
  double p_te        = nominator / denominator;
  return p_te;
}

double DuplicationLossProcess::recursivelyComputeLnProbability( const RevBayesCore::TopologyNode &individual_node )
{
  double ln_prob_dupl_loss = 0;
  double individual_age = individual_node.getAge();

  // Parent individual age is infinite, if at root.
  double parent_individual_age = RbConstants::Double::inf;
  if ( individual_node.isRoot() == false )
    {
      const TopologyNode &individual_parent_node = individual_node.getParent();
      parent_individual_age = individual_parent_node.getAge();
    }

  //////////////////////////////////////////////////
  // 1. Handle inner nodes. At the leaves, the genes have to be set a priori,
  // e.g., during the simulation.

  if ( individual_node.isTip() == false )
    {
      // The genes at inner nodes (genes_per_branch_recent) will be set when
      // traversing the children (using their respective
      // genes_per_branch_ancient).
      genes_per_branch_recent[ individual_node.getIndex() ].clear();
      // Add likelihood from children.
      for (size_t i=0; i<individual_node.getNumberOfChildren(); ++i)
        {
          ln_prob_dupl_loss += recursivelyComputeLnProbability( individual_node.getChild(i) );
        }

      // Handle coalescence of individuals on gene tree. I.e., if genes are
      // merging at the same time, consider this event being part of the
      // coalescence. If, on the other hand, they do not join, a loss must have
      // happened (and also a duplication at a previous time point). Here we
      // assume that the tree is BIFURCATING.
      size_t left_index  = individual_node.getChild(0).getIndex();
      size_t right_index = individual_node.getChild(1).getIndex();
      std::set< const TopologyNode* > &genes_for_this_individual = genes_per_branch_recent[ individual_node.getIndex() ];
      const std::set< const TopologyNode* > &genes_for_left_descendant  = genes_per_branch_ancient[ left_index ];
      std::set< const TopologyNode* > genes_to_remove;
      std::set< const TopologyNode* > genes_to_insert;
      for (std::set<const TopologyNode*>::iterator it=genes_for_this_individual.begin(); it!=genes_for_this_individual.end(); ++it)
        {
          const TopologyNode *this_gene_node = *it;
          double this_age = RbConstants::Double::inf;
          if ( this_gene_node->isRoot() == false )
            {
              this_age = this_gene_node->getParent().getAge();
            }
          else
            {
              continue;
            }

          if ( fabs( this_age - individual_age) < EPS_COAL )
            {
              // Coalescent event; likelihood unchanged.
              genes_to_remove.insert( this_gene_node );
              genes_to_insert.insert( &this_gene_node->getParent() );

            }
          else
            {
              // Check if this gene comes from the left or right descendant.
              if ( genes_for_left_descendant.find(this_gene_node) != genes_for_left_descendant.end() )
                {
                  // Found in the left descendant.
                  // Multiply with probability of loss in right descendant.
                  ln_prob_dupl_loss += log(extinction_probs[right_index]);
                }
              else
                {
                  // Not found in the left descendant. We expect only two
                  // descendants and hence, the loss happens in the left
                  // descendant.
                  ln_prob_dupl_loss += log(extinction_probs[left_index]);
                }
            }
        }


      // Now we remove the gene that were coalescent events.
      for (std::set<const TopologyNode*>::const_iterator it=genes_to_remove.begin(); it!=genes_to_remove.end(); ++it)
        {
          genes_for_this_individual.erase( *it );
        }
      for (std::set<const TopologyNode*>::const_iterator it=genes_to_insert.begin(); it!=genes_to_insert.end(); ++it)
        {
          genes_for_this_individual.insert( *it );
        }
    }


  //////////////////////////////////////////////////
  // 2. Handle branch attached to node (bottom up, recent to ancient).

  // Create a local copy of the genes per branch.
  // initial_genes   :: Genes present at the bottom of the branch (more recent to the present, 'genes_per_branch_recent').
  // remaining_genes :: Genes that remain at the top of the individual branch (may be less because of duplication events, will be 'genes_per_branch_ancient').
  const std::set<const TopologyNode*> &initial_genes = genes_per_branch_recent[individual_node.getIndex()];
  std::set<const TopologyNode*> remaining_genes = initial_genes;

  //////////
  // 2a. Get duplication events on the individual branch.
  std::vector<double> duplication_times;
  std::map<double, const TopologyNode *> branching_times_to_nodes;
  for ( std::set<const TopologyNode*>::iterator it = initial_genes.begin(); it != initial_genes.end(); ++it)
    {
      const TopologyNode *gene = (*it);
      if ( gene->isRoot() == false )
        {
          // Add the previous branching event on the gene tree.
          const TopologyNode &parent = gene->getParent();
          double parent_age = parent.getAge();
          branching_times_to_nodes[ parent_age ] = &parent;
        }
    }
  double current_time = individual_age;
  // Iteration ends at the previous coalescence of the individual branch (or
  // when there are no more branching events).
  while ( current_time < parent_individual_age && branching_times_to_nodes.size() > 0 )
    {
      // Maps are sorted by their key, so this will give us the next branching
      // event up on the gene tree (since at each iteration, we always erase the
      // first element).
      const TopologyNode *parent = branching_times_to_nodes.begin()->second;
      double parent_age = parent->getAge();
      current_time = parent_age;

      if ( parent_age < parent_individual_age )
        // Duplication in the individual tree branch.
        {
          const TopologyNode *left = &parent->getChild( 0 );
          const TopologyNode *right = &parent->getChild( 1 );
          if ( remaining_genes.find( left ) == remaining_genes.end() || remaining_genes.find( right ) == remaining_genes.end() )
            {
              // One of the daughter-genes does not belong to this individual tree branch.
              return RbConstants::Double::neginf;
            }

          // Remove the branching event and the daughter genes.
          branching_times_to_nodes.erase( branching_times_to_nodes.begin() );
          remaining_genes.erase( remaining_genes.find( left ) );
          remaining_genes.erase( remaining_genes.find( right ) );

          // Insert the parent into vector of genes in this branch.
          remaining_genes.insert( parent );
          // Since more than one duplication event can affect the same gene, we
          // have to check for further duplications up the gene branch.
          if ( parent->isRoot() == false )
            {
              const TopologyNode *grand_parent = &parent->getParent();
              branching_times_to_nodes[ grand_parent->getAge() ] = grand_parent;
            }
          if ( (fabs( parent_age - individual_age) > EPS_COAL) &&       // The branching event didn't happen close to the bottom of the individual branch (which would be a coalescence).
               (fabs( parent_age - parent_individual_age) > EPS_COAL) ) // Nor did it happen close to the top of the individual branch (which would also be a coalescence).
            {
              duplication_times.push_back( parent_age );
            }
        }
      // No more duplication in this branch of the individual tree. Jump out of
      // the while loop.
      else
        {
          break;
        }
    }

  if ( initial_genes.size() >= 1 )
    {
      ln_prob_dupl_loss += computeLnDuplicationLossProbability(initial_genes.size(), duplication_times, individual_age, parent_individual_age, individual_node, individual_node.isRoot());
    }

  // Merge the two sets of genes that go into the next individual.
  if ( ! individual_node.isRoot() )
    {
      // Do not clear the genes here, because both daughter branches will insert
      // genes and the other branch may already have inserted its genes. Rather,
      // add the remaining genes.
      std::set<const TopologyNode *> &genes_parent_branch_recent = genes_per_branch_recent[ individual_node.getParent().getIndex() ];
      genes_parent_branch_recent.insert( remaining_genes.begin(), remaining_genes.end());
    }

  std::set<const TopologyNode *> &genes_this_branch_ancient = genes_per_branch_ancient[ individual_node.getIndex() ];
  genes_this_branch_ancient.clear();
  genes_this_branch_ancient.insert( remaining_genes.begin(), remaining_genes.end());

  return ln_prob_dupl_loss;
}


void DuplicationLossProcess::redrawValue( void )
{

  size_t attempts = 0;

  if ( condition == "genes" )
    {

      while (attempts < ATTEMPTS)
        {
          bool success = false;

          success = simulateTreeRejectionSampling();

          if (success == true)
            {
              return;
            }
          ++attempts;
        }

      std::string err="After " + StringUtilities::to_string(ATTEMPTS);
      err += " attempts a duplication-loss tree could not be simulated.";
      throw RbException(err);
    }
  else if ( condition == "survival" )
    {

      while (attempts < ATTEMPTS)
        {
          bool success = false;

          simulateTree();

          success = value->getNumberOfTips() > 0 && value->getTipNode(0).isRoot() == false;

          if (success == true)
            {
              return;
            }
          ++attempts;
        }

      std::string err="After " + StringUtilities::to_string(ATTEMPTS);
      err += " attempts a duplication-loss tree could not be simulated.";
      throw RbException(err);
    }

  {
    simulateTree();
  }

}


void DuplicationLossProcess::resetTipAllocations( void )
{
  num_taxa = value->getNumberOfTips();

  // Check for a degenerate tree to avoid segmentation faults.
  if ( value->getRoot().getNumberOfChildren() == 0 )
    {
      return;
    }

  const Tree &ind_tree = individual_tree->getValue();
  const std::vector< TopologyNode* > &individual_tree_nodes = ind_tree.getNodes();

  // first let's create a map from individual names to the nodes of the individual tree
  std::map<std::string, TopologyNode * > individual_names_2_individual_nodes;
  for (std::vector< TopologyNode *>::const_iterator it = individual_tree_nodes.begin(); it != individual_tree_nodes.end(); ++it)
    {
      TopologyNode *this_ind_node = (*it);
      if ( this_ind_node->isTip() )
        {
          const std::string &ind_name = this_ind_node->getName();
          individual_names_2_individual_nodes[ind_name] = *it;
        }
    }

  // create a map for the individuals to branches
  genes_per_branch_recent  = std::vector< std::set< const TopologyNode* > >(ind_tree.getNumberOfNodes(), std::set< const TopologyNode* >() );
  genes_per_branch_ancient = std::vector< std::set< const TopologyNode* > >(ind_tree.getNumberOfNodes(), std::set< const TopologyNode* >() );
  for (size_t i=0; i<num_taxa; ++i)
    {
      const TopologyNode &n = value->getNode( i );
      const std::string &individual_name = n.getSpeciesName();
      TopologyNode *individual_node = individual_names_2_individual_nodes[individual_name];
      if ( individual_node == NULL )
        {
          throw RbException("There was an unexpected problem when inializing the tips of the gene tree in the duplication loss process. Could not find a node in the haplotype tree with name '" + individual_name + "'.");
        }
      size_t index = individual_node->getIndex();
      genes_per_branch_recent[ index ].insert( &n );
    }
}


/**
 * Set the current value.
 */
void DuplicationLossProcess::setValue(Tree *v, bool f )
{
  // delegate to super class
  TypedDistribution<Tree>::setValue(v, f);

  size_t n_tips = value->getNumberOfTips();
  size_t n_taxa = taxa.size();

  if ( n_tips != n_taxa )
    {
      throw RbException("The number of taxa in the tree and the taxon list need to be the same when setting the tree.");
    }

  for (size_t i=0; i<n_tips; ++i)
    {
      // let's get the i-th tip of the gene tree
      TopologyNode &n = value->getTipNode( i );
      const std::string &name =n.getName();

      bool found = false;
      for (size_t j=0; j<n_taxa; ++j)
        {
          // check if the name of the tip corresponds to this taxon of our taxon list
          if ( name == taxa[j].getName() )
            {
              n.setTaxon( taxa[j] );
              found = true;
              break;
            }
        }

      if ( found == false )
        {
          throw RbException("We could not find a taxon with name '" +name+ "' in our taxon list.");
        }
    }

  resetTipAllocations();
}



void DuplicationLossProcess::setDuplicationRate(TypedDagNode<RbVector<double> >* d)
{
  removeParameter( duplication_rate );
  removeParameter( duplication_rates );

  duplication_rate  = NULL;
  duplication_rates = d;

  addParameter( duplication_rates );
}


void DuplicationLossProcess::setDuplicationRate(TypedDagNode<double>* d)
{
  removeParameter( duplication_rate );
  removeParameter( duplication_rates );

  duplication_rate  = d;
  duplication_rates = NULL;

  addParameter( duplication_rate );
}


void DuplicationLossProcess::setLossRate(TypedDagNode<RbVector<double> >* l)
{
  removeParameter( loss_rate );
  removeParameter( loss_rates );

  loss_rate  = NULL;
  loss_rates = l;

  addParameter( loss_rates );
}


void DuplicationLossProcess::setLossRate(TypedDagNode<double>* l)
{
  removeParameter( loss_rate );
  removeParameter( loss_rates );

  loss_rate = l;
  loss_rates = NULL;

  addParameter( loss_rate );
}


void DuplicationLossProcess::setGeneSamplingProbability(TypedDagNode<RbVector<double> >* s)
{
  removeParameter( gene_sampling_probabilities );

  gene_sampling_probabilities = s;

  addParameter( gene_sampling_probabilities );
}

// age_begin :: Age at the top of the considered branch.
// i_node    :: Pointer to individual node at the bottom of the branch.
// genes     :: A vector of pointers to the gene nodes at the top of the branch.
void DuplicationLossProcess::recursivelySimulateTreeForward(double age_begin, const TopologyNode *i_node, std::vector<TopologyNode *> genes)
{
  RandomNumberGenerator* rng = GLOBAL_RNG;

  double age_end = i_node->getAge();
  // FIXME: make this work for haplotype-branch specific dup-loss rates
  const double la = duplication_rate->getValue();
  const double mu = loss_rate->getValue();
  const double ra = la + mu;

  // Handle branch.
  double current_age = age_begin;

  while (true) {
    size_t n_genes = genes.size();
    double dt = RbStatistics::Exponential::rv( n_genes*ra, *rng);
    current_age -= dt;
    if (current_age <= age_end) {
      // This may not be necessary.
      current_age = age_end;
      // Exit loop, not event happened before bottom of branch.
      break;
    }
    // Which gene is affected?
    size_t gene_index = static_cast<size_t>( floor(rng->uniform01()*n_genes ) );
    TopologyNode *gene = genes[gene_index];
    gene->setAge(current_age);
    genes.erase(genes.begin() + gene_index);
    // Which event?
    double u  = rng->uniform01();
    if (u < la/(la+mu)) {
      // A duplication.
      // Create children and attach them.
      TopologyNode *left = new TopologyNode();
      TopologyNode *right = new TopologyNode();
      gene->addChild(left);
      left->setParent(gene);
      genes.push_back(left);
      gene->addChild(right);
      right->setParent(gene);
      genes.push_back(right);
    }
    else {
      // An extinction. Gene has already been removed from vector.
    }
  }

  // Handle coalescence, which corresponds to a huge "duplication like" event
  // when going forward in time.
  if (! i_node->isTip()) {
    std::vector<TopologyNode *> genes_left;
    std::vector<TopologyNode *> genes_right;
    for (std::vector<TopologyNode *>::iterator it = genes.begin(); it != genes.end(); ++it) {
      TopologyNode *g_node = *it;
      double age = i_node->getAge();
      g_node->setAge(age);
      // Create children and attach them.
      TopologyNode *left = new TopologyNode();
      TopologyNode *right = new TopologyNode();
      g_node->addChild(left);
      left->setParent(g_node);
      genes_left.push_back(left);
      g_node->addChild(right);
      right->setParent(g_node);
      genes_right.push_back(right);
    }
    // Handle next coalescence.
    const TopologyNode *i_left = &(i_node->getChild(0));
    const TopologyNode *i_right = &(i_node->getChild(1));
    recursivelySimulateTreeForward(age_end, i_left, genes_left);
    recursivelySimulateTreeForward(age_end, i_right, genes_right);
  }
  // Handle tip.
  else {
    double age = i_node->getAge();
    // XXX: But what if individuals are sampled not at the present?
    if (age != 0.0) throw RbException("Uhh, go to your phone and call a revBayes maintainer; sorry ...");
    for (std::vector<TopologyNode *>::iterator it = genes.begin(); it != genes.end(); ++it) {
      TopologyNode *g_node = *it;
      g_node->setAge(age);
      g_node->setSpeciesName( i_node->getName() );
    }
    // Set the extant genes (genes_per_branch_recent) at extant branches.
    // std::vector< std::set< const TopologyNode* > > genes_per_branch_recent;
    //    genes_per_branch_recent[i_node->getIndex()].insert( genes.begin(), genes.end());
    return;
  }
  return;
}

// For a given individual tree, walk down from the root and simulate a birth and
// death process. Only if we end up with the correct amount of genes at each
// leaf, we keep the tree.

// Simulate a gene tree matching the haplotype tree and the required number of
// extant genes.

// FIXME: Of course, this is a naive method that will most likely take a loooong
// time. Can't we use the simulation method of reconstructed trees introduced by
// Tanja Stadler? No. Maybe?
bool DuplicationLossProcess::simulateTreeRejectionSampling(void)
{
  // FIXME: At least, we could reject the simulation already when reaching the
  // first tip in the haplotype tree where the number of genes mismatch.
  simulateTree();


  if ( value->getRoot().getNumberOfChildren() == 0 )
    {
      return false;
    }

  // Check that the number of genes in the simulated tree matches the number of genes specified in the taxon vector.
  const Tree &ind = individual_tree->getValue();

  size_t num_ind = ind.getNumberOfTips();

  // Check if the tree matches.
  // Assign gene taxa to individual taxa.
  for ( size_t i=0; i<num_ind; ++i )
    {
      const TopologyNode &ind_node = ind.getTipNode( i );
      const std::string &ind_name = ind_node.getName();

      size_t num_genes_for_ind = 0;

      // TODO: Write this more efficiently. Perhaps that can even be computed
      // once before all simulations. HINT: Use a map.
      for (std::vector< Taxon >::iterator it = taxa.begin(); it != taxa.end(); ++it)
        {
          const Taxon &n = *(it);
          if ( ind_name == n.getSpeciesName() )
            {
              ++num_genes_for_ind;
            }

        }

      if ( num_genes_for_ind != genes_per_branch_recent[ind_node.getIndex()].size() )
        {
          return false;
        }

    }


  return true;
}

// Simulate a gene tree matching the haplotype tree.
void DuplicationLossProcess::simulateTree( void )
{
  const Tree &ind = individual_tree->getValue();

  // Delete old tree, if found.
  if (value != NULL) {
    delete value;
  }

  // Test that the origin time is older than the root age of the haplotype
  // tree.
  double org_time = origin->getValue();
  double haplotype_root_age = individual_tree->getValue().getRoot().getAge();
  if ( org_time < haplotype_root_age )
    {
      std::string err = "Origin time " + StringUtilities::to_string(org_time);
      err += " lower than root age of haplotype tree " + StringUtilities::to_string(haplotype_root_age);
      throw RbException(err);
    }

  // The root of the tree.
  TopologyNode *root = new TopologyNode();

  // Traverse individual tree from top to bottom.
  std::vector< TopologyNode* > genes;
  genes.push_back(root);

  // Start the tree traversal.
  const TopologyNode *i_root = &ind.getRoot();
  recursivelySimulateTreeForward(org_time, i_root, genes);

  // Create the tree object.
  // The time tree object (topology + times).
  Tree *psi = new Tree();
  // Internally we treat unrooted topologies the same as rooted.
  psi->setRooted(true);
  // Initialize the gene topology by setting the root and reindex the tree.
  psi->setRoot(root, true);

  // Set length of root branch.
  double root_age = root->getAge();
  double root_branch_length = org_time - root_age;
  if (root_branch_length < 0) {
    throw RbException("Root length smaller than zero.");
  }
  root->setBranchLength(root_branch_length);

  // Remove extinct genes.
  std::vector<size_t> fossil_leaves_idxs;
  while ( (fossil_leaves_idxs = psi->Tree::getFossilLeavesIdxs()).size() > 0)
    {
      psi->dropTipNode( fossil_leaves_idxs[0] );
    }

  // We probably need to re-index the tip nodes here.
  psi->reindex();

  // Set the names of the tips.
  psi->setDefaultTipNames("Tip_",false);

  // Finally store the new tree.
  value = psi;

  resetTipAllocations();
}


/** Swap a parameter of the distribution */
void DuplicationLossProcess::swapParameterInternal(const DagNode *oldP, const DagNode *newP)
{

  if ( oldP == individual_tree )
    {
      individual_tree = static_cast<const TypedDagNode< Tree >* >( newP );
    }

  if ( oldP == duplication_rate )
    {
      duplication_rate = static_cast<const TypedDagNode< double >* >( newP );
    }

  if ( oldP == duplication_rates )
    {
      duplication_rates = static_cast<const TypedDagNode< RbVector<double> >* >( newP );
    }

  if ( oldP == loss_rate )
    {
      loss_rate = static_cast<const TypedDagNode< double >* >( newP );
    }

  if ( oldP == loss_rates )
    {
      loss_rates = static_cast<const TypedDagNode< RbVector<double> >* >( newP );
    }

  if ( oldP == origin )
    {
      origin = static_cast<const TypedDagNode< double >* >( newP );
    }

  if ( oldP == gene_sampling_probabilities )
    {
      gene_sampling_probabilities = static_cast<const TypedDagNode< RbVector<double> >* >( newP );
    }

}<|MERGE_RESOLUTION|>--- conflicted
+++ resolved
@@ -75,7 +75,6 @@
       return RbConstants::Double::neginf;
     }
 
-<<<<<<< HEAD
   // TODO: For now, we set the origin time of the haplotype tree to the origin
   // time of the duplication and loss process. In the future, we might remove
   // the origin time parameter, and rather only use the haplotype origin time,
@@ -83,8 +82,6 @@
   double hap_root_length = org_time - haplotype_root_age;
   haplotype_root_node.setBranchLength(hap_root_length);
 
-  // To be safe, we always reset the tip allications at the beginning of the
-=======
   // Make sure that the origin time is older than the root of the gene tree.
   const TopologyNode &gene_root = value->getRoot();
   double gene_root_age = gene_root.getAge();
@@ -94,7 +91,6 @@
     }
 
   // To be safe, we always reset the tip allocations at the beginning of the
->>>>>>> 134b0474
   // probability computation. We could check if it is sufficient to do so only
   // once at initialization, when values are set.
   resetTipAllocations();

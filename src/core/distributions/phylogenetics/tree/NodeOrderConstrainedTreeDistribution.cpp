#include "RelativeNodeAgeConstraints.h"
#include "NodeOrderConstrainedTreeDistribution.h"
#include "RandomNumberFactory.h"
#include "RandomNumberGenerator.h"
#include "RbConstants.h"
#include "RbException.h"
#include "RbMathCombinatorialFunctions.h"
#include "StochasticNode.h"
#include "Taxon.h"
#include "TopologyNode.h"
#include "TreeUtilities.h"

#include <algorithm>
#include <cmath>

using namespace RevBayesCore;


/**
 * Constructor.
 *
 * The constructor connects the parameters of the birth-death process (DAG structure)
 * and initializes the probability density by computing the combinatorial constant of the tree structure.
 *
 * \param[in]    o         Origin or time of the process.
 * \param[in]    cdt       The condition of the process (time/survival/nTaxa)
 * \param[in]    nTaxa     Number of taxa (used for initialization during simulation).
 * \param[in]    tn        Taxon names used during initialization.
 * \param[in]    c         Clade constraints.
 */
NodeOrderConstrainedTreeDistribution::NodeOrderConstrainedTreeDistribution(TypedDistribution<Tree> *base_dist, const RelativeNodeAgeConstraints &c) : TypedDistribution<Tree>( new Tree() ),
    base_distribution( base_dist ),
    constraints( c ),
    constrained_nodes(),
    node_ages(),
    owns_tree( false )
{
    // add the parameters to our set (in the base class)
    // in that way other class can easily access the set of our parameters
    // this will also ensure that the parameters are not getting deleted before we do

    // add the parameters of the distribution
    const std::vector<const DagNode*>& pars = base_distribution->getParameters();
    for (std::vector<const DagNode*>::const_iterator it = pars.begin(); it != pars.end(); ++it)
    {
        this->addParameter( *it );
    }

    // if we own the tree, then we initialize our value with a true clone of the value of the base distribution
    if ( owns_tree == true )
    {
        value = base_distribution->getValue().clone();
    }
    else // otherwise we just set our pointer to the same pointer to the value of the base distribution
    {
        value = &base_distribution->getValue();
    }

    updateSetOfConstrainedNodes();
}


NodeOrderConstrainedTreeDistribution::NodeOrderConstrainedTreeDistribution(const NodeOrderConstrainedTreeDistribution &d) : TypedDistribution<Tree>( d ),
    base_distribution( d.base_distribution->clone() ),
    constraints( d.constraints ),
    constrained_nodes( d.constrained_nodes ),
    node_ages( d.node_ages ),
    owns_tree( d.owns_tree )
{
    // the copy constructor of the TypedDistribution creates a new copy of the value
    // however, here we want to hold exactly the same value as the base-distribution
    // thus, we delete the newly created value
    delete value;


    // and then set it to the value of the base distribution
    if ( owns_tree == true )
    {
        // if we own the tree, then we set it to a true copy
        value = base_distribution->getValue().clone();
    }
    else
    {
        // otherwise we simply use the same pointer
        value = &base_distribution->getValue();
    }

}



NodeOrderConstrainedTreeDistribution::~NodeOrderConstrainedTreeDistribution()
{

    delete base_distribution;

    // DO NOT DELETE THE VALUE
    // the base distribution is the actual owner of the value!!!
    // we simply avoid the deletion of the value by setting its pointer to NULL
    // our base class, the TypedDistribution thinks that it owns the value and thus deletes it
    if ( owns_tree == false )
    {
        value = NULL;
    }

}


NodeOrderConstrainedTreeDistribution* NodeOrderConstrainedTreeDistribution::clone( void ) const
{

    return new NodeOrderConstrainedTreeDistribution( *this );
}


/**
 * Compute the log-transformed probability of the current value under the current parameter values.
 *
 */
double NodeOrderConstrainedTreeDistribution::computeLnProbability( void )
{

    // first check if the current tree matches the clade constraints
    if ( !matchesConstraints() )
    {
        return RbConstants::Double::neginf;
    }

    // since we and the base distribution own the same value,
    // we do not need to set the value of the base distribution
    if ( owns_tree == true )
    {
        base_distribution->setValue( value->clone() );
    }

    double lnProb = base_distribution->computeLnProbability();

    return lnProb;
}


/**
 * We check here if all the constraints are satisfied.
 * These are hard constraints, that is, the clades must be monophyletic.
 *
 * \return     True if the constraints are matched, false otherwise.
 */
bool NodeOrderConstrainedTreeDistribution::matchesConstraints( void )
{

    updateMapOfNodeAges();
    /*
    std::vector <std::pair < std::pair<std::string, std::string>, std::pair<std::string, std::string> > > constra = constraints.getConstraints();
<<<<<<< HEAD
    
    for (size_t i = 0; i < constra.size() ; ++i)
    {
        constrained_nodes.insert(constra[i].first);
        constrained_nodes.insert(constra[i].second);
    }
=======

    for (size_t i = 0; i < constra.size() ; ++i) {
        constrainedNodes.insert(constra[i].first);
        constrainedNodes.insert(constra[i].second);
    }*/
>>>>>>> edc2313c

    for (size_t i = 0; i < constra.size() ; ++i)
    {
        if ( node_ages.at(constra[i].first) <  node_ages.at(constra[i].second) )
        {
            return false;
        }
    }
    return true;

}


void NodeOrderConstrainedTreeDistribution::updateSetOfConstrainedNodes()
{
<<<<<<< HEAD
    std::vector <std::pair < std::pair<std::string, std::string>, std::pair<std::string, std::string> > > constra = constraints.getConstraints();
    for (size_t i = 0; i < constra.size() ; ++i)
    {
        constrained_nodes.insert(constra[i].first);
        constrained_nodes.insert(constra[i].second);
=======
    //std::vector <std::pair < std::pair<std::string, std::string>, std::pair<std::string, std::string> > >
    constra = constraints.getConstraints();
    for (size_t i = 0; i < constra.size() ; ++i) {
        constrainedNodes.insert(constra[i].first);
        constrainedNodes.insert(constra[i].second);
>>>>>>> edc2313c
    }
    return;
}


//Here we compute node ages from the current tree.
void NodeOrderConstrainedTreeDistribution::updateMapOfNodeAges()
{
<<<<<<< HEAD
    
    node_ages.clear();
    for (std::set< std::pair < std::string, std::string > >::iterator elem=constrained_nodes.begin(); elem != constrained_nodes.end(); ++elem)
=======

    nodeAges.clear();
    for (std::set< std::pair < std::string, std::string > >::iterator elem=constrainedNodes.begin(); elem != constrainedNodes.end(); ++elem)
>>>>>>> edc2313c
    {
        node_ages[(*elem)] = TreeUtilities::getAgeOfMRCA(*value, elem->first, elem->second);
    }


    //There must be a smart and efficient way of doing that.
    //For the moment we do it dumb and slow.

    /*Attempt at a smart algorithm
     std::unordered_set<std::string> tipsToCareAbout;
     for (const auto& elem: constrainedNodes) {
     nodeAges[elem] = -1.0;
     tipsToCareAbout.insert(elem.first);
     tipsToCareAbout.insert(elem.second);
     }
     //First find all tip nodes of interest
     std::map < TopologyNode*, bool > nodesOfInterest;
     for (size_t i = 0; i < tree->getValue().getNumberOfTips()-1; ++i)
     {
     TopologyNode *node = n[i];
     if (tipsToCareAbout.contains( node->getName()) ) {
     nodesOfInterest[node] = true;
     }
     }
     //Now for internal nodes
     for (size_t i = tree->getValue().getNumberOfTips(); i < n.size(); ++i)
     {
     TopologyNode *node = n[i];
     std::vector< TopologyNode* > kids = node->getChildren();
     bool doneOne = false;
     for (size_t j = 0; j< kids.size() ++j) {
     if ( nodesOfInterest[kids[j]] )
     {
     nodesOfInterest[node] = true;
     if (doneOne)
     {
     //Two children of interest, it may be a node whose age we'd like to know
     //...
     }
     else {
     doneOne = true;
     }
     }
     }

     }
     */

    return;

}



/**
 * Redraw the current value. We delegate this to the simulate method.
 */
void NodeOrderConstrainedTreeDistribution::redrawValue( void )
{

    base_distribution->redrawValue();
    // if we own the tree, then we need to free the memory before we create a new random variable
    if ( owns_tree == true )
    {
        delete value;
        value = base_distribution->getValue().clone();
    }
    else
    {
        // if we don't own the tree, then we just replace the current pointer with the pointer
        // to the new value of the base distribution
        value = &base_distribution->getValue();
    }


}


/**
 * Set the current value.
 */
void NodeOrderConstrainedTreeDistribution::setValue(Tree *v, bool f )
{

    if ( owns_tree == true )
    {
        TypedDistribution<Tree>::setValue(v, f);

        // if we own the tree then we simply initialize the base distribution with a clone
        base_distribution->setValue(v->clone(), f);
    }
    else
    {
        // otherwise we set our value to the same value as the base distribution
        // but first we need to make sure that our base class doesn't delete the value
        value = NULL;

        // and the we can set it for both ourselves and the base distribution
        TypedDistribution<Tree>::setValue(v, f);
        base_distribution->setValue(v, f);
    }

    updateSetOfConstrainedNodes();


    //    if ( rootAge != NULL )
    //    {
    //        const StochasticNode<double> *stoch_root_age = dynamic_cast<const StochasticNode<double>* >(rootAge);
    //        if ( stoch_root_age != NULL )
    //        {
    //            const_cast<StochasticNode<double> *>(stoch_root_age)->setValue( new double( value->getRoot().getAge() ), f);
    //        }
    //        else
    //        {
    //            //            double factor = rootAge->getValue() / value->getRoot().getAge();
    //            //            TreeUtilities::rescaleTree( value, &value->getRoot(), factor);
    //
    //            value->getRoot().setAge( rootAge->getValue() );
    //        }
    //
    //    }

}


/**
 * Swap the parameters held by this distribution.
 *
 *
 * \param[in]    oldP      Pointer to the old parameter.
 * \param[in]    newP      Pointer to the new parameter.
 */
void NodeOrderConstrainedTreeDistribution::swapParameterInternal( const DagNode *oldP, const DagNode *newP )
{

    base_distribution->swapParameter(oldP,newP);

}

/**
 * Touch the current value and reset some internal flags.
 * If the root age variable has been restored, then we need to change the root age of the tree too.
 */
void NodeOrderConstrainedTreeDistribution::touchSpecialization(DagNode *affecter, bool touchAll)
{
    base_distribution->touch(affecter, touchAll);
    double a = base_distribution->getValue().getRoot().getAge();
    value->getRoot().setAge( a );
}

void NodeOrderConstrainedTreeDistribution::keepSpecialization(DagNode *affecter)
{
    base_distribution->keep(affecter);
    double a = base_distribution->getValue().getRoot().getAge();
    value->getRoot().setAge( a );
}

void NodeOrderConstrainedTreeDistribution::restoreSpecialization(DagNode *restorer)
{
    base_distribution->restore(restorer);
    double a = base_distribution->getValue().getRoot().getAge();
    value->getRoot().setAge( a );

}<|MERGE_RESOLUTION|>--- conflicted
+++ resolved
@@ -151,20 +151,17 @@
     updateMapOfNodeAges();
     /*
     std::vector <std::pair < std::pair<std::string, std::string>, std::pair<std::string, std::string> > > constra = constraints.getConstraints();
-<<<<<<< HEAD
     
     for (size_t i = 0; i < constra.size() ; ++i)
     {
         constrained_nodes.insert(constra[i].first);
         constrained_nodes.insert(constra[i].second);
     }
-=======
 
     for (size_t i = 0; i < constra.size() ; ++i) {
-        constrainedNodes.insert(constra[i].first);
-        constrainedNodes.insert(constra[i].second);
+        constrained_nodes.insert(constra[i].first);
+        constrained_nodes.insert(constra[i].second);
     }*/
->>>>>>> edc2313c
 
     for (size_t i = 0; i < constra.size() ; ++i)
     {
@@ -180,19 +177,12 @@
 
 void NodeOrderConstrainedTreeDistribution::updateSetOfConstrainedNodes()
 {
-<<<<<<< HEAD
-    std::vector <std::pair < std::pair<std::string, std::string>, std::pair<std::string, std::string> > > constra = constraints.getConstraints();
+    //std::vector <std::pair < std::pair<std::string, std::string>, std::pair<std::string, std::string> > >
+    constra = constraints.getConstraints();
     for (size_t i = 0; i < constra.size() ; ++i)
     {
         constrained_nodes.insert(constra[i].first);
         constrained_nodes.insert(constra[i].second);
-=======
-    //std::vector <std::pair < std::pair<std::string, std::string>, std::pair<std::string, std::string> > >
-    constra = constraints.getConstraints();
-    for (size_t i = 0; i < constra.size() ; ++i) {
-        constrainedNodes.insert(constra[i].first);
-        constrainedNodes.insert(constra[i].second);
->>>>>>> edc2313c
     }
     return;
 }
@@ -201,15 +191,9 @@
 //Here we compute node ages from the current tree.
 void NodeOrderConstrainedTreeDistribution::updateMapOfNodeAges()
 {
-<<<<<<< HEAD
-    
+
     node_ages.clear();
     for (std::set< std::pair < std::string, std::string > >::iterator elem=constrained_nodes.begin(); elem != constrained_nodes.end(); ++elem)
-=======
-
-    nodeAges.clear();
-    for (std::set< std::pair < std::string, std::string > >::iterator elem=constrainedNodes.begin(); elem != constrainedNodes.end(); ++elem)
->>>>>>> edc2313c
     {
         node_ages[(*elem)] = TreeUtilities::getAgeOfMRCA(*value, elem->first, elem->second);
     }

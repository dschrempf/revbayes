--- conflicted
+++ resolved
@@ -289,8 +289,6 @@
     }
 
 
-<<<<<<< HEAD
-=======
 }
 
 
@@ -308,7 +306,6 @@
         base_distribution->setStochasticNode( n );
     }
     
->>>>>>> 4a847197
 }
 
 

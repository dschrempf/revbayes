--- conflicted
+++ resolved
@@ -1170,11 +1170,7 @@
     
     // get working variables
     size_t nodeIndex = node.getIndex();
-<<<<<<< HEAD
-    //const std::vector<unsigned long> &char_node = this->charMatrix[nodeIndex];
-=======
 //    const std::vector<unsigned long> &char_node = this->charMatrix[nodeIndex];
->>>>>>> e0c6088f
 
     // get transition probabilities
     this->updateTransitionProbabilities( nodeIndex, node.getBranchLength() );

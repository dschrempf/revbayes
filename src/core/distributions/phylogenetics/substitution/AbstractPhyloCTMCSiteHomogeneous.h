#ifndef AbstractPhyloCTMCSiteHomogeneous_H
#define AbstractPhyloCTMCSiteHomogeneous_H

#include "AbstractHomologousDiscreteCharacterData.h"
#include "DiscreteTaxonData.h"
#include "DnaState.h"
#include "RbMathLogic.h"
#include "RbSettings.h"
#include "RbVector.h"
#include "RateGenerator.h"
#include "TopologyNode.h"
#include "TransitionProbabilityMatrix.h"
#include "Tree.h"
#include "TreeChangeEventListener.h"
#include "TypedDistribution.h"
#include "ConstantNode.h"

#include <memory.h>

namespace RevBayesCore {

    /**
     * @brief Homogeneous distribution of character state evolution along a tree class (PhyloCTMC).
     *
     * This file contains the distribution class for a character state evolving along a tree.
     * This abstract base class can be derived for any character evolution model with homogeneous mixture sites. A
     * homogeneous mixture model over sites is a model where all sites are drawn from the same distribution and the
     * specific instance of the per site parameter is integrated over. The per site parameter could be a rate scaler (e.g. the + gamma models)
     * or different rate matrices or anything else.
     *
     * The pruning algorithm is implemented in this base class and calles some few pure virtual methods.
     * The important functions you have to override are:
     * - computeRootLikelihood(size_t root, size_t l, size_t r, size_t m)
     * - computeInternalNodeLikelihood(const TopologyNode &n, size_t nIdx, size_t l, size_t r)
     * - computeTipLikelihood(const TopologyNode &node, size_t nIdx)
     * - getRootFrequencies()
     * - updateTransitionProbabilities()
     *
     *
     * The data are stored for convenience in this class in a matrix (std::vector<std::vector< unsigned > >) and can
     * be compressed.
     *
     * The partial likelihoods are stored in a c-style array called partialLikelihoods. The dimension are
     * partialLikelihoods[active][nodeIndex][siteRateIndex][siteIndex][charIndex], however, since this is a one-dimensional c-style array,
     * you have to access the partialLikelihoods via
     * partialLikelihoods[active*num_nodes*numSiteRates*pattern_block_size*numChars +
     *                    nodeIndex*numSiteRates*pattern_block_size*numChars +
     *                    siteRateIndex*pattern_block_size*numChars +
     *                    siteIndex*numChars +
     *                    charIndex]
     * Since this is a bit complex, we have some offset variables for convenience:
     * activeLikelihoodOffset      =  num_nodes*numSiteRates*pattern_block_size*numChars;
     * nodeOffset                  =  numSiteRates*pattern_block_size*numChars;
     * mixtureOffset               =  pattern_block_size*numChars;
     * siteOffset                  =  numChars;
     * This gives the more convenient access via
     * partialLikelihoods[active*activeLikelihoodOffset + nodeIndex*nodeOffset + siteRateIndex*mixtureOffset + siteIndex*siteOffset + charIndex]
     *
     * Our implementation of the partial likelihoods mean that we can store the partial likelihood of a node, but not for site rates.
     * We also use twice as much memory because we store the partial likelihood along each branch and not only for each internal node.
     * This gives us a speed improvement during MCMC proposal in the order of a factor 2.
     *
     *
     *
     * @copyright Copyright 2009-
     * @author The RevBayes Development Core Team (Sebastian Hoehna)
     * @since 2012-06-17, version 1.0
     */
    template<class charType>
    class AbstractPhyloCTMCSiteHomogeneous : public TypedDistribution< AbstractHomologousDiscreteCharacterData >, public TreeChangeEventListener {

    public:
        // Note, we need the size of the alignment in the constructor to correctly simulate an initial state
        AbstractPhyloCTMCSiteHomogeneous(const TypedDagNode<Tree> *t, size_t nChars, size_t nMix, bool c, size_t nSites, bool amb );
        AbstractPhyloCTMCSiteHomogeneous(const AbstractPhyloCTMCSiteHomogeneous &n);                                                                                          //!< Copy constructor
        virtual                                                            ~AbstractPhyloCTMCSiteHomogeneous(void);                                                              //!< Virtual destructor

        // public member functions
        // pure virtual
        virtual AbstractPhyloCTMCSiteHomogeneous*                           clone(void) const = 0;                                                                      //!< Create an independent clone

        // non-virtual
        void                                                                bootstrap(void);
        virtual double                                                      computeLnProbability(void);
		virtual std::vector<charType>										drawAncestralStatesForNode(const TopologyNode &n);
        virtual void                                                        drawJointConditionalAncestralStates(std::vector<std::vector<charType> >& startStates, std::vector<std::vector<charType> >& endStates);
        virtual void                                                        recursivelyDrawJointConditionalAncestralStates(const TopologyNode &node, std::vector<std::vector<charType> >& startStates, std::vector<std::vector<charType> >& endStates, const std::vector<size_t>& sampledSiteRates);
        virtual void                                                        tipDrawJointConditionalAncestralStates(const TopologyNode &node, std::vector<std::vector<charType> >& startStates, std::vector<std::vector<charType> >& endStates, const std::vector<size_t>& sampledSiteRates);
        void                                                                fireTreeChangeEvent(const TopologyNode &n);                                                 //!< The tree has changed and we want to know which part.
        void																updateMarginalNodeLikelihoods(void);
        void                                                                setMcmcMode(bool tf);                                                                       //!< Change the likelihood computation to or from MCMC mode.
        void                                                                setValue(AbstractHomologousDiscreteCharacterData *v, bool f=false);                                   //!< Set the current value, e.g. attach an observation (clamp)
        virtual void                                                        redrawValue(void);
        void                                                                reInitialized(void);

        void                                                                setClockRate(const TypedDagNode< double > *r);
        void                                                                setClockRate(const TypedDagNode< RbVector< double > > *r);
        void                                                                setPInv(const TypedDagNode< double > *);
        void                                                                setRateMatrix(const TypedDagNode< RateGenerator > *rm);
        void                                                                setRateMatrix(const TypedDagNode< RbVector< RateGenerator > > *rm);
        void                                                                setRootFrequencies(const TypedDagNode< RbVector< double > > *f);
        void                                                                setSiteRates(const TypedDagNode< RbVector< double > > *r);
        void                                                                setUseMarginalLikelihoods(bool tf);


    protected:
        
        // helper method for this and derived classes
        void                                                                recursivelyFlagNodeDirty(const TopologyNode& n);
        virtual void                                                        resizeLikelihoodVectors(void);
        virtual void                                                        setActivePIDSpecialized(size_t i, size_t n);                                                          //!< Set the number of processes for this distribution.

        virtual void                                                        updateTransitionProbabilities(size_t nodeIdx, double brlen);
        virtual std::vector<double>                                         getRootFrequencies(void) const;


        // Parameter management functions.
        virtual void                                                        swapParameterInternal(const DagNode *oldP, const DagNode *newP);                                    //!< Swap a parameter


        // virtual methods that may be overwritten, but then the derived class should call this methods
        virtual void                                                        keepSpecialization(DagNode* affecter);
        virtual void                                                        restoreSpecialization(DagNode *restorer);
        virtual void                                                        touchSpecialization(DagNode *toucher, bool touchAll);

        // pure virtual methods
        virtual void                                                        computeInternalNodeLikelihood(const TopologyNode &n, size_t nIdx, size_t l, size_t r) = 0;
        virtual void                                                        computeInternalNodeLikelihood(const TopologyNode &n, size_t nIdx, size_t l, size_t r, size_t m) = 0;
        virtual void                                                        computeTipLikelihood(const TopologyNode &node, size_t nIdx) = 0;
        virtual void                                                        computeRootLikelihood( size_t root, size_t left, size_t right) = 0;
        virtual void                                                        computeRootLikelihood( size_t root, size_t left, size_t right, size_t middle) = 0;

        // virtual methods that you may want to overwrite
        virtual void                                                        compress(void);
        virtual void                                                        computeMarginalNodeLikelihood(size_t nodeIdx, size_t parentIdx);
        virtual void                                                        computeMarginalRootLikelihood();
        virtual std::vector< std::vector< double > >*                       sumMarginalLikelihoods(size_t nodeIndex);
        virtual double                                                      sumRootLikelihood( void );
        virtual std::vector<size_t>                                         getIncludedSiteIndices();


        // members
        double                                                              lnProb;
        double                                                              storedLnProb;
        size_t                                                              num_nodes;
        size_t                                                              num_sites;
        const size_t                                                        numChars;
        size_t                                                              numSiteRates;
        const TypedDagNode<Tree>*                                           tau;
        std::vector<TransitionProbabilityMatrix>                            transitionProbMatrices;

        // the likelihoods
        double*                                                             partialLikelihoods;
        std::vector<size_t>                                                 activeLikelihood;
		double*																marginalLikelihoods;

        std::vector< std::vector< std::vector<double> > >                   perNodeSiteLogScalingFactors;
        bool                                                                use_scaling;

        // the data
        std::vector<std::vector<unsigned long> >                            charMatrix;
        std::vector<std::vector<bool> >                                     gapMatrix;
        std::vector<size_t>                                                 patternCounts;
        std::vector<bool>                                                   siteInvariant;
        std::vector<size_t>                                                 invariantSiteIndex;
        size_t                                                              numPatterns;
        bool                                                                compressed;
		std::vector<size_t>                                                 sitePattern;    // an array that keeps track of which pattern is used for each site

        // flags for likelihood recomputation
        bool                                                                touched;
        std::vector<bool>                                                   changedNodes;
        std::vector<bool>                                                   dirtyNodes;

        // offsets for nodes
        size_t                                                              activeLikelihoodOffset;
        size_t                                                              nodeOffset;
        size_t                                                              mixtureOffset;
        size_t                                                              siteOffset;
        size_t                                                              nodeOffsetMarginal;
        size_t                                                              siteOffsetMarginal;

        // flags
        bool                                                                usingAmbiguousCharacters;
        bool                                                                treatUnknownAsGap;
        bool                                                                treatAmbiguousAsGaps;

        bool                                                                useMarginalLikelihoods;
        bool                                                                inMcmcMode;

        // members
        const TypedDagNode< double >*                                       homogeneous_clock_rate;
        const TypedDagNode< RbVector< double > >*                           heterogeneous_clock_rates;
        const TypedDagNode< RateGenerator >*                                homogeneousRateMatrix;
        const TypedDagNode< RbVector< RateGenerator > >*                    heterogeneousRateMatrices;
        const TypedDagNode< RbVector< double > >*                           rootFrequencies;
        const TypedDagNode< RbVector< double > >*                           siteRates;
        const TypedDagNode< RbVector< double > >*                           siteRatesProbs;
        const TypedDagNode< double >*                                       pInv;


        // flags specifying which model variants we use
        bool                                                                branchHeterogeneousClockRates;
        bool                                                                branchHeterogeneousSubstitutionMatrices;
        bool                                                                rateVariationAcrossSites;

        // MPI variables
        size_t                                                              pattern_block_start;
        size_t                                                              pattern_block_end;
        size_t                                                              pattern_block_size;

    private:

        // private methods
        void                                                                fillLikelihoodVector(const TopologyNode &n, size_t nIdx);
        void                                                                recursiveMarginalLikelihoodComputation(size_t nIdx);
        void                                                                scale(size_t i);
        void                                                                scale(size_t i, size_t l, size_t r);
        void                                                                scale(size_t i, size_t l, size_t r, size_t m);
        virtual void                                                        simulate(const TopologyNode& node, std::vector< DiscreteTaxonData< charType > > &t, const std::vector<bool> &inv, const std::vector<size_t> &perSiteRates);

    };

}


#include "DiscreteCharacterState.h"
#include "HomologousDiscreteCharacterData.h"
#include "RandomNumberFactory.h"
#include "RandomNumberGenerator.h"
#include "RateMatrix_JC.h"
#include "StochasticNode.h"
#include "TopologyNode.h"
#include "TransitionProbabilityMatrix.h"

#include <cmath>

#ifdef RB_MPI
#include <mpi.h>
#endif


template<class charType>
RevBayesCore::AbstractPhyloCTMCSiteHomogeneous<charType>::AbstractPhyloCTMCSiteHomogeneous(const TypedDagNode<Tree> *t, size_t nChars, size_t nMix, bool c, size_t nSites,  bool amb) :
    TypedDistribution< AbstractHomologousDiscreteCharacterData >(  NULL ),
    lnProb( 0.0 ),
    storedLnProb( 0.0 ),
    num_nodes( t->getValue().getNumberOfNodes() ),
    num_sites( nSites ),
    numChars( nChars ),
    numSiteRates( nMix ),
    tau( t ),
    transitionProbMatrices( std::vector<TransitionProbabilityMatrix>(numSiteRates, TransitionProbabilityMatrix(numChars) ) ),
//    partialLikelihoods( new double[2*num_nodes*numSiteRates*num_sites*numChars] ),
    partialLikelihoods( NULL ),
    activeLikelihood( std::vector<size_t>(num_nodes, 0) ),
//    marginalLikelihoods( new double[num_nodes*numSiteRates*num_sites*numChars] ),
    marginalLikelihoods( NULL ),
    perNodeSiteLogScalingFactors( std::vector<std::vector< std::vector<double> > >(2, std::vector<std::vector<double> >(num_nodes, std::vector<double>(num_sites, 0.0) ) ) ),
    use_scaling( true ),
    charMatrix(),
    gapMatrix(),
    patternCounts(),
    siteInvariant( num_sites, false ),
    invariantSiteIndex( num_sites, 0 ),
    numPatterns( num_sites ),
    compressed( c ),
    sitePattern( std::vector<size_t>(num_sites, 0) ),
    touched( false ),
    changedNodes( std::vector<bool>(num_nodes, false) ),
    dirtyNodes( std::vector<bool>(num_nodes, true) ),
    usingAmbiguousCharacters( amb ),
    treatUnknownAsGap( true ),
    treatAmbiguousAsGaps( false ),
    useMarginalLikelihoods( false ),
    inMcmcMode( false ),
    pattern_block_start( 0 ),
    pattern_block_end( numPatterns ),
    pattern_block_size( numPatterns )
{

    // initialize with default parameters
    homogeneous_clock_rate        = new ConstantNode<double>("clockRate", new double(1.0) );
    heterogeneous_clock_rates     = NULL;
    homogeneousRateMatrix       = new ConstantNode<RateGenerator>("rateMatrix", new RateMatrix_JC( numChars ) );
    heterogeneousRateMatrices   = NULL;
    rootFrequencies             = NULL;
    siteRates                   = NULL;
    siteRatesProbs              = NULL;
    pInv                        = new ConstantNode<double>("pInv", new double(0.0) );

    // flags specifying which model variants we use
    branchHeterogeneousClockRates               = false;
    branchHeterogeneousSubstitutionMatrices     = false;
    rateVariationAcrossSites                    = false;


    tau->getValue().getTreeChangeEventHandler().addListener( this );

    activeLikelihoodOffset      =  num_nodes*numSiteRates*pattern_block_size*numChars;
    nodeOffset                  =  numSiteRates*pattern_block_size*numChars;
    mixtureOffset               =  pattern_block_size*numChars;
    siteOffset                  =  numChars;


    // add the parameters to our set (in the base class)
    // in that way other class can easily access the set of our parameters
    // this will also ensure that the parameters are not getting deleted before we do
    this->addParameter( tau );
    this->addParameter( homogeneous_clock_rate );
    this->addParameter( heterogeneous_clock_rates );
    this->addParameter( homogeneousRateMatrix );
    this->addParameter( heterogeneousRateMatrices );
    this->addParameter( rootFrequencies );
    this->addParameter( siteRates );
    this->addParameter( siteRatesProbs );
    this->addParameter( pInv );

    // initially we use only a single processor until someone else tells us otherwise
    this->setActivePID( this->pid, 1 );

}


template<class charType>
RevBayesCore::AbstractPhyloCTMCSiteHomogeneous<charType>::AbstractPhyloCTMCSiteHomogeneous(const AbstractPhyloCTMCSiteHomogeneous &n) :
    TypedDistribution< AbstractHomologousDiscreteCharacterData >( n ),
    lnProb( n.lnProb ),
    storedLnProb( n.storedLnProb ),
    num_nodes( n.num_nodes ),
    num_sites( n.num_sites ),
    numChars( n.numChars ),
    numSiteRates( n.numSiteRates ),
    tau( n.tau ),
    transitionProbMatrices( n.transitionProbMatrices ),
//    partialLikelihoods( new double[2*num_nodes*numSiteRates*num_sites*numChars] ),
    partialLikelihoods( NULL ),
    activeLikelihood( n.activeLikelihood ),
//    marginalLikelihoods( new double[num_nodes*numSiteRates*num_sites*numChars] ),
    marginalLikelihoods( NULL ),
    perNodeSiteLogScalingFactors( n.perNodeSiteLogScalingFactors ),
    use_scaling( n.use_scaling ),
    charMatrix( n.charMatrix ),
    gapMatrix( n.gapMatrix ),
    patternCounts( n.patternCounts ),
    siteInvariant( n.siteInvariant ),
    invariantSiteIndex( n.invariantSiteIndex ),
    numPatterns( n.numPatterns ),
    compressed( n.compressed ),
    sitePattern( n.sitePattern ),
    touched( false ),
    changedNodes( n.changedNodes ),
    dirtyNodes( n.dirtyNodes ),
    usingAmbiguousCharacters( n.usingAmbiguousCharacters ),
    treatUnknownAsGap( n.treatUnknownAsGap ),
    treatAmbiguousAsGaps( n.treatAmbiguousAsGaps ),
    useMarginalLikelihoods( n.useMarginalLikelihoods ),
    inMcmcMode( n.inMcmcMode ),
    pattern_block_start( n.pattern_block_start ),
    pattern_block_end( n.pattern_block_end ),
    pattern_block_size( n.pattern_block_size )
{

    // initialize with default parameters
    homogeneous_clock_rate        = n.homogeneous_clock_rate;
    heterogeneous_clock_rates     = n.heterogeneous_clock_rates;
    homogeneousRateMatrix       = n.homogeneousRateMatrix;
    heterogeneousRateMatrices   = n.heterogeneousRateMatrices;
    rootFrequencies             = n.rootFrequencies;
    siteRates                   = n.siteRates;
    siteRatesProbs              = n.siteRatesProbs;
    pInv                        = n.pInv;


    // flags specifying which model variants we use
    branchHeterogeneousClockRates               = n.branchHeterogeneousClockRates;
    branchHeterogeneousSubstitutionMatrices     = n.branchHeterogeneousSubstitutionMatrices;
    rateVariationAcrossSites                    = n.rateVariationAcrossSites;

    tau->getValue().getTreeChangeEventHandler().addListener( this );

    // copy the partial likelihoods if necessary
    if ( inMcmcMode == true )
    {
        partialLikelihoods = new double[2*num_nodes*numSiteRates*pattern_block_size*numChars];
        memcpy(partialLikelihoods, n.partialLikelihoods, 2*num_nodes*numSiteRates*pattern_block_size*numChars*sizeof(double));
    }

    // copy the marginal likelihoods if necessary
    if ( useMarginalLikelihoods == true )
    {
        marginalLikelihoods = new double[num_nodes*numSiteRates*pattern_block_size*numChars];
        memcpy(marginalLikelihoods, n.marginalLikelihoods, num_nodes*numSiteRates*pattern_block_size*numChars*sizeof(double));
    }
    activeLikelihoodOffset      =  num_nodes*numSiteRates*pattern_block_size*numChars;
    nodeOffset                  =  numSiteRates*pattern_block_size*numChars;
    mixtureOffset               =  pattern_block_size*numChars;
    siteOffset                  =  numChars;

}


/**
 * Destructor. Because we added ourselves as a reference to tau when we added a listener to its
 * TreeChangeEventHandler, we need to remove ourselves as a reference and possibly delete tau
 * when we die. All other parameters are handled by others.
 */
template<class charType>
RevBayesCore::AbstractPhyloCTMCSiteHomogeneous<charType>::~AbstractPhyloCTMCSiteHomogeneous( void )
{
    // We don't delete the params, because they might be used somewhere else too. The model needs to do that!

    // remove myself from the tree listeners
    if ( tau != NULL )
    {
        tau->getValue().getTreeChangeEventHandler().removeListener( this );
    }

    // free the partial likelihoods
    delete [] partialLikelihoods;
    delete [] marginalLikelihoods;
}


template<class charType>
void RevBayesCore::AbstractPhyloCTMCSiteHomogeneous<charType>::bootstrap( void )
{
    
    // first we re-compress the data
    compress();
    
    RandomNumberGenerator *rng = GLOBAL_RNG;
    
    std::vector<size_t> bootstrapped_pattern_counts = std::vector<size_t>(numPatterns,0);

    for (size_t i = 0; i<num_sites; ++i)
    {
        double u = rng->uniform01() * num_sites;
        size_t pattern_index = 0;
        while ( u > double(patternCounts[pattern_index]) )
        {
            u -= double(patternCounts[pattern_index]);
            ++pattern_index;
        }
        
        ++bootstrapped_pattern_counts[pattern_index];
        
    }
    
    patternCounts = bootstrapped_pattern_counts;
    
}


template<class charType>
void RevBayesCore::AbstractPhyloCTMCSiteHomogeneous<charType>::compress( void )
{

    // only if the value has been set
    if ( this->value == NULL )
    {
        return;
    }

    charMatrix.clear();
    gapMatrix.clear();
    patternCounts.clear();
    numPatterns = 0;

    // resize the matrices
    size_t tips = tau->getValue().getNumberOfTips();
    charMatrix.resize(tips);
    gapMatrix.resize(tips);
    
    // create a vector with the correct site indices
    // some of the sites may have been excluded
    std::vector<size_t> siteIndices = getIncludedSiteIndices();
    size_t siteIndex = siteIndices.back() + 1;
    
    // test if there were additional sites that we did not use
    while ( siteIndex < this->value->getNumberOfCharacters() )
    {
        if ( !this->value->isCharacterExcluded(siteIndex)  )
        {
            throw RbException( "The character matrix cannot set to this variable because it has too many included characters." );
        }
        siteIndex++;
    }
    
    // check whether there are ambiguous characters (besides gaps)
    bool ambiguousCharacters = false;
    // find the unique site patterns and compute their respective frequencies
    std::vector<TopologyNode*> nodes = tau->getValue().getNodes();
    for (size_t site = 0; site < num_sites; ++site)
    {

        for (std::vector<TopologyNode*>::iterator it = nodes.begin(); it != nodes.end(); ++it)
        {
            if ( (*it)->isTip() )
            {
                AbstractDiscreteTaxonData& taxon = value->getTaxonData( (*it)->getName() );
                DiscreteCharacterState &c = taxon.getCharacter(siteIndices[site]);

                // if we treat unknown characters as gaps and this is an unknown character then we change it
                // because we might then have a pattern more
                if ( treatAmbiguousAsGaps && (c.isAmbiguous() || c.isMissingState()) )
                {
                    c.setGapState( true );
                }
                else if ( treatUnknownAsGap && (c.getNumberOfStates() == c.getNumberObservedStates() || c.isMissingState()) )
                {
                    c.setGapState( true );
                }
                else if ( !c.isGapState() && (c.isAmbiguous() || c.isMissingState()) )
                {
                    ambiguousCharacters = true;
                    break;
                }
            }
        }

        // break the loop if there was an ambiguous character
        if ( ambiguousCharacters )
        {
            break;
        }
    }

    // set the global variable if we use ambiguous characters
    usingAmbiguousCharacters = ambiguousCharacters;

    std::vector<bool> unique(num_sites, true);
    std::vector<size_t> indexOfSitePattern;

    // compress the character matrix if we're asked to
    if ( compressed )
    {
        // find the unique site patterns and compute their respective frequencies
        std::map<std::string,size_t> patterns;
        for (size_t site = 0; site < num_sites; ++site)
        {
            // create the site pattern
            std::string pattern = "";
            for (std::vector<TopologyNode*>::iterator it = nodes.begin(); it != nodes.end(); ++it)
            {
                if ( (*it)->isTip() )
                {
                    AbstractDiscreteTaxonData& taxon = value->getTaxonData( (*it)->getName() );
                    CharacterState &c = taxon.getCharacter(siteIndices[site]);
                    pattern += c.getStringValue();
                }
            }
            // check if we have already seen this site pattern
            std::map<std::string, size_t>::const_iterator index = patterns.find( pattern );
            if ( index != patterns.end() )
            {
                // we have already seen this pattern
                // increase the frequency counter
                patternCounts[ index->second ]++;

                // obviously this site isn't unique nor the first encounter
                unique[site] = false;

				// remember which pattern this site uses
				sitePattern[site] = index->second;
            }
            else
            {
                // create a new pattern frequency counter for this pattern
                patternCounts.push_back(1);

                // insert this pattern with the corresponding index in the map
                patterns.insert( std::pair<std::string,size_t>(pattern,numPatterns) );

				// remember which pattern this site uses
				sitePattern[site] = numPatterns;

                // increase the pattern counter
                numPatterns++;

                // add the index of the site to our pattern-index vector
                indexOfSitePattern.push_back( site );

                // flag that this site is unique (or the first occurence of this pattern)
                unique[site] = true;
            }
        }
    }
    else
    {
        // we do not compress
        numPatterns = num_sites;
        patternCounts = std::vector<size_t>(num_sites,1);
        for(size_t i = 0; i < this->num_sites; i++)
		{
			indexOfSitePattern[i] = i;
		}
    }


    // compute which block of the data this process needs to compute
    pattern_block_start = size_t(floor( (double(pid-active_PID)   / num_processes ) * numPatterns) );
    pattern_block_end   = size_t(floor( (double(pid+1-active_PID) / num_processes ) * numPatterns) );
    pattern_block_size  = pattern_block_end - pattern_block_start;


    std::vector<size_t> process_pattern_counts = std::vector<size_t>(pattern_block_size,0);
    // allocate and fill the cells of the matrices
    for (std::vector<TopologyNode*>::iterator it = nodes.begin(); it != nodes.end(); ++it)
    {
        if ( (*it)->isTip() )
        {
            size_t nodeIndex = (*it)->getIndex();
            AbstractDiscreteTaxonData& taxon = value->getTaxonData( (*it)->getName() );

            // resize the column
            charMatrix[nodeIndex].resize(pattern_block_size);
            gapMatrix[nodeIndex].resize(pattern_block_size);
            for (size_t patternIndex = 0; patternIndex < pattern_block_size; ++patternIndex)
            {
                // set the counts for this patter
                process_pattern_counts[patternIndex] = patternCounts[patternIndex+pattern_block_start];
                
                charType &c = static_cast<charType &>( taxon.getCharacter(siteIndices[indexOfSitePattern[patternIndex+pattern_block_start]]) );
                gapMatrix[nodeIndex][patternIndex] = c.isGapState();

                if ( usingAmbiguousCharacters == true )
                {
                    // we use the actual state
                    charMatrix[nodeIndex][patternIndex] = c.getState();
                }
                else
                {
                    // we use the index of the state
                    charMatrix[nodeIndex][patternIndex] = c.getStateIndex();
                }
                
            }
            
        }
        
    }
    
    // now copy back the pattern count vector
    patternCounts = process_pattern_counts;

    // reset the vector if a site is invariant
    siteInvariant.resize( pattern_block_size );
    invariantSiteIndex.resize( pattern_block_size );
    size_t length = charMatrix.size();
    for (size_t i=0; i<pattern_block_size; ++i)
    {
        bool inv = true;
        unsigned long c = charMatrix[0][i];

        if ( usingAmbiguousCharacters == true )
        {
            unsigned long val = c;
            unsigned long  index = -1;
<<<<<<< HEAD

            while ( val != 0 ) // there are still observed states left
            {
                // remove this state from the observed states
                val >>= 1;
                
                // increment the pointer to the next transition probability
                ++index;
            } // end-while over all observed states for this character

=======

            while ( val != 0 ) // there are still observed states left
            {
                // remove this state from the observed states
                val >>= 1;
                
                // increment the pointer to the next transition probability
                ++index;
            } // end-while over all observed states for this character

>>>>>>> 63b4fb4c
            invariantSiteIndex[i] = index;
        }
        else
        {
            invariantSiteIndex[i] = c;
        }
        
        for (size_t j=1; j<length; ++j)
        {
            if ( c != charMatrix[j][i] || gapMatrix[j][i] == true )
            {
                inv = false;
                break;
            }
        }

        siteInvariant[i] = inv;
    }

    // finally we resize the partial likelihood vectors to the new pattern counts
    resizeLikelihoodVectors();

}


template<class charType>
double RevBayesCore::AbstractPhyloCTMCSiteHomogeneous<charType>::computeLnProbability( void )
{

    // we need to check here if we still are listining to this tree for change events
    // the tree could have been replaced without telling us
    if ( tau->getValue().getTreeChangeEventHandler().isListening( this ) == false )
    {
        tau->getValue().getTreeChangeEventHandler().addListener( this );
        dirtyNodes = std::vector<bool>(num_nodes, true);
    }


    // if we are not in MCMC mode, then we need to (temporarily) allocate memory
    if ( inMcmcMode == false )
    {
        partialLikelihoods = new double[2*num_nodes*numSiteRates*pattern_block_size*numChars];
    }

    // compute the ln probability by recursively calling the probability calculation for each node
    const TopologyNode &root = tau->getValue().getRoot();

    // we start with the root and then traverse down the tree
    size_t rootIndex = root.getIndex();

    // only necessary if the root is actually dirty
    if ( dirtyNodes[rootIndex] )
    {

        // start by filling the likelihood vector for the children of the root
        if ( root.getNumberOfChildren() == 2 ) // rooted trees have two children for the root
        {
            const TopologyNode &left = root.getChild(0);
            size_t leftIndex = left.getIndex();
            fillLikelihoodVector( left, leftIndex );
            const TopologyNode &right = root.getChild(1);
            size_t rightIndex = right.getIndex();
            fillLikelihoodVector( right, rightIndex );

            computeRootLikelihood( rootIndex, leftIndex, rightIndex );
            scale(rootIndex, leftIndex, rightIndex);

        }
        else if ( root.getNumberOfChildren() == 3 ) // unrooted trees have three children for the root
        {
            const TopologyNode &left = root.getChild(0);
            size_t leftIndex = left.getIndex();
            fillLikelihoodVector( left, leftIndex );
            const TopologyNode &right = root.getChild(1);
            size_t rightIndex = right.getIndex();
            fillLikelihoodVector( right, rightIndex );
            const TopologyNode &middle = root.getChild(2);
            size_t middleIndex = middle.getIndex();
            fillLikelihoodVector( middle, middleIndex );

            computeRootLikelihood( rootIndex, leftIndex, rightIndex, middleIndex );
            scale(rootIndex, leftIndex, rightIndex, middleIndex);

        }
        else
        {
            throw RbException("The root node has an unexpected number of children. Only 2 (for rooted trees) or 3 (for unrooted trees) are allowed.");
        }

        // sum the partials up
        this->lnProb = sumRootLikelihood();

    }

    // if we are not in MCMC mode, then we need to (temporarily) free memory
    if ( inMcmcMode == false )
    {
        // free the partial likelihoods
        delete [] partialLikelihoods;
        partialLikelihoods = NULL;
    }

    return this->lnProb;
}


template<class charType>
void RevBayesCore::AbstractPhyloCTMCSiteHomogeneous<charType>::computeMarginalNodeLikelihood( size_t nodeIndex, size_t parentNodeIndex )
{

    // compute the transition probability matrix
    this->updateTransitionProbabilities( nodeIndex, this->tau->getValue().getNode(nodeIndex).getBranchLength() );

    // get the pointers to the partial likelihoods and the marginal likelihoods
    const double*   p_node                  = this->partialLikelihoods + this->activeLikelihood[nodeIndex]*this->activeLikelihoodOffset + nodeIndex*this->nodeOffset;
    double*         p_node_marginal         = this->marginalLikelihoods + nodeIndex*this->nodeOffset;
    const double*   p_parent_node_marginal  = this->marginalLikelihoods + parentNodeIndex*this->nodeOffset;

    // get pointers the likelihood for both subtrees
    const double*   p_mixture                   = p_node;
    double*         p_mixture_marginal          = p_node_marginal;
    const double*   p_parent_mixture_marginal   = p_parent_node_marginal;

    // iterate over all mixture categories
    for (size_t mixture = 0; mixture < this->numSiteRates; ++mixture)
    {
        // the transition probability matrix for this mixture category
        const double*    tp_begin                = this->transitionProbMatrices[mixture].theMatrix;

        // get pointers to the likelihood for this mixture category
        const double*   p_site_mixture                  = p_mixture;
        double*         p_site_mixture_marginal         = p_mixture_marginal;
        const double*   p_parent_site_mixture_marginal  = p_parent_mixture_marginal;
        // iterate over all sites
        for (size_t site = 0; site < this->pattern_block_size; ++site)
        {
            // get the pointers to the likelihoods for this site and mixture category
            const double*   p_site_j                    = p_site_mixture;
            double*         p_site_marginal_j           = p_site_mixture_marginal;
            // iterate over all end states
            for (size_t j=0; j<numChars; ++j)
            {
                const double*   p_parent_site_marginal_k    = p_parent_site_mixture_marginal;
                *p_site_marginal_j = 0.0;

                // iterator over all start states
                for (size_t k=0; k<numChars; ++k)
                {
                    // transition probability for k->j
                    const double tp_kj = *p_parent_site_marginal_k * tp_begin[ k * numChars + j ];

                    // add the probability of starting from this state
                    *p_site_marginal_j += *p_site_j * tp_kj;

                    // next parent state
                    ++p_parent_site_marginal_k;
                }

                // increment pointers
                ++p_site_j; ++p_site_marginal_j;
            }

            // increment the pointers to the next site
            p_site_mixture+=this->siteOffset; p_site_mixture_marginal+=this->siteOffset; p_parent_site_mixture_marginal+=this->siteOffset;

        } // end-for over all sites (=patterns)

        // increment the pointers to the next mixture category
        p_mixture+=this->mixtureOffset; p_mixture_marginal+=this->mixtureOffset; p_parent_mixture_marginal+=this->mixtureOffset;

    } // end-for over all mixtures (=rate categories)

}



template<class charType>
void RevBayesCore::AbstractPhyloCTMCSiteHomogeneous<charType>::computeMarginalRootLikelihood( void )
{
    // get the root node
    const TopologyNode &root = tau->getValue().getRoot();

    // get the index of the root node
    size_t nodeIndex = root.getIndex();

    // get the root frequencies
    const std::vector<double> &f                    = this->getRootFrequencies();
    std::vector<double>::const_iterator f_end       = f.end();
    std::vector<double>::const_iterator f_begin     = f.begin();

    // get the pointers to the partial likelihoods and the marginal likelihoods
    const double*   p_node           = this->partialLikelihoods + this->activeLikelihood[nodeIndex]*this->activeLikelihoodOffset + nodeIndex*this->nodeOffset;
    double*         p_node_marginal  = this->marginalLikelihoods + nodeIndex*this->nodeOffset;

    // get pointers the likelihood for both subtrees
    const double*   p_mixture           = p_node;
    double*         p_mixture_marginal  = p_node_marginal;

    // iterate over all mixture categories
    for (size_t mixture = 0; mixture < this->numSiteRates; ++mixture)
    {

        // get pointers to the likelihood for this mixture category
        const double*   p_site_mixture          = p_mixture;
        double*         p_site_mixture_marginal = p_mixture_marginal;
        // iterate over all sites
        for (size_t site = 0; site < this->pattern_block_size; ++site)
        {
            // get the pointer to the stationary frequencies
            std::vector<double>::const_iterator f_j             = f_begin;
            // get the pointers to the likelihoods for this site and mixture category
            const double*   p_site_j            = p_site_mixture;
            double*         p_site_marginal_j   = p_site_mixture_marginal;
            // iterate over all starting states
            for (; f_j != f_end; ++f_j)
            {
                // add the probability of starting from this state
                *p_site_marginal_j = *p_site_j * *f_j;

                // increment pointers
                ++p_site_j; ++p_site_marginal_j;
            }

            // increment the pointers to the next site
            p_site_mixture+=this->siteOffset; p_site_mixture_marginal+=this->siteOffset;

        } // end-for over all sites (=patterns)

        // increment the pointers to the next mixture category
        p_mixture+=this->mixtureOffset; p_mixture_marginal+=this->mixtureOffset;

    } // end-for over all mixtures (=rate categories)

}


/**
 * Draw a vector of ancestral states from the marginal distribution (non-conditional of the other ancestral states).
 * Here we assume that the marginal likelihoods have been updated.
 */
template<class charType>
std::vector<charType> RevBayesCore::AbstractPhyloCTMCSiteHomogeneous<charType>::drawAncestralStatesForNode(const TopologyNode &node)
{

	size_t nodeIndex = node.getIndex();

	// get the marginal likelihoods
    std::vector< std::vector<double> >* marginals = sumMarginalLikelihoods(nodeIndex);

	RandomNumberGenerator* rng = GLOBAL_RNG;
	std::vector< charType > ancestralSeq = std::vector<charType>();

    for ( size_t i = 0; i < num_sites; ++i )
    {
		size_t pattern = i;
		// if the matrix is compressed use the pattern for this site
		if (compressed)
        {
			pattern = sitePattern[i];
		}

        // create the character
        charType c;
        c.setToFirstState();

		// sum the likelihoods for each character state
		const std::vector<double> siteMarginals = (*marginals)[pattern];
		double sumMarginals = 0.0;
		for (int j = 0; j < siteMarginals.size(); j++)
        {
			sumMarginals += siteMarginals[j];
		}

		double u = rng->uniform01();
		if (sumMarginals == 0.0)
        {

			// randomly draw state if all states have 0 probability
			c.setStateByIndex((size_t)(u*c.getNumberOfStates()));

		}
        else
        {

			// the marginals don't add up to 1, so rescale u
			u *= sumMarginals;

			// draw the character state
			size_t stateIndex = 0;
			while ( true )
            {

				u -= siteMarginals[stateIndex];

				if ( u > 0.0 )
                {

					c++;
					stateIndex++;

					if ( stateIndex == c.getNumberOfStates() )
                    {
						stateIndex = 0;
						c.setToFirstState();
					}

				}
                else
                {
					break;
				}
			}
		}

        // add the character to the sequence
        ancestralSeq.push_back( c );
    }

    // we need to free the vector
    delete marginals;

	return ancestralSeq;
}


/**
 * Draw a vector of ancestral states from the joint-conditional distribution of states.
 */
template<class charType>
void RevBayesCore::AbstractPhyloCTMCSiteHomogeneous<charType>::drawJointConditionalAncestralStates(std::vector<std::vector<charType> >& startStates, std::vector<std::vector<charType> >& endStates)
{

    RandomNumberGenerator* rng = GLOBAL_RNG;

    // get working variables
    const std::vector<double> &f = this->getRootFrequencies();
    std::vector<double> siteProbVector(1,1.0);
    if (siteRatesProbs != NULL)
        siteProbVector = siteRatesProbs->getValue();


    const TopologyNode &root = tau->getValue().getRoot();
    size_t nodeIndex = root.getIndex();
    size_t right = root.getChild(0).getIndex();
    size_t left = root.getChild(1).getIndex();

    // get the pointers to the partial likelihoods and the marginal likelihoods
    double*         p_node  = this->partialLikelihoods + this->activeLikelihood[nodeIndex]*this->activeLikelihoodOffset + nodeIndex*this->nodeOffset;
    const double*   p_left  = this->partialLikelihoods + this->activeLikelihood[left]*this->activeLikelihoodOffset + left*this->nodeOffset;
    const double*   p_right = this->partialLikelihoods + this->activeLikelihood[right]*this->activeLikelihoodOffset + right*this->nodeOffset;

    // get pointers the likelihood for both subtrees
    const double*   p_site           = p_node;
    const double*   p_left_site      = p_left;
    const double*   p_right_site     = p_right;


    // sample root states
    std::vector<double> p( this->numSiteRates*this->numChars, 0.0);
    std::vector<size_t> sampledSiteRates(this->num_sites,0);
    for (size_t i = 0; i < this->num_sites; i++)
    {

        // create the character
        charType c;
        c.setToFirstState();

        // sum to sample
        double sum = 0.0;

		// if the matrix is compressed use the pattern for this site
        size_t pattern = i;
		if (compressed) {
			pattern = sitePattern[i];
		}

        // get ptr to first mixture cat for site
        p_site          = p_node  + pattern * this->siteOffset;
        p_left_site     = p_left  + pattern * this->siteOffset;
        p_right_site    = p_right + pattern * this->siteOffset;

        // iterate over all mixture categories
        for (size_t mixture = 0; mixture < this->numSiteRates; ++mixture)
        {
            // get pointers to the likelihood for this mixture category
            const double* p_site_mixture_j       = p_site;
            const double* p_left_site_mixture_j  = p_left_site;
            const double* p_right_site_mixture_j = p_right_site;

            // iterate over all starting states
            for (size_t state = 0; state < this->numChars; ++state)
            {
                size_t k = this->numChars*mixture + state;
                p[k] = *p_site_mixture_j * *p_left_site_mixture_j * *p_right_site_mixture_j * f[state] * siteProbVector[mixture];
                sum += p[k];

                // increment the pointers to the next state for (site,rate)
                p_site_mixture_j++;
                p_left_site_mixture_j++;
                p_right_site_mixture_j++;
            }

            // increment the pointers to the next mixture category for given site
            p_site       += this->mixtureOffset;
            p_left_site  += this->mixtureOffset;
            p_right_site += this->mixtureOffset;

        } // end-for over all mixtures (=rate categories)

        // sample char from p
        bool stop = false;
        double u = rng->uniform01() * sum;
        for (size_t mixture = 0; mixture < this->numSiteRates; mixture++)
        {
            c.setToFirstState();
            for (size_t state = 0; state < this->numChars; state++)
            {
                size_t k = this->numChars * mixture + state;
                u -= p[k];
                if (u < 0.0)
                {
                    startStates[root.getIndex()][i] = c;
                    sampledSiteRates[i] = mixture;
                    stop = true;
                    break;
                }
                c++;
            }
            if (stop) break;
        }

        endStates[nodeIndex][i] = startStates[nodeIndex][i];
    }

    // recurse
    std::vector<TopologyNode*> children = root.getChildren();
    for (size_t i = 0; i < children.size(); i++)
    {
        // daughters identically inherit ancestral state
        startStates[ children[i]->getIndex() ] = endStates[ root.getIndex() ];

        // recurse towards tips
        if (!children[i]->isTip())
            recursivelyDrawJointConditionalAncestralStates(*children[i], startStates, endStates, sampledSiteRates);
        else
            tipDrawJointConditionalAncestralStates(*children[i], startStates, endStates, sampledSiteRates);
    }
}

template<class charType>
void RevBayesCore::AbstractPhyloCTMCSiteHomogeneous<charType>::recursivelyDrawJointConditionalAncestralStates(const TopologyNode &node, std::vector<std::vector<charType> >& startStates, std::vector<std::vector<charType> >& endStates, const std::vector<size_t>& sampledSiteRates)
{
    RandomNumberGenerator* rng = GLOBAL_RNG;

    // get working variables
    size_t nodeIndex = node.getIndex();
    size_t left = node.getChild(0).getIndex();
    size_t right = node.getChild(1).getIndex();
//    size_t parentIndex = node.getParent().getIndex();

    // get transition probabilities
    this->updateTransitionProbabilities( nodeIndex, node.getBranchLength() );

    // get the pointers to the partial likelihoods and the marginal likelihoods
//    double*         p_node  = this->partialLikelihoods + this->activeLikelihood[nodeIndex]*this->activeLikelihoodOffset + nodeIndex*this->nodeOffset;
    const double*   p_left  = this->partialLikelihoods + this->activeLikelihood[left]*this->activeLikelihoodOffset + left*this->nodeOffset;
    const double*   p_right = this->partialLikelihoods + this->activeLikelihood[right]*this->activeLikelihoodOffset + right*this->nodeOffset;

    // get pointers the likelihood for both subtrees
//    const double*   p_site           = p_node;
//    const double*   p_left_site      = p_left;
//    const double*   p_right_site     = p_right;

    // sample characters conditioned on start states, going to end states
    std::vector<double> p(this->numChars, 0.0);
    for (size_t i = 0; i < this->num_sites; i++)
    {
        size_t cat = sampledSiteRates[i];
        size_t k = startStates[nodeIndex][i].getStateIndex();


        // sum to sample
        double sum = 0.0;

		// if the matrix is compressed use the pattern for this site
        size_t pattern = i;
		if (compressed) {
			pattern = sitePattern[i];
		}

        // get ptr to first mixture cat for site
//        p_site          = p_node  + cat * this->mixtureOffset + pattern * this->siteOffset;
        const double* p_left_site_mixture_j     = p_left  + cat * this->mixtureOffset + pattern * this->siteOffset;
        const double* p_right_site_mixture_j    = p_right + cat * this->mixtureOffset + pattern * this->siteOffset;

        // iterate over possible end states for each site given start state
        for (size_t j = 0; j < this->numChars; j++)
        {
            double tp_kj = this->transitionProbMatrices[cat][k][j];
            p[j] = tp_kj * *p_left_site_mixture_j * *p_right_site_mixture_j;
            sum += p[j];

//            p_site_mixture_j++;
            p_left_site_mixture_j++;
            p_right_site_mixture_j++;
        }

        // sample char from p
        charType c;
        c.setToFirstState();
        double u = rng->uniform01() * sum;
        for (size_t state = 0; state < this->numChars; state++)
        {
            u -= p[state];
            if (u < 0.0)
            {
                endStates[nodeIndex][i] = c;
                break;
            }
            c++;
        }
    }

    // recurse
    std::vector<TopologyNode*> children = node.getChildren();
    for (size_t i = 0; i < children.size(); i++)
    {
        // daughters identically inherit ancestral state
        startStates[ children[i]->getIndex() ] = endStates[ node.getIndex() ];

        // recurse towards tips
        if (!children[i]->isTip())
        {
            recursivelyDrawJointConditionalAncestralStates(*children[i], startStates, endStates, sampledSiteRates);
        }
        else
        {
            tipDrawJointConditionalAncestralStates(*children[i], startStates, endStates, sampledSiteRates);
        }

    }

}

template<class charType>
void RevBayesCore::AbstractPhyloCTMCSiteHomogeneous<charType>::tipDrawJointConditionalAncestralStates(const TopologyNode &node, std::vector<std::vector<charType> >& startStates, std::vector<std::vector<charType> >& endStates, const std::vector<size_t>& sampledSiteRates)
{

    // get working variables
    size_t nodeIndex = node.getIndex();
//    const std::vector<unsigned long> &char_node = this->charMatrix[nodeIndex];

    // get transition probabilities
    this->updateTransitionProbabilities( nodeIndex, node.getBranchLength() );

    const AbstractHomologousDiscreteCharacterData& d = this->getValue();
    const HomologousDiscreteCharacterData<charType>& dd = static_cast<const HomologousDiscreteCharacterData<charType>& >( d );
    const DiscreteTaxonData<charType>& td = dd.getTaxonData( node.getName() );

    // ideally sample ambiguous tip states given the underlying process and ancestral state
    // for now, always sample the clamped character
    std::vector<double> p(this->numChars, 0.0);
    for (size_t i = 0; i < this->num_sites; i++)
    {
        charType c = td.getCharacter(i);
        endStates[nodeIndex][i] = c;
    }

    // no further recursion

}

template<class charType>
void RevBayesCore::AbstractPhyloCTMCSiteHomogeneous<charType>::fillLikelihoodVector(const TopologyNode &node, size_t nodeIndex)
{

    // check for recomputation
    if ( dirtyNodes[nodeIndex] )
    {
        // mark as computed
        dirtyNodes[nodeIndex] = false;

        if ( node.isTip() )
        {
            // this is a tip node
            // compute the likelihood for the tip and we are done
            computeTipLikelihood(node, nodeIndex);
            
            // rescale likelihood vector
            scale(nodeIndex);
        }
        else
        {
            // this is an internal node
            const TopologyNode &left = node.getChild(0);
            size_t leftIndex = left.getIndex();
            fillLikelihoodVector( left, leftIndex );
            const TopologyNode &right = node.getChild(1);
            size_t rightIndex = right.getIndex();
            fillLikelihoodVector( right, rightIndex );

            // now compute the likelihoods of this internal node
            computeInternalNodeLikelihood(node,nodeIndex,leftIndex,rightIndex);

            // rescale likelihood vector
            scale(nodeIndex,leftIndex,rightIndex);
        }

    }

}



template<class charType>
void RevBayesCore::AbstractPhyloCTMCSiteHomogeneous<charType>::fireTreeChangeEvent( const RevBayesCore::TopologyNode &n )
{

    // call a recursive flagging of all node above (closer to the root) and including this node
    recursivelyFlagNodeDirty( n );

}


template<class charType>
std::vector<size_t> RevBayesCore::AbstractPhyloCTMCSiteHomogeneous<charType>::getIncludedSiteIndices( void )
{
    // create a vector with the correct site indices
    // some of the sites may have been excluded
    std::vector<size_t> siteIndices = std::vector<size_t>(num_sites,0);
    size_t siteIndex = 0;
    for (size_t i = 0; i < num_sites; ++i)
    {
        while ( this->value->isCharacterExcluded(siteIndex) )
        {
            siteIndex++;
            if ( siteIndex >= this->value->getNumberOfCharacters()  )
            {
                throw RbException( "The character matrix cannot set to this variable because it does not have enough included characters." );
            }
        }
        
        siteIndices[i] = siteIndex;
        siteIndex++;
    }
    
    return siteIndices;
}



template<class charType>
std::vector<double> RevBayesCore::AbstractPhyloCTMCSiteHomogeneous<charType>::getRootFrequencies( void ) const
{

    if ( branchHeterogeneousSubstitutionMatrices == true || rootFrequencies != NULL )
    {
        return rootFrequencies->getValue();
    }
    else
    {
        const RateMatrix *rm = dynamic_cast<const RateMatrix *>(&homogeneousRateMatrix->getValue());
        if ( rm != NULL )
        {
            return rm->getStationaryFrequencies();
        }
        else
        {
            throw RbException("If you want to use RateGenerators that are not RateMatrices then you need to specify the root frequencies directly.");
        }

    }

}


template<class charType>
void RevBayesCore::AbstractPhyloCTMCSiteHomogeneous<charType>::keepSpecialization( DagNode* affecter )
{

    // reset flags for likelihood computation
    touched = false;

    // reset the ln probability
    this->storedLnProb = this->lnProb;

    // reset all flags
    for (std::vector<bool>::iterator it = this->dirtyNodes.begin(); it != this->dirtyNodes.end(); ++it)
    {
        (*it) = false;
    }

    for (std::vector<bool>::iterator it = this->changedNodes.begin(); it != this->changedNodes.end(); ++it)
    {
        (*it) = false;
    }

}



template<class charType>
void RevBayesCore::AbstractPhyloCTMCSiteHomogeneous<charType>::recursivelyFlagNodeDirty( const RevBayesCore::TopologyNode &n ) {

    // we need to flag this node and all ancestral nodes for recomputation
    size_t index = n.getIndex();

    // if this node is already dirty, the also all the ancestral nodes must have been flagged as dirty
    if ( dirtyNodes[index] == false )
    {
        // the root doesn't have an ancestor
        if ( !n.isRoot() )
        {
            recursivelyFlagNodeDirty( n.getParent() );
        }

        // set the flag
        dirtyNodes[index] = true;

        // if we previously haven't touched this node, then we need to change the active likelihood pointer
        if ( changedNodes[index] == false )
        {
            activeLikelihood[index] = (activeLikelihood[index] == 0 ? 1 : 0);
            changedNodes[index] = true;
        }

    }

}



template<class charType>
void RevBayesCore::AbstractPhyloCTMCSiteHomogeneous<charType>::recursiveMarginalLikelihoodComputation( size_t nodeIndex )
{

    const TopologyNode &node = tau->getValue().getNode( nodeIndex );

    for ( size_t i=0; i<node.getNumberOfChildren(); ++i )
    {
        const TopologyNode &child = node.getChild(i);

        if ( child.isTip() == false )
        {
            size_t childIndex = child.getIndex();
            computeMarginalNodeLikelihood( childIndex, nodeIndex );
            recursiveMarginalLikelihoodComputation( childIndex );
        }

    }
}



template<class charType>
void RevBayesCore::AbstractPhyloCTMCSiteHomogeneous<charType>::redrawValue( void )
{

    bool do_mask = this->dag_node != NULL && this->dag_node->isClamped();
    std::vector<std::vector<bool> > mask = std::vector<std::vector<bool> >(tau->getValue().getNumberOfTips(), std::vector<bool>());
    // we cannot use the stored gap matrix because it uses the pattern compression
    // therefore we create our own mask
    if ( do_mask == true )
    {
        // set the gap states as in the clamped data
        for (size_t i = 0; i < tau->getValue().getNumberOfTips(); ++i)
        {
            // create a temporary variable for the taxon
            std::vector<bool> taxon_mask = std::vector<bool>(num_sites,false);
            
            const std::string &taxon_name = tau->getValue().getNode( i ).getName();
            AbstractDiscreteTaxonData& taxon = value->getTaxonData( taxon_name );
            
            for ( size_t site=0; site<num_sites; ++site)
            {
                taxon_mask[site] = taxon.getCharacter( site ).isGapState();
            }
            
            mask[i] = taxon_mask;
            
        }
        
    }
    
    // delete the old value first
    delete this->value;

    // create a new character data object
    this->value = new HomologousDiscreteCharacterData<charType>();

    // create a vector of taxon data
    std::vector< DiscreteTaxonData<charType> > taxa = std::vector< DiscreteTaxonData< charType > >( num_nodes, DiscreteTaxonData<charType>( Taxon("") ) );

    // first, simulate the per site rates
    RandomNumberGenerator* rng = GLOBAL_RNG;
    std::vector<size_t> perSiteRates = std::vector<size_t>(num_sites,0);
    std::vector<bool> inv = std::vector<bool>(num_sites,false);
    double prob_invariant = pInv->getValue();
    for ( size_t i = 0; i < num_sites; ++i )
    {
        // draw if this site is invariant
        double u = rng->uniform01();
        if ( u < prob_invariant )
        {
            // this site is invariant
            inv[i] = true;

        }
        else if ( numSiteRates  > 1 )
        {
            // draw the rate for this site
            u = rng->uniform01();
            size_t rateIndex = size_t(u*numSiteRates);
            perSiteRates[i] = rateIndex;
            
        }
        else
        {
            // there is only a single site rate so this is 1.0
            perSiteRates[i] = 0;
            
        }
        
    }

    // simulate the root sequence
    const std::vector< double > &stationary_freqs = getRootFrequencies();
    DiscreteTaxonData< charType > &root = taxa[ tau->getValue().getRoot().getIndex() ];
    for ( size_t i = 0; i < num_sites; ++i )
    {
        // create the character
        charType c;
        c.setToFirstState();
        // draw the state
        double u = rng->uniform01();
        std::vector< double >::const_iterator freq = stationary_freqs.begin();
        while ( true )
        {
            u -= *freq;

            if ( u > 0.0 )
            {
                ++c;
                ++freq;
            }
            else
            {
                break;
            }

        }

        // add the character to the sequence
        root.addCharacter( c );
    }
    // recursively simulate the sequences
    root.setTaxon( Taxon("Root") );

    // recursively simulate the sequences
    simulate( tau->getValue().getRoot(), taxa, inv, perSiteRates );

    // add the taxon data to the character data
//    for (size_t i = 0; i < tau->getValue().getNumberOfNodes(); ++i)
    for (size_t i = 0; i < tau->getValue().getNumberOfTips(); ++i)
    {
        this->value->addTaxonData( taxa[i] );
    }
    
    if ( do_mask == true )
    {
        // set the gap states as in the clamped data
        for (size_t i = 0; i < tau->getValue().getNumberOfTips(); ++i)
        {
            const std::string &taxon_name = tau->getValue().getNode( i ).getName();
            AbstractDiscreteTaxonData& taxon = value->getTaxonData( taxon_name );
            
            for ( size_t site=0; site<num_sites; ++site)
            {
                DiscreteCharacterState &c = taxon.getCharacter(site);
                if ( mask[i][site] == true )
                {
                    c.setGapState( true );
                }
            }
            
        }
        
    }

    // compress the data and initialize internal variables
    compress();

    for (std::vector<bool>::iterator it = dirtyNodes.begin(); it != dirtyNodes.end(); ++it)
    {
        (*it) = true;
    }

    // flip the active likelihood pointers
    for (size_t index = 0; index < changedNodes.size(); ++index)
    {
        if ( changedNodes[index] == false )
        {
            activeLikelihood[index] = (activeLikelihood[index] == 0 ? 1 : 0);
            changedNodes[index] = true;
        }
    }

}


template<class charType>
void RevBayesCore::AbstractPhyloCTMCSiteHomogeneous<charType>::reInitialized( void )
{

    // we need to recompress because the tree may have changed
    compress();
}


template<class charType>
void RevBayesCore::AbstractPhyloCTMCSiteHomogeneous<charType>::resizeLikelihoodVectors( void )
{

    // only do this if we are in MCMC mode. This will safe memory
    if ( inMcmcMode == true )
    {

        // we resize the partial likelihood vectors to the new dimensions
        delete [] partialLikelihoods;

        partialLikelihoods = new double[2*num_nodes*numSiteRates*pattern_block_size*numChars];

        // reinitialize likelihood vectors
        for (size_t i = 0; i < 2*num_nodes*numSiteRates*pattern_block_size*numChars; i++)
        {
            partialLikelihoods[i] = 0.0;
        }

    }

    if ( useMarginalLikelihoods == true )
    {
        // we resize the partial likelihood vectors to the new dimensions
        delete [] marginalLikelihoods;

        marginalLikelihoods = new double[num_nodes*numSiteRates*pattern_block_size*numChars];
        
        // reinitialize likelihood vectors
        for (size_t i = 0; i < num_nodes*numSiteRates*pattern_block_size*numChars; i++)
        {
            marginalLikelihoods[i] = 0.0;
        }

    }
    
    perNodeSiteLogScalingFactors = std::vector<std::vector< std::vector<double> > >(2, std::vector<std::vector<double> >(num_nodes, std::vector<double>(pattern_block_size, 0.0) ) );

    transitionProbMatrices = std::vector<TransitionProbabilityMatrix>(numSiteRates, TransitionProbabilityMatrix(numChars) );

    // set the offsets for easier iteration through the likelihood vector
    activeLikelihoodOffset      =  num_nodes*numSiteRates*pattern_block_size*numChars;
    nodeOffset                  =  numSiteRates*pattern_block_size*numChars;
    mixtureOffset               =  pattern_block_size*numChars;
    siteOffset                  =  numChars;

}


template<class charType>
void RevBayesCore::AbstractPhyloCTMCSiteHomogeneous<charType>::restoreSpecialization( DagNode* affecter )
{

    // reset flags for likelihood computation
    touched = false;

    // reset the ln probability
    this->lnProb = this->storedLnProb;

    // reset the flags
    for (std::vector<bool>::iterator it = dirtyNodes.begin(); it != dirtyNodes.end(); ++it)
    {
        (*it) = false;
    }

    // restore the active likelihoods vector
    for (size_t index = 0; index < changedNodes.size(); ++index)
    {
        // we have to restore, that means if we have changed the active likelihood vector
        // then we need to revert this change
        if ( changedNodes[index] == true )
        {
            activeLikelihood[index] = (activeLikelihood[index] == 0 ? 1 : 0);
        }

        // set all flags to false
        changedNodes[index] = false;
    }

}

template<class charType>
void RevBayesCore::AbstractPhyloCTMCSiteHomogeneous<charType>::scale( size_t nodeIndex)
{

    double* p_node = this->partialLikelihoods + this->activeLikelihood[nodeIndex]*this->activeLikelihoodOffset + nodeIndex*this->nodeOffset;

    if ( use_scaling == true && nodeIndex % RbSettings::userSettings().getScalingDensity() == 0 )
    {
        // iterate over all mixture categories
        for (size_t site = 0; site < this->pattern_block_size ; ++site)
        {

            // the max probability
            double max = 0.0;

            // compute the per site probabilities
            for (size_t mixture = 0; mixture < this->numSiteRates; ++mixture)
            {
                // get the pointers to the likelihood for this mixture category
                size_t offset = mixture*this->mixtureOffset + site*this->siteOffset;

                double*          p_site_mixture          = p_node + offset;

                for ( size_t i=0; i<this->numChars; ++i)
                {
                    if ( p_site_mixture[i] > max )
                    {
                        max = p_site_mixture[i];
                    }
                }

            }

            this->perNodeSiteLogScalingFactors[this->activeLikelihood[nodeIndex]][nodeIndex][site] = -log(max);


            // compute the per site probabilities
            for (size_t mixture = 0; mixture < this->numSiteRates; ++mixture)
            {
                // get the pointers to the likelihood for this mixture category
                size_t offset = mixture*this->mixtureOffset + site*this->siteOffset;

                double*          p_site_mixture          = p_node + offset;

                for ( size_t i=0; i<this->numChars; ++i)
                {
                    p_site_mixture[i] /= max;
                }

            }

        }
    }
    else if ( use_scaling == true )
    {
        // iterate over all mixture categories
        for (size_t site = 0; site < this->pattern_block_size ; ++site)
        {
            this->perNodeSiteLogScalingFactors[this->activeLikelihood[nodeIndex]][nodeIndex][site] = 0;
        }

    }
}


template<class charType>
void RevBayesCore::AbstractPhyloCTMCSiteHomogeneous<charType>::scale( size_t nodeIndex, size_t left, size_t right )
{

    double* p_node = this->partialLikelihoods + this->activeLikelihood[nodeIndex]*this->activeLikelihoodOffset + nodeIndex*this->nodeOffset;

    if ( use_scaling == true && nodeIndex % RbSettings::userSettings().getScalingDensity() == 0 )
    {
        // iterate over all mixture categories
        for (size_t site = 0; site < this->pattern_block_size ; ++site)
        {

            // the max probability
            double max = 0.0;

            // compute the per site probabilities
            for (size_t mixture = 0; mixture < this->numSiteRates; ++mixture)
            {
                // get the pointers to the likelihood for this mixture category
                size_t offset = mixture*this->mixtureOffset + site*this->siteOffset;

                double*          p_site_mixture          = p_node + offset;

                for ( size_t i=0; i<this->numChars; ++i)
                {
                    if ( p_site_mixture[i] > max )
                    {
                        max = p_site_mixture[i];
                    }
                }

            }

            this->perNodeSiteLogScalingFactors[this->activeLikelihood[nodeIndex]][nodeIndex][site] = this->perNodeSiteLogScalingFactors[this->activeLikelihood[left]][left][site] + this->perNodeSiteLogScalingFactors[this->activeLikelihood[right]][right][site] - log(max);


            // compute the per site probabilities
            for (size_t mixture = 0; mixture < this->numSiteRates; ++mixture)
            {
                // get the pointers to the likelihood for this mixture category
                size_t offset = mixture*this->mixtureOffset + site*this->siteOffset;

                double*          p_site_mixture          = p_node + offset;

                for ( size_t i=0; i<this->numChars; ++i)
                {
                    p_site_mixture[i] /= max;
                }

            }

        }
    }
    else if ( use_scaling == true )
    {
        // iterate over all mixture categories
        for (size_t site = 0; site < this->pattern_block_size ; ++site)
        {
            this->perNodeSiteLogScalingFactors[this->activeLikelihood[nodeIndex]][nodeIndex][site] = this->perNodeSiteLogScalingFactors[this->activeLikelihood[left]][left][site] + this->perNodeSiteLogScalingFactors[this->activeLikelihood[right]][right][site];
        }

    }
}


template<class charType>
void RevBayesCore::AbstractPhyloCTMCSiteHomogeneous<charType>::scale( size_t nodeIndex, size_t left, size_t right, size_t middle )
{

    double* p_node   = this->partialLikelihoods + this->activeLikelihood[nodeIndex]*this->activeLikelihoodOffset + nodeIndex*this->nodeOffset;

    if ( use_scaling == true && nodeIndex % RbSettings::userSettings().getScalingDensity() == 0 )
    {
        // iterate over all mixture categories
        for (size_t site = 0; site < this->pattern_block_size ; ++site)
        {

            // the max probability
            double max = 0.0;

            // compute the per site probabilities
            for (size_t mixture = 0; mixture < this->numSiteRates; ++mixture)
            {
                // get the pointers to the likelihood for this mixture category
                size_t offset = mixture*this->mixtureOffset + site*this->siteOffset;

                double*          p_site_mixture          = p_node + offset;

                for ( size_t i=0; i<this->numChars; ++i)
                {
                    if ( p_site_mixture[i] > max )
                    {
                        max = p_site_mixture[i];
                    }
                }

            }

            this->perNodeSiteLogScalingFactors[this->activeLikelihood[nodeIndex]][nodeIndex][site] = this->perNodeSiteLogScalingFactors[this->activeLikelihood[left]][left][site] + this->perNodeSiteLogScalingFactors[this->activeLikelihood[right]][right][site] + this->perNodeSiteLogScalingFactors[this->activeLikelihood[middle]][middle][site] - log(max);


            // compute the per site probabilities
            for (size_t mixture = 0; mixture < this->numSiteRates; ++mixture)
            {
                // get the pointers to the likelihood for this mixture category
                size_t offset = mixture*this->mixtureOffset + site*this->siteOffset;

                double*          p_site_mixture          = p_node + offset;

                for ( size_t i=0; i<this->numChars; ++i)
                {
                    p_site_mixture[i] /= max;
                }

            }

        }
    }
    else if ( use_scaling == true )
    {
        // iterate over all mixture categories
        for (size_t site = 0; site < this->pattern_block_size ; ++site)
        {
            this->perNodeSiteLogScalingFactors[this->activeLikelihood[nodeIndex]][nodeIndex][site] = this->perNodeSiteLogScalingFactors[this->activeLikelihood[left]][left][site] + this->perNodeSiteLogScalingFactors[this->activeLikelihood[right]][right][site] + this->perNodeSiteLogScalingFactors[this->activeLikelihood[middle]][middle][site];
        }

    }
}


/**
 * Set the active PID of this specific distribution object.
 */
template <class charType>
void RevBayesCore::AbstractPhyloCTMCSiteHomogeneous<charType>::setActivePIDSpecialized(size_t a, size_t n)
{
    
    // we need to recompress the data
    this->compress();
}


template<class charType>
void RevBayesCore::AbstractPhyloCTMCSiteHomogeneous<charType>::setValue(AbstractHomologousDiscreteCharacterData *v, bool force)
{

    // delegate to the parent class
    TypedDistribution< AbstractHomologousDiscreteCharacterData >::setValue(v, force);

    // reset the number of sites
    this->num_sites = v->getNumberOfIncludedCharacters();

	sitePattern.clear();
	sitePattern.resize(num_sites);

    // now compress the data and resize the likelihood vectors
    this->compress();
    
}


template<class charType>
void RevBayesCore::AbstractPhyloCTMCSiteHomogeneous<charType>::simulate( const TopologyNode &node, std::vector< DiscreteTaxonData< charType > > &taxa, const std::vector<bool> &invariant, const std::vector<size_t> &perSiteRates)
{

    // get the children of the node
    const std::vector<TopologyNode*>& children = node.getChildren();

    // get the sequence of this node
    size_t nodeIndex = node.getIndex();
    const DiscreteTaxonData< charType > &parent = taxa[ nodeIndex ];

    // simulate the sequence for each child
    RandomNumberGenerator* rng = GLOBAL_RNG;
    for (std::vector< TopologyNode* >::const_iterator it = children.begin(); it != children.end(); ++it)
    {
        const TopologyNode &child = *(*it);

        // update the transition probability matrix
        updateTransitionProbabilities( child.getIndex(), child.getBranchLength() );

        DiscreteTaxonData< charType > &taxon = taxa[ child.getIndex() ];
        for ( size_t i = 0; i < num_sites; ++i )
        {
            
            if ( invariant[i] == true )
            {
                
                // add the character to the sequence
                taxon.addCharacter( parent.getCharacter( i ) );
            }
            else
            {
                // get the ancestral character for this site
                unsigned long parentState = parent.getCharacter( i ).getStateIndex();
                
                double *freqs = transitionProbMatrices[ perSiteRates[i] ][ parentState ];

                // create the character
                charType c;
                c.setToFirstState();
                // draw the state
                double u = rng->uniform01();
                size_t stateIndex = 0;
                while ( true )
                {
                    u -= *freqs;
                    ++stateIndex;

                    if ( u > 0.0 && stateIndex < this->numChars)
                    {
                        ++c;
                        ++freqs;
                    }
                    else
                    {
                        break;
                    }

                }

                // add the character to the sequence
                taxon.addCharacter( c );
            }

        }
        
        if ( child.isTip() )
        {
            taxon.setTaxon( child.getTaxon() );
        }
        else
        {
            // recursively simulate the sequences
            std::stringstream ss;
            ss << "Node" << child.getIndex();
            taxon.setTaxon( Taxon(ss.str()) );
            simulate( child, taxa, invariant, perSiteRates );
        }

    }

}


template<class charType>
void RevBayesCore::AbstractPhyloCTMCSiteHomogeneous<charType>::setClockRate(const TypedDagNode< double > *r)
{

    // remove the old parameter first
    if ( homogeneous_clock_rate != NULL )
    {
        this->removeParameter( homogeneous_clock_rate );
        homogeneous_clock_rate = NULL;
    }
    else // heterogeneousClockRate != NULL
    {
        this->removeParameter( heterogeneous_clock_rates );
        heterogeneous_clock_rates = NULL;
    }

    // set the value
    branchHeterogeneousClockRates = false;
    homogeneous_clock_rate = r;

    // add the new parameter
    this->addParameter( homogeneous_clock_rate );

    // redraw the current value
    if ( this->dag_node == NULL || this->dag_node->isClamped() == false )
    {
        this->redrawValue();
    }

}



template<class charType>
void RevBayesCore::AbstractPhyloCTMCSiteHomogeneous<charType>::setClockRate(const TypedDagNode< RbVector< double > > *r)
{

    // remove the old parameter first
    if ( homogeneous_clock_rate != NULL )
    {
        this->removeParameter( homogeneous_clock_rate );
        homogeneous_clock_rate = NULL;
    }
    else // heterogeneousClockRate != NULL
    {
        this->removeParameter( heterogeneous_clock_rates );
        heterogeneous_clock_rates = NULL;
    }

    // set the value
    branchHeterogeneousClockRates = true;
    heterogeneous_clock_rates = r;

    // add the new parameter
    this->addParameter( heterogeneous_clock_rates );

    // redraw the current value
    if ( this->dag_node == NULL || this->dag_node->isClamped() == false )
    {
        this->redrawValue();
    }

}


/**
 * Change the likelihood computation to or from MCMC mode.
 */

template<class charType>
void RevBayesCore::AbstractPhyloCTMCSiteHomogeneous<charType>::setMcmcMode(bool tf)
{

    // free old memory
    if ( inMcmcMode == true )
    {
        delete [] partialLikelihoods;
        partialLikelihoods = NULL;
    }

    // set our internal flag
    inMcmcMode = tf;

    if ( inMcmcMode == true )
    {
        resizeLikelihoodVectors();
    }

}


template<class charType>
void RevBayesCore::AbstractPhyloCTMCSiteHomogeneous<charType>::setPInv(const TypedDagNode< double > *r)
{

    // remove the old parameter first
    if ( pInv != NULL )
    {
        this->removeParameter( pInv );
        pInv = NULL;
    }

    // set the value
    pInv = r;

    // add the new parameter
    this->addParameter( pInv );

    // redraw the current value
    if ( this->dag_node == NULL || this->dag_node->isClamped() == false )
    {
        this->redrawValue();
    }

}


template<class charType>
void RevBayesCore::AbstractPhyloCTMCSiteHomogeneous<charType>::setRateMatrix(const TypedDagNode< RateGenerator > *rm) {

    // remove the old parameter first
    if ( homogeneousRateMatrix != NULL )
    {
        this->removeParameter( homogeneousRateMatrix );
        homogeneousRateMatrix = NULL;
    }
    else // heterogeneousRateMatrix != NULL
    {
        this->removeParameter( heterogeneousRateMatrices );
        heterogeneousRateMatrices = NULL;
    }

    // set the value
    branchHeterogeneousSubstitutionMatrices = false;
    homogeneousRateMatrix = rm;

    // add the new parameter
    this->addParameter( homogeneousRateMatrix );

    // redraw the current value
    if ( this->dag_node == NULL || this->dag_node->isClamped() == false )
    {
        this->redrawValue();
    }

}


template<class charType>
void RevBayesCore::AbstractPhyloCTMCSiteHomogeneous<charType>::setRateMatrix(const TypedDagNode< RbVector< RateGenerator > > *rm) {

    // remove the old parameter first
    if ( homogeneousRateMatrix != NULL )
    {
        this->removeParameter( homogeneousRateMatrix );
        homogeneousRateMatrix = NULL;
    }
    else // heterogeneousRateMatrix != NULL
    {
        this->removeParameter( heterogeneousRateMatrices );
        heterogeneousRateMatrices = NULL;
    }

    // set the value
    branchHeterogeneousSubstitutionMatrices = true;
    heterogeneousRateMatrices = rm;

    // add the new parameter
    this->addParameter( heterogeneousRateMatrices );

    // redraw the current value
    if ( this->dag_node == NULL || this->dag_node->isClamped() == false )
    {
        this->redrawValue();
    }

}


template<class charType>
void RevBayesCore::AbstractPhyloCTMCSiteHomogeneous<charType>::setRootFrequencies(const TypedDagNode< RbVector< double > > *f)
{

    // remove the old parameter first
    if ( rootFrequencies != NULL )
    {
        this->removeParameter( rootFrequencies );
        rootFrequencies = NULL;
    }

    if ( f != NULL )
    {
        // set the value
        rootFrequencies = f;
    }
    else
    {
        branchHeterogeneousSubstitutionMatrices = false;
    }

    // add the new parameter
    this->addParameter( rootFrequencies );

    // redraw the current value
    if ( this->dag_node == NULL || this->dag_node->isClamped() == false )
    {
        this->redrawValue();
    }

}


template<class charType>
void RevBayesCore::AbstractPhyloCTMCSiteHomogeneous<charType>::setSiteRates(const TypedDagNode< RbVector< double > > *r)
{

    // remove the old parameter first
    if ( siteRates != NULL )
    {
        this->removeParameter( siteRates );
        siteRates = NULL;
    }

    if ( r != NULL )
    {
        // set the value
        rateVariationAcrossSites = true;
        siteRates = r;
        this->numSiteRates = r->getValue().size();
        this->resizeLikelihoodVectors();
    }
    else
    {
        // set the value
        rateVariationAcrossSites = false;
        siteRates = NULL;
        this->numSiteRates = 1;
        this->resizeLikelihoodVectors();

    }

    // add the new parameter
    this->addParameter( siteRates );

    // redraw the current value
    if ( this->dag_node == NULL || this->dag_node->isClamped() == false )
    {
        this->redrawValue();
    }
}


template<class charType>
void RevBayesCore::AbstractPhyloCTMCSiteHomogeneous<charType>::setUseMarginalLikelihoods(bool tf)
{

    this->useMarginalLikelihoods = tf;
    this->resizeLikelihoodVectors();

}


template<class charType>
std::vector< std::vector<double> >* RevBayesCore::AbstractPhyloCTMCSiteHomogeneous<charType>::sumMarginalLikelihoods( size_t nodeIndex )
{

    std::vector< std::vector<double> >* per_mixture_Likelihoods = new std::vector< std::vector<double> >(this->pattern_block_size, std::vector<double>(numChars, 0.0) );

    // get the pointers to the partial likelihoods and the marginal likelihoods
    double*         p_node_marginal         = this->marginalLikelihoods + nodeIndex*this->nodeOffset;

    // get pointers the likelihood for both subtrees
    double*         p_mixture_marginal          = p_node_marginal;
    // iterate over all mixture categories
    for (size_t mixture = 0; mixture < this->numSiteRates; ++mixture)
    {

        // get pointers to the likelihood for this mixture category
        double*         p_site_mixture_marginal         = p_mixture_marginal;
        // iterate over all sites
        for (size_t site = 0; site < this->pattern_block_size; ++site)
        {
            // get the pointers to the likelihoods for this site and mixture category
            double*         p_site_marginal_j           = p_site_mixture_marginal;
            // iterate over all starting states
            for (size_t j=0; j<numChars; ++j)
            {
                // add the probability of being in this state
                (*per_mixture_Likelihoods)[site][j] += *p_site_marginal_j;

                // increment pointers
                ++p_site_marginal_j;
            }

            // increment the pointers to the next site
            p_site_mixture_marginal+=this->siteOffset;

        } // end-for over all sites (=patterns)

        // increment the pointers to the next mixture category
        p_mixture_marginal+=this->mixtureOffset;

    } // end-for over all mixtures (=rate categories)

    return per_mixture_Likelihoods;
}




template<class charType>
double RevBayesCore::AbstractPhyloCTMCSiteHomogeneous<charType>::sumRootLikelihood( void )
{
    // get the root node
    const TopologyNode &root = tau->getValue().getRoot();

    // get the index of the root node
    size_t node_index = root.getIndex();

    // get the pointers to the partial likelihoods of the left and right subtree
    double*   p_node  = this->partialLikelihoods + this->activeLikelihood[node_index] * this->activeLikelihoodOffset  + node_index*this->nodeOffset;

    // create a vector for the per mixture likelihoods
    // we need this vector to sum over the different mixture likelihoods
    std::vector<double> per_mixture_Likelihoods = std::vector<double>(pattern_block_size,0.0);

    // get pointer the likelihood
    double*   p_mixture     = p_node;
    // iterate over all mixture categories
    for (size_t mixture = 0; mixture < this->numSiteRates; ++mixture)
    {

        // get pointers to the likelihood for this mixture category
        double*   p_site_mixture     = p_mixture;
        // iterate over all sites

        for (size_t site = 0; site < pattern_block_size; ++site)
        {
            // temporary variable storing the likelihood
            double tmp = 0.0;
            // get the pointers to the likelihoods for this site and mixture category
            double* p_site_j   = p_site_mixture;
            // iterate over all starting states
            for (size_t i=0; i<numChars; ++i)
            {
                // add the probability of starting from this state
                tmp += *p_site_j;

                // increment pointers
                ++p_site_j;
            }
            // add the likelihood for this mixture category
            per_mixture_Likelihoods[site] += tmp;

            // increment the pointers to the next site
            p_site_mixture+=this->siteOffset;

        } // end-for over all sites (=patterns)

        // increment the pointers to the next mixture category
        p_mixture+=this->mixtureOffset;

    } // end-for over all mixtures (=rate categories)

    // sum the log-likelihoods for all sites together
    double sumPartialProbs = 0.0;
    // get the root frequencies
    const std::vector<double> &f = this->getRootFrequencies();

    double p_inv = this->pInv->getValue();
    double oneMinusPInv = 1.0 - p_inv;
    std::vector< size_t >::const_iterator patterns = this->patternCounts.begin();
    if ( p_inv > 0.0 )
    {
        for (size_t site = 0; site < pattern_block_size; ++site, ++patterns)
        {

            if ( use_scaling == true )
            {

                if ( this->siteInvariant[site] == true )
                {
                    sumPartialProbs += log( p_inv * f[ this->invariantSiteIndex[site] ] * exp(this->perNodeSiteLogScalingFactors[this->activeLikelihood[node_index]][node_index][site]) + oneMinusPInv * per_mixture_Likelihoods[site] / this->numSiteRates ) * *patterns;
                }
                else
                {
                    sumPartialProbs += log( oneMinusPInv * per_mixture_Likelihoods[site] / this->numSiteRates ) * *patterns;
                }
                sumPartialProbs -= this->perNodeSiteLogScalingFactors[this->activeLikelihood[node_index]][node_index][site] * *patterns;

            }
            else // no scaling
            {

                if ( this->siteInvariant[site] == true )
                {
                    sumPartialProbs += log( p_inv * f[ this->invariantSiteIndex[site] ]  + oneMinusPInv * per_mixture_Likelihoods[site] / this->numSiteRates ) * *patterns;
                }
                else
                {
                    sumPartialProbs += log( oneMinusPInv * per_mixture_Likelihoods[site] / this->numSiteRates ) * *patterns;
                }

            }
            
        }
        
    }
    else
    {

        for (size_t site = 0; site < pattern_block_size; ++site, ++patterns)
        {

            sumPartialProbs += log( per_mixture_Likelihoods[site] / this->numSiteRates ) * *patterns;

            if ( use_scaling == true )
            {

                sumPartialProbs -= this->perNodeSiteLogScalingFactors[this->activeLikelihood[node_index]][node_index][site] * *patterns;
            }

        }


    }


#ifdef RB_MPI

    // we only need to send message if there is more than one process
    if ( num_processes > 1 )
    {
    
        // send the likelihood from the helpers to the master
        if ( process_active == false )
        {
            // send from the workers the log-likelihood to the master
            MPI::COMM_WORLD.Send(&sumPartialProbs, 1, MPI::DOUBLE, active_PID, 0);
        }

        // receive the likelihoods from the helpers
        if ( process_active == true )
        {
            for (size_t i=active_PID+1; i<active_PID+num_processes; ++i)
            {
                double tmp = 0;
                MPI::COMM_WORLD.Recv(&tmp, 1, MPI::DOUBLE, int(i), 0);
                sumPartialProbs += tmp;
            }
        }

        // now send back the combined likelihood to the helpers
        if ( process_active == true )
        {
            for (size_t i=active_PID+1; i<active_PID+num_processes; ++i)
            {
                MPI::COMM_WORLD.Send(&sumPartialProbs, 1, MPI::DOUBLE, int(i), 0);
            }
        }
        else
        {
            MPI::COMM_WORLD.Recv(&sumPartialProbs, 1, MPI::DOUBLE, active_PID, 0);
        }
    
    }

#endif

    return sumPartialProbs;
}



/** Swap a parameter of the distribution */
template<class charType>
void RevBayesCore::AbstractPhyloCTMCSiteHomogeneous<charType>::swapParameterInternal(const DagNode *oldP, const DagNode *newP)
{

    if (oldP == homogeneous_clock_rate)
    {
        homogeneous_clock_rate = static_cast<const TypedDagNode< double >* >( newP );
    }
    else if (oldP == heterogeneous_clock_rates)
    {
        heterogeneous_clock_rates = static_cast<const TypedDagNode< RbVector< double > >* >( newP );
    }
    else if (oldP == homogeneousRateMatrix)
    {
        homogeneousRateMatrix = static_cast<const TypedDagNode< RateGenerator >* >( newP );
    }
    else if (oldP == heterogeneousRateMatrices)
    {
        heterogeneousRateMatrices = static_cast<const TypedDagNode< RbVector< RateGenerator > >* >( newP );
    }
    else if (oldP == rootFrequencies)
    {
        rootFrequencies = static_cast<const TypedDagNode< RbVector< double > >* >( newP );
    }
    else if (oldP == siteRates)
    {
        siteRates = static_cast<const TypedDagNode< RbVector< double > >* >( newP );
    }
    else if (oldP == siteRatesProbs)
    {
        siteRatesProbs = static_cast<const TypedDagNode< RbVector< double > >* >( newP );
    }
    else if (oldP == pInv)
    {
        pInv = static_cast<const TypedDagNode< double >* >( newP );
    }
    else if (oldP == tau)
    {
        tau->getValue().getTreeChangeEventHandler().removeListener( this );

        tau = static_cast<const TypedDagNode<Tree>* >( newP );

        tau->getValue().getTreeChangeEventHandler().addListener( this );

        num_nodes = tau->getValue().getNumberOfNodes();
    }

}

template<class charType>
void RevBayesCore::AbstractPhyloCTMCSiteHomogeneous<charType>::touchSpecialization( DagNode* affecter, bool touchAll )
{

    if ( touched == false )
    {
        touched = true;
        this->storedLnProb = this->lnProb;
    }


    // if the topology wasn't the culprit for the touch, then we just flag everything as dirty
    if ( affecter == heterogeneous_clock_rates )
    {
        const std::set<size_t> &indices = heterogeneous_clock_rates->getTouchedElementIndices();

        // maybe all of them have been touched or the flags haven't been set properly
        if ( indices.size() == 0 )
        {
            // just flag everyting for recomputation
            touchAll = true;
        }
        else
        {
            const std::vector<TopologyNode *> &nodes = this->tau->getValue().getNodes();
            // flag recomputation only for the nodes
            for (std::set<size_t>::iterator it = indices.begin(); it != indices.end(); ++it)
            {
                this->recursivelyFlagNodeDirty( *nodes[*it] );
            }
        }
    }
    else if ( affecter == heterogeneousRateMatrices )
    {

        const std::set<size_t> &indices = heterogeneousRateMatrices->getTouchedElementIndices();

        // maybe all of them have been touched or the flags haven't been set properly
        if ( indices.size() == 0 )
        {
            // just flag everyting for recomputation
            touchAll = true;
        }
        else
        {
            const std::vector<TopologyNode *> &nodes = this->tau->getValue().getNodes();
            // flag recomputation only for the nodes
            for (std::set<size_t>::iterator it = indices.begin(); it != indices.end(); ++it)
            {
                this->recursivelyFlagNodeDirty( *nodes[*it] );
            }
        }
    }
    else if ( affecter == rootFrequencies )
    {

        const TopologyNode &root = this->tau->getValue().getRoot();
        this->recursivelyFlagNodeDirty( root );
    }
    else if ( affecter != tau ) // if the topology wasn't the culprit for the touch, then we just flag everything as dirty
    {
        touchAll = true;
    }

    if ( touchAll )
    {

        for (std::vector<bool>::iterator it = dirtyNodes.begin(); it != dirtyNodes.end(); ++it)
        {
            (*it) = true;
        }

        // flip the active likelihood pointers
        for (size_t index = 0; index < changedNodes.size(); ++index)
        {
            if ( changedNodes[index] == false )
            {
                activeLikelihood[index] = (activeLikelihood[index] == 0 ? 1 : 0);
                changedNodes[index] = true;
            }
        }
    }

}



template<class charType>
void RevBayesCore::AbstractPhyloCTMCSiteHomogeneous<charType>::updateMarginalNodeLikelihoods( void )
{
    
    // calculate the root marginal likelihood, then start the recursive call down the tree
    this->computeMarginalRootLikelihood();

    // update the marginal likelihoods by a recursive downpass
    this->recursiveMarginalLikelihoodComputation( tau->getValue().getRoot().getIndex() );


}




template<class charType>
void RevBayesCore::AbstractPhyloCTMCSiteHomogeneous<charType>::updateTransitionProbabilities(size_t nodeIdx, double brlen)
{

    // first, get the rate matrix for this branch
    const RateGenerator *rm;
    if ( this->branchHeterogeneousSubstitutionMatrices == true )
    {
        rm = &this->heterogeneousRateMatrices->getValue()[nodeIdx];
    }
    else
    {
        rm = &this->homogeneousRateMatrix->getValue();
    }

    // second, get the clock rate for the branch
    double rate;
    if ( this->branchHeterogeneousClockRates == true )
    {
        rate = this->heterogeneous_clock_rates->getValue()[nodeIdx];
    }
    else
    {
        rate = this->homogeneous_clock_rate->getValue();
    }

    // and finally compute the per site rate transition probability matrix
    const TopologyNode* node = tau->getValue().getNodes()[nodeIdx];

    if (node->isRoot()) throw RbException("ERROR: dnPhyloCTMC called updateTransitionProbabilities for the root node\n");

    double endAge = node->getAge();

    // if the tree is not a time tree, then the age will be not a number
    if ( RbMath::isFinite(endAge) == false )
    {
        // we assume by default that the end is at time 0
        endAge = 0.0;
    }
    double startAge = endAge + node->getBranchLength();

    if ( this->rateVariationAcrossSites == true )
    {
        const std::vector<double> &r = this->siteRates->getValue();
        for (size_t i = 0; i < this->numSiteRates; ++i)
        {
            rm->calculateTransitionProbabilities( startAge, endAge,  rate * r[i], this->transitionProbMatrices[i] );
        }
    }
    else
    {
        rm->calculateTransitionProbabilities( startAge, endAge,  rate, this->transitionProbMatrices[0] );
    }
//    
//    if (nodeIdx==4) {
////        size_t from = 0; size_t to = 6;
//        size_t from = 1; size_t to = 13;
//        std::cout << startAge << "\t" << endAge << "\t" << (startAge-endAge) << "\t" << rate << "\t" << (this->transitionProbMatrices[0])[from][to] << "\n";
//    }

}






#endif<|MERGE_RESOLUTION|>--- conflicted
+++ resolved
@@ -657,7 +657,6 @@
         {
             unsigned long val = c;
             unsigned long  index = -1;
-<<<<<<< HEAD
 
             while ( val != 0 ) // there are still observed states left
             {
@@ -668,18 +667,6 @@
                 ++index;
             } // end-while over all observed states for this character
 
-=======
-
-            while ( val != 0 ) // there are still observed states left
-            {
-                // remove this state from the observed states
-                val >>= 1;
-                
-                // increment the pointer to the next transition probability
-                ++index;
-            } // end-while over all observed states for this character
-
->>>>>>> 63b4fb4c
             invariantSiteIndex[i] = index;
         }
         else

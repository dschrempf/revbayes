--- conflicted
+++ resolved
@@ -2900,13 +2900,8 @@
             
             if ( RbSettings::userSettings().getUseScaling() == true )
             {
-<<<<<<< HEAD
-                
-                if ( this->site_invariant[site] == true )
-=======
 
                 if ( this->site_invariant[site] == true  && this->invariant_site_index[site] < this->num_chars )
->>>>>>> c539133e
                 {
 //                    rv[site] = log( prob_invariant * f[ this->invariant_site_index[site] ] * exp(this->perNodeSiteLogScalingFactors[this->activeLikelihood[node_index]][node_index][site]) + oneMinusPInv * per_mixture_Likelihoods[site] ) * *patterns;
                     rv[site] = log( prob_invariant * f[ this->invariant_site_index[site] ] + oneMinusPInv * per_mixture_Likelihoods[site] / exp(this->perNodeSiteLogScalingFactors[this->activeLikelihood[node_index]][node_index][site]) ) * *patterns;
@@ -2928,13 +2923,8 @@
             }
             else // no scaling
             {
-<<<<<<< HEAD
-                
-                if ( this->site_invariant[site] == true )
-=======
 
                 if ( this->site_invariant[site] == true && this->invariant_site_index[site] < this->num_chars )
->>>>>>> c539133e
                 {
                     rv[site] = log( prob_invariant * f[ this->invariant_site_index[site] ]  + oneMinusPInv * per_mixture_Likelihoods[site] ) * *patterns;
                 }

/* 
 * File:   MultivariatePhyloProcess.cpp
 * Author: nl
 * 
 * Created on 16 juillet 2014, 20:17
 */

#include "MultivariatePhyloProcess.h"

#include "RbException.h"
#include "RbOptions.h"
#include "TypedDagNode.h"

#include <cmath>

#include <iomanip>

using namespace RevBayesCore;

// Declarations
std::ostream& operator<<(std::ostream& o, const MultivariatePhyloProcess& x);


/* Default constructor */
MultivariatePhyloProcess::MultivariatePhyloProcess(void) : MatrixReal() {
    
}

/* constructor based on a timetree and a dimension for the process */
MultivariatePhyloProcess::MultivariatePhyloProcess(const TimeTree* intree, size_t indim) : MatrixReal(intree->getNumberOfNodes(), indim, 0.0), tree(intree), clampVector(intree->getNumberOfNodes(),std::vector<bool>(indim,false))  {
    
}


/* Copy constructor */
MultivariatePhyloProcess::MultivariatePhyloProcess(const MultivariatePhyloProcess& p) : MatrixReal(p), tree(p.getTimeTree()), clampVector(p.clampVector) {
    
}


/* Destructor */
MultivariatePhyloProcess::~MultivariatePhyloProcess(void) {
}


MultivariatePhyloProcess& MultivariatePhyloProcess::operator=(const MultivariatePhyloProcess &p) {
    
    if (this != &p) {
        MatrixReal::operator=(p);
        tree = p.getTimeTree();
        clampVector = p.clampVector;
    }
    
    return *this;
}


/* Clone function */
MultivariatePhyloProcess* MultivariatePhyloProcess::clone(void) const {
    
    return new MultivariatePhyloProcess(*this);
}


void MultivariatePhyloProcess::executeMethod(const std::string &n, const std::vector<const DagNode *> &args, double &rv) const
{
    
    if ( n == "mean" )
    {
        const TypedDagNode< int >* k = static_cast<const TypedDagNode<int> *>( args[0] );
        rv = getMean(k->getValue());
    }
    else if ( n == "tipMean" )
    {
        const TypedDagNode< int >* k = static_cast<const TypedDagNode<int> *>( args[0] );
        rv = getMeanOverTips(k->getValue());
    }
    else if ( n == "stdev" )
    {
        const TypedDagNode< int >* k = static_cast<const TypedDagNode<int> *>( args[0] );
        rv = getStdev(k->getValue());
    }
<<<<<<< HEAD
    /*
    else if ( n == "clampAt" )
    {
        const TypedDagNode< ContinuousCharacterData >* data = static_cast<const TypedDagNode<ContinuousCharacterData> *>( args[0] );
        const TypedDagNode< int >* k = static_cast<const TypedDagNode<int> *>( args[1] );
        const TypedDagNode< int >* l = static_cast<const TypedDagNode<int> *>( args[2] );
        // clampAt(&data->getValue(), k->getValue(), l->getValue());   
        rv = 0;
    }
    */
    else
=======
    else if ( n == "rootVal" )
>>>>>>> d781ed94
    {
        const TypedDagNode< int >* k = static_cast<const TypedDagNode<int> *>( args[0] );
        rv = getRootVal(k->getValue());
    }
    else    {
        throw RbException("A MultivariatePhyloProcess object does not have a member method called '" + n + "'.");
    }
}

bool MultivariatePhyloProcess::isClamped(size_t index, size_t k) const   {
    return clampVector[index][k];
}

void MultivariatePhyloProcess::clampAt(const ContinuousCharacterData* data, size_t k, size_t l) {

<<<<<<< HEAD
    std::cerr << "clamp\n";
    std::cerr << k << '\t' << l << '\n';
    recursiveClampAt(getTimeTree()->getRoot(),data,k-1,l-1);
    std::cerr << "clamp ok\n";
=======
    recursiveClampAt(getTimeTree()->getRoot(),data,k-1,l-1);
>>>>>>> d781ed94
}


void MultivariatePhyloProcess::recursiveClampAt(const TopologyNode& from, const ContinuousCharacterData* data, size_t k, size_t l) {
 
    if (from.isTip())   {
        
        // get taxon index
        size_t index = from.getIndex();
<<<<<<< HEAD

        std::string taxon = data->getTaxonNameWithIndex(index);
        
        std::cerr << index << '\t' << taxon << '\t' << data->getCharacter(index,l).getMean() << '\t' << data->getCharacter(index,l).getVariance() << '\n';
        
        if (data->getCharacter(index,l).getVariance() == 0) {
           (*this)[index][k] = data->getCharacter(index,l).getMean();
            clampVector[index][k] = true;
        }
    }
    else    {
        std::cerr << ".";
=======
        std::string taxon = tree->getTipNames()[index];
        size_t dataindex = data->getIndexOfTaxon(taxon);
        
        if (data->getCharacter(dataindex,l).getMean() != -1000) {
           (*this)[index][k] = data->getCharacter(dataindex,l).getMean();
            clampVector[index][k] = true;
        }
        else    {
            std::cerr << "taxon : " << taxon << " is missing for trait " << l+1 << '\n';
        }
>>>>>>> d781ed94
    }

    // propagate forward
    size_t numChildren = from.getNumberOfChildren();
    for (size_t i = 0; i < numChildren; ++i) {
        recursiveClampAt(from.getChild(i),data,k,l);
    }    
}


void MultivariatePhyloProcess::printBranchContrasts(std::ostream& os) const  {

    PrecisionMatrix c(getDim());
        
    for (size_t i=0; i<getDim(); i++)   {
        for (size_t j=0; j<getDim(); j++)   {
            c[i][j] = 0;
        }
    }

    int n = 0;
    recursiveGetBranchContrasts(getTimeTree()->getRoot(),c,n);
    
    for (size_t i=0; i<getDim(); i++)   {
        for (size_t j=0; j<getDim(); j++)   {
            c[i][j] /= (getTimeTree()->getNumberOfNodes() - 1);
        }
    }

    for (size_t i=0; i<getDim(); i++)   {
        for (size_t j=i+1; j<getDim(); j++)   {
            os << c[i][j] << '\t';
        }
    }
    for (size_t i=0; i<getDim(); i++)   {
        os << c[i][i];
        if (i < getDim() -1)    {
            os << '\t';
        }
    }    
}

PrecisionMatrix MultivariatePhyloProcess::getBranchContrasts(int& n) const  {

    PrecisionMatrix c(getDim());
        
    for (size_t i=0; i<getDim(); i++)   {
        for (size_t j=0; j<getDim(); j++)   {
            c[i][j] = 0;
        }
    }

    n = 0;
    recursiveGetBranchContrasts(getTimeTree()->getRoot(),c,n);

    return c;
}

void MultivariatePhyloProcess::recursiveGetBranchContrasts(const TopologyNode& from, PrecisionMatrix& c, int& n)  const   {

    if (! from.isRoot())    {

        std::vector<double> tmp(getDim());

        for (size_t i = 0; i < getDim(); i++) {
            tmp[i] = ((*this)[from.getIndex()][i] - (*this)[from.getParent().getIndex()][i]) / sqrt(from.getBranchLength());
        }

        for (size_t i = 0; i < getDim(); i++) {
            for (size_t j = 0; j < getDim(); j++) {
                c[i][j] += tmp[i] * tmp[j];
            }
        }
        n++;
    }
    
    // propagate forward
    size_t numChildren = from.getNumberOfChildren();
    for (size_t i = 0; i < numChildren; ++i) {
        recursiveGetBranchContrasts(from.getChild(i),c,n);
    }    
}

double MultivariatePhyloProcess::getRootVal(int k) const {
    
        return (*this)[getTimeTree()->getRoot().getIndex()][k];
}

double MultivariatePhyloProcess::getMean(int k) const {
    
    int n = 0;
    double e1 = 0;
    double e2 = 0;
    recursiveGetStats(k, getTimeTree()->getRoot(), e1, e2, n);
    e1 /= n;
    e2 /= n;
    e2 -= e1 * e1;
    return e1;
}

double MultivariatePhyloProcess::getMeanOverTips(int k) const {
    
    int n = 0;
    double e1 = 0;
    double e2 = 0;
    recursiveGetStatsOverTips(k, getTimeTree()->getRoot(), e1, e2, n);
    e1 /= n;
    e2 /= n;
    e2 -= e1 * e1;
    return e1;
}

double MultivariatePhyloProcess::getStdev(int k) const {
    
    int n = 0;
    double e1 = 0;
    double e2 = 0;
    recursiveGetStats(k, getTimeTree()->getRoot(), e1, e2, n);
    e1 /= n;
    e2 /= n;
    e2 -= e1 * e1;
    return sqrt(e2);
}


void MultivariatePhyloProcess::recursiveGetStats(int k, const TopologyNode& from, double& e1, double& e2, int& n) const {

    double tmp = (*this)[from.getIndex()][k];

    n++;
    e1 += tmp;
    e2 += tmp * tmp;
    
    // propagate forward
    size_t numChildren = from.getNumberOfChildren();
    for (size_t i = 0; i < numChildren; ++i) {
        recursiveGetStats(k,from.getChild(i),e1,e2,n);
    }
    
}


void MultivariatePhyloProcess::recursiveGetStatsOverTips(int k, const TopologyNode& from, double& e1, double& e2, int& n) const {

    if(from.isTip())   {
        double tmp = (*this)[from.getIndex()][k];

        n++;
        e1 += tmp;
        e2 += tmp * tmp;
    }
    // propagate forward
    size_t numChildren = from.getNumberOfChildren();
    for (size_t i = 0; i < numChildren; ++i) {
        recursiveGetStatsOverTips(k,from.getChild(i),e1,e2,n);
    }
    
}


std::ostream& RevBayesCore::operator<<(std::ostream& os, const MultivariatePhyloProcess& x) {

    os << std::fixed;
    os << std::setprecision(4);
        
    x.printBranchContrasts(os);
    os << '\t';
    
    for (size_t i=0; i<x.getDim(); i++)   {
        os << x.getMean(i) << '\t';
    }
    
    for (size_t i=0; i<x.getDim(); i++)   {
        os << x.getStdev(i) << '\t';
    }    
    
    for (size_t i=0; i<x.getDim(); i++)   {
        os << x.getRootVal(i);
        if (i < x.getDim() -1)  {
            os << '\t';
        }
    }    
    
    return os;
}
<|MERGE_RESOLUTION|>--- conflicted
+++ resolved
@@ -80,21 +80,7 @@
         const TypedDagNode< int >* k = static_cast<const TypedDagNode<int> *>( args[0] );
         rv = getStdev(k->getValue());
     }
-<<<<<<< HEAD
-    /*
-    else if ( n == "clampAt" )
-    {
-        const TypedDagNode< ContinuousCharacterData >* data = static_cast<const TypedDagNode<ContinuousCharacterData> *>( args[0] );
-        const TypedDagNode< int >* k = static_cast<const TypedDagNode<int> *>( args[1] );
-        const TypedDagNode< int >* l = static_cast<const TypedDagNode<int> *>( args[2] );
-        // clampAt(&data->getValue(), k->getValue(), l->getValue());   
-        rv = 0;
-    }
-    */
-    else
-=======
     else if ( n == "rootVal" )
->>>>>>> d781ed94
     {
         const TypedDagNode< int >* k = static_cast<const TypedDagNode<int> *>( args[0] );
         rv = getRootVal(k->getValue());
@@ -110,14 +96,7 @@
 
 void MultivariatePhyloProcess::clampAt(const ContinuousCharacterData* data, size_t k, size_t l) {
 
-<<<<<<< HEAD
-    std::cerr << "clamp\n";
-    std::cerr << k << '\t' << l << '\n';
     recursiveClampAt(getTimeTree()->getRoot(),data,k-1,l-1);
-    std::cerr << "clamp ok\n";
-=======
-    recursiveClampAt(getTimeTree()->getRoot(),data,k-1,l-1);
->>>>>>> d781ed94
 }
 
 
@@ -127,20 +106,6 @@
         
         // get taxon index
         size_t index = from.getIndex();
-<<<<<<< HEAD
-
-        std::string taxon = data->getTaxonNameWithIndex(index);
-        
-        std::cerr << index << '\t' << taxon << '\t' << data->getCharacter(index,l).getMean() << '\t' << data->getCharacter(index,l).getVariance() << '\n';
-        
-        if (data->getCharacter(index,l).getVariance() == 0) {
-           (*this)[index][k] = data->getCharacter(index,l).getMean();
-            clampVector[index][k] = true;
-        }
-    }
-    else    {
-        std::cerr << ".";
-=======
         std::string taxon = tree->getTipNames()[index];
         size_t dataindex = data->getIndexOfTaxon(taxon);
         
@@ -151,7 +116,6 @@
         else    {
             std::cerr << "taxon : " << taxon << " is missing for trait " << l+1 << '\n';
         }
->>>>>>> d781ed94
     }
 
     // propagate forward

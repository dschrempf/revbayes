--- conflicted
+++ resolved
@@ -73,24 +73,11 @@
 /** Copy constructor. We use a shallow copy. */
 TopologyNode::TopologyNode(const TopologyNode &n) :
     age( n.age ),
-<<<<<<< HEAD
-    branchLength( n.branchLength ),
-=======
     branch_length( n.branch_length ),
->>>>>>> cb2b0d8c
     parent( n.parent ),
     tree( NULL ),
     taxon( n.taxon ),
     index( n.index ),
-<<<<<<< HEAD
-    interiorNode( n.interiorNode ),
-    rootNode( n.rootNode ),
-    tipNode( n.tipNode ),
-    fossil( n.fossil ),
-    sampledAncestor( n.sampledAncestor ),
-    nodeComments( n.nodeComments ),
-    branchComments( n.branchComments )
-=======
     interior_node( n.interior_node ),
     root_node( n.root_node ),
     tip_node( n.tip_node ),
@@ -98,7 +85,6 @@
     sampled_ancestor( n.sampled_ancestor ),
     node_comments( n.node_comments ),
     branch_comments( n.branch_comments )
->>>>>>> cb2b0d8c
 {
     
     // copy the children

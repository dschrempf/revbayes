//
//  RateMatrix_DECRateMatrix.cpp
//  revbayes-proj
//
//  Created by Michael Landis on 3/16/15.
//  Copyright (c) 2015 Michael Landis. All rights reserved.
//


#include "EigenSystem.h"
#include "MatrixComplex.h"
#include "MatrixReal.h"
#include "RateMatrix_DECRateMatrix.h"
#include "RbException.h"
#include "RbMathMatrix.h"
#include "RbVector.h"
#include "TransitionProbabilityMatrix.h"

#include <cmath>
#include <string>
#include <iomanip>

using namespace RevBayesCore;

/** Construct rate matrix with n states */
<<<<<<< HEAD
RateMatrix_DECRateMatrix::RateMatrix_DECRateMatrix(size_t n) : GeneralRateMatrix( n ),
=======
RateMatrix_DECRateMatrix::RateMatrix_DECRateMatrix(size_t n, bool cs) : GeneralRateMatrix( n ),
>>>>>>> 63b4fb4c
    num_states(n),
    numCharacters(round(log2(n))),
    dispersalRates( RbVector<RbVector<double > >( numCharacters, RbVector<double>(numCharacters, 0.0) ) ),
    extirpationRates( std::vector<double>(numCharacters, 1.0/n) ),
    rangeSize( std::vector<double>(numCharacters, 1.0/n) ),
    useSquaring(!true),
    conditionSurvival(cs)
{

    theEigenSystem       = new EigenSystem(the_rate_matrix);
    c_ijk.resize(num_states * num_states * num_states);
    cc_ijk.resize(num_states * num_states * num_states);
    
    makeBits();
    makeTransitions();
    
    for (size_t i = 0; i < num_states; ++i)
    {
        for (size_t j = 0; j < num_states; ++j)
        {
            (*the_rate_matrix)[i][j] = 0.0;
        }
    }
    
    update();
}


/** Copy constructor */
RateMatrix_DECRateMatrix::RateMatrix_DECRateMatrix(const RateMatrix_DECRateMatrix& m) : GeneralRateMatrix( m ) {
    
    theEigenSystem       = new EigenSystem( *m.theEigenSystem );
    c_ijk                = m.c_ijk;
    cc_ijk               = m.cc_ijk;
    bits                 = m.bits;
    inverseBits          = m.inverseBits;
    transitions          = m.transitions;
    lossOrGain           = m.lossOrGain;
    transitionAreas      = m.transitionAreas;
    numCharacters        = m.numCharacters;
    num_states            = m.num_states;
    dispersalRates       = m.dispersalRates;
    extirpationRates     = m.extirpationRates;
    rangeSize            = m.rangeSize;
    useSquaring          = m.useSquaring;
    conditionSurvival    = m.conditionSurvival;
    
    theEigenSystem->setRateMatrixPtr(the_rate_matrix);
}


/** Destructor */
RateMatrix_DECRateMatrix::~RateMatrix_DECRateMatrix(void) {
    
    delete theEigenSystem;
}


RateMatrix_DECRateMatrix& RateMatrix_DECRateMatrix::operator=(const RateMatrix_DECRateMatrix &r) {
    
    if (this != &r)
    {
        GeneralRateMatrix::operator=( r );
        
        delete theEigenSystem;
        
        theEigenSystem       = new EigenSystem( *r.theEigenSystem );
        c_ijk                = r.c_ijk;
        cc_ijk               = r.cc_ijk;
        dispersalRates       = r.dispersalRates;
        extirpationRates     = r.extirpationRates;
        bits                 = r.bits;
        inverseBits          = r.inverseBits;
        transitions          = r.transitions;
        lossOrGain           = r.lossOrGain;
        transitionAreas      = r.transitionAreas;
        numCharacters        = r.numCharacters;
        num_states            = r.num_states;
        rangeSize            = r.rangeSize;
        useSquaring          = r.useSquaring;
        conditionSurvival    = r.conditionSurvival;
        
        theEigenSystem->setRateMatrixPtr(the_rate_matrix);
        
    }
    
    return *this;
}

double RateMatrix_DECRateMatrix::averageRate(void) const
{
    double ave = 0.0;
    for (size_t i=0; i<num_states; i++)
        ave -= (*the_rate_matrix)[i][i];
    return ave / num_states;
}



void RateMatrix_DECRateMatrix::fillRateMatrix( void )
{
        
    MatrixReal& m = *the_rate_matrix;
    
    std::vector<std::vector<unsigned> >::iterator it;
    std::vector<unsigned>::iterator jt;
    
    // get normalize range sizes s.t. expected multiplier == 1
    std::vector<double> normalizedRangeSize = rangeSize;
    for (size_t i = 0; i < rangeSize.size(); i++)
    {
        normalizedRangeSize[i] = rangeSize[i] * rangeSize.size();
    }
    
    for (size_t i = 1; i < transitions.size(); i++)
    {
        int n = 0;
        for (size_t j = 0; j < bits[i].size(); j++)
            n += bits[i][j];
<<<<<<< HEAD
        double p = normalizedRangeSize[n];
=======
        double p = normalizedRangeSize[n-1];
>>>>>>> 63b4fb4c

        //        bool maxSize = n >= maxRangeSize;
//        for (size_t j = 0; j < bits[i].size(); j++)
//            std::cout << bits[i][j];
//        std::cout << " : ";
        
        double sum = 0.0;
        for (size_t j = 0; j < transitions[i].size(); j++)
        {
            double v = 0.0;
            // extinction
            if (lossOrGain[i][j] == 0)
            {
                v = extirpationRates[ transitionAreas[i][j][0] ];
            }
            // dispersal
            else if (lossOrGain[i][j] == 1) // && !maxSize)
            {
                for (size_t k = 0; k < transitionAreas[i][j].size(); k++)
                {
                    v += dispersalRates[ transitionAreas[i][j][k] ][ j ];
                }
                v *= p;
            }
            
            // store value
            m[i][transitions[i][j]] = v;
          
            sum += v;
            
//            std::cout << "  ";
//            for (size_t k = 0; k < bits[i].size(); k++)
//                std::cout << bits[transitions[i][j]][k];
//            std::cout << ":" << v << " ";
        }
        
        m[i][i] = -sum;
//        std::cout << "\n";
    }
    
    // set flags
    needs_update = true;
}

/** Do precalculations on eigenvectors */
void RateMatrix_DECRateMatrix::calculateCijk(void)
{
    
    if ( theEigenSystem->isComplex() == false )
    {
        // real case
        const MatrixReal& ev  = theEigenSystem->getEigenvectors();
        const MatrixReal& iev = theEigenSystem->getInverseEigenvectors();
        double* pc = &c_ijk[0];
        for (size_t i=0; i<num_states; i++)
        {
            for (size_t j=0; j<num_states; j++)
            {
                for (size_t k=0; k<num_states; k++)
                {
                    *(pc++) = ev[i][k] * iev[k][j];
                }
            }
        }
    }
    else
    {
        // complex case
        const MatrixComplex& cev  = theEigenSystem->getComplexEigenvectors();
        const MatrixComplex& ciev = theEigenSystem->getComplexInverseEigenvectors();
        std::complex<double>* pc = &cc_ijk[0];
        for (size_t i=0; i<num_states; i++)
        {
            for (size_t j=0; j<num_states; j++)
            {
                for (size_t k=0; k<num_states; k++)
                {
                    *(pc++) = cev[i][k] * ciev[k][j];
                }
            }
        }
    }
}


/** Calculate the transition probabilities */
void RateMatrix_DECRateMatrix::calculateTransitionProbabilities(double startAge, double endAge, double rate, TransitionProbabilityMatrix& P) const
{
    double t = rate * (startAge - endAge);
    if (useSquaring) {
        //We use repeated squaring to quickly obtain exponentials, as in Poujol and Lartillot, Bioinformatics 2014.
        computeExponentialMatrixByRepeatedSquaring(t, P);
    }
	else if ( theEigenSystem->isComplex() == false )
    {
		tiProbsEigens(t, P);
    }
	else
    {
		tiProbsComplexEigens(t, P);
    }
    
    // condition P_ij on j!=0, P'_ij = P_ij / (1.0 - P_i0)
    if (conditionSurvival)
    {
        for (size_t i = 0; i < num_states; i++) {
            for (size_t j = 1; j < num_states; j++) {
                P[i][j] = P[i][j] / (1.0 - P[i][0]);
            }
            P[i][0] = 0.0;
        }
        for (size_t i = 0; i < num_states; i++) {
            P[0][i] = 0.0;
        }
        
    }
    // std::cout << P << "\n";
    
    return;
}

void RateMatrix_DECRateMatrix::computeExponentialMatrixByRepeatedSquaring(double t,  TransitionProbabilityMatrix& P ) const {
    //We use repeated squaring to quickly obtain exponentials, as in Poujol and Lartillot, Bioinformatics 2014.
    //Ideally one should dynamically decide how many squarings are necessary.
    //For the moment, we arbitrarily do 10 such squarings, as it seems to perform well in practice (N. Lartillot, personal communication).
    //first, multiply the matrix by the right scalar
    //2^10 = 1024
    double tOver2s = t/(1024);
    
    for ( size_t i = 0; i < num_states; i++ ) {
        for ( size_t j = 0; j < num_states; j++ ) {
            P[i][j] = (*the_rate_matrix)[i][j] * tOver2s;
        }
    }
    //Add the identity matrix:
    for ( size_t i = 0; i < num_states; i++ ) {
        P[i][i] += 1;
    }
    //Now we can do the multiplications
    TransitionProbabilityMatrix P2 (num_states);
    squareMatrix (P, P2); //P2 at power 2
    squareMatrix (P2, P); //P at power 4
    squareMatrix (P, P2); //P2 at power 8
    squareMatrix (P2, P); //P at power 16
    squareMatrix (P, P2); //P2 at power 32
    squareMatrix (P2, P); //P at power 64
    squareMatrix (P, P2); //P2 at power 128
    squareMatrix (P2, P); //P at power 256
    squareMatrix (P, P2); //P2 at power 512
    squareMatrix (P2, P); //P at power 1024
    
    return;
}


RateMatrix_DECRateMatrix* RateMatrix_DECRateMatrix::clone( void ) const
{
    return new RateMatrix_DECRateMatrix( *this );
}

const RbVector<RbVector<double> >& RateMatrix_DECRateMatrix::getDispersalRates(void) const
{
    return dispersalRates;
}

const std::vector<double>& RateMatrix_DECRateMatrix::getExtirpationRates(void) const
{
    return extirpationRates;
}

const std::vector<double>& RateMatrix_DECRateMatrix::getRangeSize(void) const
{
    return rangeSize;
}


void RateMatrix_DECRateMatrix::makeBits(void)
{
    bits = std::vector<std::vector<unsigned> >(num_states, std::vector<unsigned>(numCharacters, 0));
    for (size_t i = 1; i < num_states; i++)
    {
        size_t n = i;
        for (size_t j = 0; j < numCharacters; j++)
        {
            bits[i][j] = n % 2;
            n /= 2;
            if (n == 0)
                break;
        }
    }
    for (size_t i = 0; i < num_states; i++)
    {
        inverseBits[ bits[i] ] = (unsigned)i;
    }
}

void RateMatrix_DECRateMatrix::makeTransitions(void)
{
    transitions.resize(num_states);
    lossOrGain.resize(num_states);
    transitionAreas.resize(num_states);
    
    // populate integer-valued transitions between states
    for (size_t i = 1; i < num_states; i++)
    {
        std::vector<unsigned> b = bits[i];
        
        // each row has b.size() events (excluding i==0)
        for (size_t j = 0; j < b.size(); j++)
        {
            std::vector<unsigned> tmp = b;
            
            // change the range cfg at area j
            tmp[j] = (b[j] == 0 ? 1 : 0);
            
            // store integer-valued event
            transitions[i].push_back(inverseBits[tmp]);
            
            // is event a gain or a loss?
            lossOrGain[i].push_back(tmp[j]);
            
            std::vector<unsigned> a;
            // store dispersal event source areas
            if (tmp[j]==1)
            {
                for (size_t k = 0; k < b.size(); k++)
                {
                    if (b[k]==1)
                    {
                        a.push_back((unsigned)k);
                    }
                }
            }
            // extinction events pushes only the lost area
            else
            {
                a.push_back((unsigned)j);
            }
            transitionAreas[i].push_back(a);
        }
    }
    
    
}

void RateMatrix_DECRateMatrix::setDispersalRates(const RbVector<RbVector<double> >& dr)
{
    dispersalRates = dr;
    needs_update = true;
}

void RateMatrix_DECRateMatrix::setExtirpationRates(const std::vector<double>& er)
{
    extirpationRates = er;
    needs_update = true;
}

void RateMatrix_DECRateMatrix::setRangeSize(const std::vector<double>& rs)
{
    rangeSize = rs;
    needs_update = true;
<<<<<<< HEAD
=======
}

inline void RateMatrix_DECRateMatrix::squareMatrix( TransitionProbabilityMatrix& P,  TransitionProbabilityMatrix& P2) const {
    //Could probably use boost::ublas here, for the moment we do it ourselves.
    for ( size_t i = 0; i < num_states; i++ ) {
        for ( size_t j = 0; j < num_states; j++ ) {
            P2.getElement ( i, j ) = 0;
            for ( size_t k = 0; k < num_states; k++ ) {
                P2.getElement ( i, j ) += P.getElement ( i, k ) * P.getElement ( k, j );
            }
        }
    }
>>>>>>> 63b4fb4c
}


/** Calculate the transition probabilities for the real case */
void RateMatrix_DECRateMatrix::tiProbsEigens(double t, TransitionProbabilityMatrix& P) const
{
    
    // get a reference to the eigenvalues
    const std::vector<double>& eigenValue = theEigenSystem->getRealEigenvalues();
    
    // precalculate the product of the eigenvalue and the branch length
    std::vector<double> eigValExp(num_states);
	for (size_t s=0; s<num_states; s++)
    {
		eigValExp[s] = exp(eigenValue[s] * t);
    }
    
    // calculate the transition probabilities
	const double* ptr = &c_ijk[0];
    double*         p = P.theMatrix;
	for (size_t i=0; i<num_states; i++)
    {
		for (size_t j=0; j<num_states; j++, ++p)
        {
			double sum = 0.0;
			for(size_t s=0; s<num_states; s++)
            {
				sum += (*ptr++) * eigValExp[s];
            }
			(*p) = (sum < 0.0) ? 0.0 : sum;
        }
    }
}


/** Calculate the transition probabilities for the complex case */
void RateMatrix_DECRateMatrix::tiProbsComplexEigens(double t, TransitionProbabilityMatrix& P) const {
    
    // get a reference to the eigenvalues
    const std::vector<double>& eigenValueReal = theEigenSystem->getRealEigenvalues();
    const std::vector<double>& eigenValueComp = theEigenSystem->getImagEigenvalues();
    
    // precalculate the product of the eigenvalue and the branch length
    std::vector<std::complex<double> > ceigValExp(num_states);
	for (size_t s=0; s<num_states; s++)
    {
        std::complex<double> ev = std::complex<double>(eigenValueReal[s], eigenValueComp[s]);
		ceigValExp[s] = exp(ev * t);
    }
    
    // calculate the transition probabilities
	const std::complex<double>* ptr = &cc_ijk[0];
	for (size_t i=0; i<num_states; i++)
    {
		for (size_t j=0; j<num_states; j++)
        {
			std::complex<double> sum = std::complex<double>(0.0, 0.0);
			for(size_t s=0; s<num_states; s++)
				sum += (*ptr++) * ceigValExp[s];
			P[i][j] = (sum.real() < 0.0) ? 0.0 : sum.real();
        }
    }
}


/** Update the eigen system */
void RateMatrix_DECRateMatrix::updateEigenSystem(void) {
    
    theEigenSystem->update();
    calculateCijk();
    
}


void RateMatrix_DECRateMatrix::update( void ) {
    
    if ( needs_update )
    {
        // assign all rate matrix elements
        fillRateMatrix();
        
        // rescale
        rescaleToAverageRate( 1.0 );
        
        // now update the eigensystem
        updateEigenSystem();
        
        // clean flags
        needs_update = false;
    }
}
<|MERGE_RESOLUTION|>--- conflicted
+++ resolved
@@ -23,11 +23,7 @@
 using namespace RevBayesCore;
 
 /** Construct rate matrix with n states */
-<<<<<<< HEAD
-RateMatrix_DECRateMatrix::RateMatrix_DECRateMatrix(size_t n) : GeneralRateMatrix( n ),
-=======
 RateMatrix_DECRateMatrix::RateMatrix_DECRateMatrix(size_t n, bool cs) : GeneralRateMatrix( n ),
->>>>>>> 63b4fb4c
     num_states(n),
     numCharacters(round(log2(n))),
     dispersalRates( RbVector<RbVector<double > >( numCharacters, RbVector<double>(numCharacters, 0.0) ) ),
@@ -147,11 +143,7 @@
         int n = 0;
         for (size_t j = 0; j < bits[i].size(); j++)
             n += bits[i][j];
-<<<<<<< HEAD
-        double p = normalizedRangeSize[n];
-=======
         double p = normalizedRangeSize[n-1];
->>>>>>> 63b4fb4c
 
         //        bool maxSize = n >= maxRangeSize;
 //        for (size_t j = 0; j < bits[i].size(); j++)
@@ -413,8 +405,6 @@
 {
     rangeSize = rs;
     needs_update = true;
-<<<<<<< HEAD
-=======
 }
 
 inline void RateMatrix_DECRateMatrix::squareMatrix( TransitionProbabilityMatrix& P,  TransitionProbabilityMatrix& P2) const {
@@ -427,7 +417,6 @@
             }
         }
     }
->>>>>>> 63b4fb4c
 }
 
 

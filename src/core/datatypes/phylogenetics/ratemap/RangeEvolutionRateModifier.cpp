//
#include <iomanip>
#include <cmath>

#include "CharacterEventDiscrete.h"
#include "RangeEvolutionRateModifier.h"
#include "RbConstants.h"

using namespace RevBayesCore;

RangeEvolutionRateModifier::RangeEvolutionRateModifier(size_t nc) : CharacterHistoryRateModifier(2, nc),
    gain_factor(0.0),
    loss_factor(0.0),
    context_matrix( std::vector<std::vector<adjacency> >() ),
    forbid_extinction(true),
    is_null_range_absorbing(true)
{
    ;
}

RangeEvolutionRateModifier::RangeEvolutionRateModifier(const RangeEvolutionRateModifier& g) : CharacterHistoryRateModifier(g)
{
    
    if (&g != this)
    {
<<<<<<< HEAD
        gain_factor       = g.gain_factor;
        loss_factor       = g.loss_factor;
        context_matrix    = g.context_matrix;
        forbid_extinction = g.forbid_extinction;
=======
        gain_factor                = g.gain_factor;
        loss_factor                = g.loss_factor;
        context_matrix             = g.context_matrix;
        forbid_extinction          = g.forbid_extinction;
>>>>>>> 4a847197
        is_null_range_absorbing    = g.is_null_range_absorbing;
    }
}

RangeEvolutionRateModifier& RangeEvolutionRateModifier::assign(const Assignable &m)
{
    
    const RangeEvolutionRateModifier *crm = dynamic_cast<const RangeEvolutionRateModifier*>(&m);
    if ( crm != NULL )
    {
        return operator=(*crm);
    }
    else
    {
        throw RbException("Could not assign character history rate modifier.");
    }
}

double RangeEvolutionRateModifier::computeRateMultiplier(std::vector<CharacterEvent*> currState, CharacterEventDiscrete* newState, std::vector<std::set<size_t> > sites_with_states, double age)
{
    
    size_t to_site = newState->getSiteIndex();
    size_t to_state = newState->getState();
    
    double r = 0.0;
    // loss event
    if (to_state == 0)
    {
        if (forbid_extinction && sites_with_states[1].size() == 1)
        {
            // cannot enter the null range (conditions on survival)
            r = 0.0;
            return r;
        }
        else
        {
            r = 1.0;
            return r;
        }
    }
    // gain event
    else if (to_state == 1)
    {
        if (is_null_range_absorbing && sites_with_states[1].size() == 0)
        {
            // cannot leave the null range
            r = 0.0;
            return r;
        }
        else
        {
            for (std::set<size_t>::iterator it = sites_with_states[1].begin(); it != sites_with_states[1].end(); it++)
            {
                size_t from_site = *it;
                r += context_matrix[from_site][to_site].weight;
            }
<<<<<<< HEAD

=======
>>>>>>> 4a847197
        }
    }

    return r;
}

double RangeEvolutionRateModifier::computeRateMultiplier(std::vector<CharacterEvent*> currState, CharacterEventDiscrete* newState, double age)
{
    std::vector<std::set<size_t> > sites_with_states(num_states);
    for (size_t i = 0; i < currState.size(); i++)
    {
        sites_with_states[ static_cast<CharacterEventDiscrete*>(currState[i])->getState() ].insert(i);
    }
    
    return computeRateMultiplier(currState, newState, sites_with_states, age);
}

double RangeEvolutionRateModifier::computeRateMultiplier(std::vector<CharacterEvent*> currState, CharacterEventDiscrete* newState, std::vector<size_t> counts, double age)
{
    std::vector<std::set<size_t> > sites_with_states(num_states);
    for (size_t i = 0; i < currState.size(); i++)
    {
        sites_with_states[ static_cast<CharacterEventDiscrete*>(currState[i])->getState() ].insert(i);
    }
    
    return computeRateMultiplier(currState, newState, sites_with_states, age);
}


double RangeEvolutionRateModifier::computeSiteRateMultiplier(const TopologyNode& node, CharacterEvent* currState, CharacterEvent* newState, double age)
{
    return 1.0;
}

double RangeEvolutionRateModifier::computeSiteRateMultiplier(const TopologyNode& node, unsigned from, unsigned to, unsigned charIdx, double age)
{
    return 1.0;
}


RangeEvolutionRateModifier* RangeEvolutionRateModifier::clone(void) const
{
    return new RangeEvolutionRateModifier(*this);
}

void RangeEvolutionRateModifier::update(void)
{
    ; // do nothing
}

void RangeEvolutionRateModifier::setGainFactor(double f)
{
    gain_factor = f;
}

void RangeEvolutionRateModifier::setLossFactor(double f)
{
    loss_factor = f;
}

void RangeEvolutionRateModifier::setContextMatrix(const RbVector<RbVector<double> >& c)
{
    
    context_matrix = std::vector<std::vector<adjacency> >(this->num_characters);
    
    for (size_t i = 0; i < this->num_characters; i++)
    {
        for (size_t j = 0; j < this->num_characters; j++)
        {
            if (c[i][j] != 0.0)
            {
                adjacency v;
                v.from = i;
                v.to = j;
                v.weight = c[i][j];
                context_matrix[i].push_back(v);
            }
        }
    }
}

std::ostream& RevBayesCore::operator<<(std::ostream& o, const RangeEvolutionRateModifier& x)
{
    o << "RangeEvolutionRateModifier";
    return o;
}<|MERGE_RESOLUTION|>--- conflicted
+++ resolved
@@ -23,17 +23,10 @@
     
     if (&g != this)
     {
-<<<<<<< HEAD
-        gain_factor       = g.gain_factor;
-        loss_factor       = g.loss_factor;
-        context_matrix    = g.context_matrix;
-        forbid_extinction = g.forbid_extinction;
-=======
         gain_factor                = g.gain_factor;
         loss_factor                = g.loss_factor;
         context_matrix             = g.context_matrix;
         forbid_extinction          = g.forbid_extinction;
->>>>>>> 4a847197
         is_null_range_absorbing    = g.is_null_range_absorbing;
     }
 }
@@ -90,10 +83,6 @@
                 size_t from_site = *it;
                 r += context_matrix[from_site][to_site].weight;
             }
-<<<<<<< HEAD
-
-=======
->>>>>>> 4a847197
         }
     }
 

#ifndef AminoAcidState_H
#define AminoAcidState_H

#include "DiscreteCharacterState.h"
#include <ostream>
#include <set>

namespace RevBayesCore {

    
    
    /**
     * Amino Acid State class.
     *
     * Amino acid states are represented by their own data structure (this one).
     * Internally we store the amino acid state as an unsigned integer number.
     * We use the first 20 bits of this variable to mark which state is set.
     * This allows us to use ambiguous observations.
     * We provide the common functions, see DiscreteCharacterState.h
     *
     * \copyright (c) Copyright 2009- (GPL version 3)
     * \author The RevBayes Development Core Team (Sebastian Hoehna)
     * \since Version 1.0, 2012-06-21
     */
    class AminoAcidState : public DiscreteCharacterState {
    
    public:
                                        AminoAcidState(size_t n=20);                        //!< Default constructor
                                        AminoAcidState(const std::string &s);               //!< Constructor with nucleotide observation
        
        AminoAcidState*                 clone(void) const;                                  //!< Get a copy of this object

        // Discrete character observation functions
<<<<<<< HEAD
        std::string                     getDataType(void) const;                            //!< Get the datatype as a common string.
        std::string                     getStateLabels(void) const;                         //!< Get valid state labels
            
=======
        void                            addState(const std::string &symbol);                //!< Add a character state to the set of character states
        RbBitSet                        getState(void) const;                               //!< Get the state (as the bitset)
        void                            setToFirstState(void);                              //!< Set this character state to the first (lowest) possible state
        void                            setState(const std::string &symbol);                //!< Compute the internal state value for this character.
        void                            setStateByIndex(size_t index);                      //!< Set the discrete observation

        std::string                     getDataType(void) const;                            //!< Get the datatype as a common string.
        std::string                     getStateLabels(void) const;                         //!< Get valid state labels
        bool                            isGapState(void) const;                             //!< Get whether this is a gapped character state
        bool                            isMissingState(void) const;                         //!< Get whether this is a missing character state
        void                            setGapState(bool tf);                               //!< set whether this is a gapped character
        void                            setMissingState(bool tf);                           //!< set whether this is a missing character

    private:
        
        bool                            is_gap;
        bool                            is_missing;
        size_t                          index_single_state;
        size_t                          num_observed_states;
        RbBitSet                        state;

        
>>>>>>> development
    };
    
}

#endif
<|MERGE_RESOLUTION|>--- conflicted
+++ resolved
@@ -31,11 +31,6 @@
         AminoAcidState*                 clone(void) const;                                  //!< Get a copy of this object
 
         // Discrete character observation functions
-<<<<<<< HEAD
-        std::string                     getDataType(void) const;                            //!< Get the datatype as a common string.
-        std::string                     getStateLabels(void) const;                         //!< Get valid state labels
-            
-=======
         void                            addState(const std::string &symbol);                //!< Add a character state to the set of character states
         RbBitSet                        getState(void) const;                               //!< Get the state (as the bitset)
         void                            setToFirstState(void);                              //!< Set this character state to the first (lowest) possible state
@@ -57,8 +52,6 @@
         size_t                          num_observed_states;
         RbBitSet                        state;
 
-        
->>>>>>> development
     };
     
 }

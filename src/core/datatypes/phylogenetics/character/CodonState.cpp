--- conflicted
+++ resolved
@@ -604,13 +604,10 @@
                                 ++num_observed_states;
                                 size_t triplet_index = i*16 + j*4 + k;
                                 size_t codon_index = TRIPLET_TO_CODON_INDICES[triplet_index];
-<<<<<<< HEAD
-=======
                                 if ( codon_index >= 61 )
                                 {
                                     throw RbException("The symbol '"+s+"' is not a valid codon state.");
                                 }
->>>>>>> 4a847197
                                 state.set( codon_index );
                                 index_single_state = codon_index;
                                 

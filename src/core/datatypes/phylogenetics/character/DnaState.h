/**
 * @file
 * This file contains the declaration of DnaState, which is
 * the class for the DNA data types in RevBayes.
 *
 * @brief Declaration of DnaState
 *
 * (c) Copyright 2009-
 * @date Last modified: $Date: 2012-05-24 09:58:04 +0200 (Thu, 24 May 2012) $
 * @author The RevBayes Development Core Team
 * @license GPL version 3
 *
 * $Id: DnaState.h 1568 2012-05-24 07:58:04Z hoehna $
 */

#ifndef DnaState_H
#define DnaState_H

#include "DiscreteCharacterState.h"
#include <ostream>
#include <set>

namespace RevBayesCore {

    class DnaState : public DiscreteCharacterState {
    
    public:
                                        DnaState(size_t n=4);                               //!< Default constructor
                                        DnaState(const std::string &s);                     //!< Constructor with nucleotide observation

        DnaState*                       clone(void) const;                                  //!< Get a copy of this object

        // Discrete character observation functions
<<<<<<< HEAD
=======
        void                            addState(const std::string &symbol);                //!< Add a character state to the set of character states
//        size_t                          getNumberOfStates(void) const;                      //!< Get the number of discrete states for the character
        RbBitSet                        getState(void) const;                               //!< Get the state (as the bitset)
        void                            setToFirstState(void);                              //!< Set this character state to the first (lowest) possible state
        void                            setStateByIndex(size_t index);                      //!< Set the discrete observation

>>>>>>> development
        std::string                     getDataType(void) const;                            //!< Get the datatype as a common string.
        std::string                     getStateLabels(void) const;                         //!< Get valid state labels
        std::string                     getStringValue(void) const;                         //!< Get a representation of the character as a string
        void                            setState(const std::string &symbol);                //!< Compute the internal state value for this character.
<<<<<<< HEAD
        
=======
        bool                            isGapState(void) const;                             //!< Get whether this is a gapped character state
        bool                            isMissingState(void) const;                         //!< Get whether this is a missing character state
        void                            setGapState(bool tf);                               //!< set whether this is a gapped character
        void                            setMissingState(bool tf);                           //!< set whether this is a missing character
        
    private:
        
        char                            state;

>>>>>>> development
    
    };
    
}

#endif
<|MERGE_RESOLUTION|>--- conflicted
+++ resolved
@@ -31,22 +31,16 @@
         DnaState*                       clone(void) const;                                  //!< Get a copy of this object
 
         // Discrete character observation functions
-<<<<<<< HEAD
-=======
+
         void                            addState(const std::string &symbol);                //!< Add a character state to the set of character states
 //        size_t                          getNumberOfStates(void) const;                      //!< Get the number of discrete states for the character
         RbBitSet                        getState(void) const;                               //!< Get the state (as the bitset)
         void                            setToFirstState(void);                              //!< Set this character state to the first (lowest) possible state
         void                            setStateByIndex(size_t index);                      //!< Set the discrete observation
-
->>>>>>> development
         std::string                     getDataType(void) const;                            //!< Get the datatype as a common string.
         std::string                     getStateLabels(void) const;                         //!< Get valid state labels
         std::string                     getStringValue(void) const;                         //!< Get a representation of the character as a string
         void                            setState(const std::string &symbol);                //!< Compute the internal state value for this character.
-<<<<<<< HEAD
-        
-=======
         bool                            isGapState(void) const;                             //!< Get whether this is a gapped character state
         bool                            isMissingState(void) const;                         //!< Get whether this is a missing character state
         void                            setGapState(bool tf);                               //!< set whether this is a gapped character
@@ -55,8 +49,6 @@
     private:
         
         char                            state;
-
->>>>>>> development
     
     };
     

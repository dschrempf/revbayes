--- conflicted
+++ resolved
@@ -64,11 +64,8 @@
         double                                          getMinSpeciesDifference(size_t index) const;                                //!< Get the minimum difference between two observations
         size_t                                          getNumberOfCharacters(void) const;                                          //!< Number of characters
         size_t                                          getNumberOfIncludedCharacters(void) const;                                  //!< Number of characters
-<<<<<<< HEAD
         DistanceMatrix                                  getPairwiseSpeciesDifference( size_t char_index ) const;                    //!< Get the pairwise species distance matrix
-=======
         double                                          getSpeciesMean( size_t species, size_t site ) const;                        //!< Get the mean value of the species for column 'i'
->>>>>>> edc2313c
         ContinuousTaxonData&                            getTaxonData(size_t tn);                                                    //!< Return a reference to a sequence in the character matrix
         const ContinuousTaxonData&                      getTaxonData(size_t tn) const;                                              //!< Return a reference to a sequence in the character matrix
         ContinuousTaxonData&                            getTaxonData(const std::string &tn);                                        //!< Return a reference to a sequence in the character matrix

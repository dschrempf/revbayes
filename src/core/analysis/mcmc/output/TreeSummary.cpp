--- conflicted
+++ resolved
@@ -1942,11 +1942,7 @@
 }
 
 
-<<<<<<< HEAD
-Tree* TreeSummary::mapTree( AnnotationReport report )
-=======
-Tree* TreeSummary::mapTree( bool verbose )
->>>>>>> c8d83bd8
+Tree* TreeSummary::mapTree( AnnotationReport report, bool verbose )
 {
     std::stringstream ss;
     ss << "Compiling maximum a posteriori tree from " << trace.size() << " trees in tree trace, using a burnin of " << burnin << " trees.\n";
@@ -1983,11 +1979,7 @@
 }
 
 
-<<<<<<< HEAD
-Tree* TreeSummary::mccTree( AnnotationReport report )
-=======
-Tree* TreeSummary::mccTree( bool verbose )
->>>>>>> c8d83bd8
+Tree* TreeSummary::mccTree( AnnotationReport report, bool verbose )
 {
     std::stringstream ss;
     ss << "Compiling maximum clade credibility tree from " << trace.size() << " trees in tree trace, using a burnin of " << burnin << " trees.\n";
@@ -2038,23 +2030,14 @@
         }
     }
 
-<<<<<<< HEAD
     report.ages = true;
-    annotateTree(*best_tree, report );
-=======
-    AnnotationReport report;
     annotateTree(*best_tree, report, verbose );
->>>>>>> c8d83bd8
 
     return best_tree;
 }
 
 
-<<<<<<< HEAD
-Tree* TreeSummary::mrTree(AnnotationReport report, double cutoff)
-=======
-Tree* TreeSummary::mrTree(double cutoff, bool verbose)
->>>>>>> c8d83bd8
+Tree* TreeSummary::mrTree(AnnotationReport report, double cutoff, bool verbose)
 {
     if (cutoff < 0.0 || cutoff > 1.0) cutoff = 0.5;
 
@@ -2181,18 +2164,11 @@
     //now put the tree together
     consensusTree->setRoot(root);
 
-<<<<<<< HEAD
     report.ages      = true;
     report.cc_ages   = false;
     report.ccp       = false;
     report.tree_ages = false;
-    annotateTree(*consensusTree, report );
-=======
-    AnnotationReport report;
-    report.ccp = false;
-    report.mean = false;
     annotateTree(*consensusTree, report, verbose );
->>>>>>> c8d83bd8
 
     return consensusTree;
 }

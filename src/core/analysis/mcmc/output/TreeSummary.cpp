#include "ProgressBar.h"
#include "RandomNumberFactory.h"
#include "RandomNumberGenerator.h"
#include "RbConstants.h"
#include "RbException.h"
#include "RbMathLogic.h"
#include "RbVectorUtilities.h"
#include "Sample.h"
#include "StringUtilities.h"
#include "TopologyNode.h"
#include "TreeSummary.h"

#include <boost/lexical_cast.hpp>
#include <boost/algorithm/string.hpp>
#include <iomanip>
#include <vector>
#include <limits>
#include <cmath>
#include <map>


using namespace RevBayesCore;

TreeSummary::TreeSummary( void ) :
clock( true ),
rooted( true ),
summarized( false ),
trace( false ),
use_tree_trace( false )
{
    setBurnin( 0 );
}

TreeSummary::TreeSummary( const TraceTree &t ) :
clock( t.isClock() ),
rooted( t.objectAt(0).isRooted() ),
summarized( false ),
trace( t ),
use_tree_trace( true ),
cladeAges( CladeComparator(rooted) ),
conditionalCladeAges( CladeComparator(rooted) )
{
    setBurnin( t.getBurnin() );
}


/**
 * The clone function is a convenience function to create proper copies of inherited objected.
 * E.g. a.clone() will create a clone of the correct type even if 'a' is of derived type 'b'.
 *
 * \return A new copy of the process.
 */

TreeSummary* TreeSummary::clone(void) const
{
    
    return new TreeSummary(*this);
}


/**
 *
 * Helper function for ancestralStateTree() and cladoAncestralStateTree() that collects and sorts joint ancestral state samples.
 *
 */
void TreeSummary::collectJointAncestralStateSamples(std::vector<AncestralStateTrace> &ancestral_state_traces, int b, int site, size_t num_sampled_states, size_t num_sampled_trees, Tree &final_summary_tree, const std::vector<TopologyNode*> &summary_nodes, std::vector<std::vector<double> > &pp_end, std::vector<std::vector<double> > &pp_start, std::vector<std::vector<std::string> > &end_states, std::vector<std::vector<std::string> > &start_states, bool clado, ProgressBar &progress, bool verbose)
{
    // loop through all ancestral state samples
    
    // check if sampled tree topology matches the summary tree
    
    // if so collect sampled states
    
    // done looping through samples, now sort them
    
    // save the top 3 in start/end_states and pp vectors
}


/**
 *
 * Helper function for ancestralStateTree() and cladoAncestralStateTree() that traverses the tree from root to tips collecting ancestral state samples.
 *
 */
void TreeSummary::recursivelyCollectAncestralStateSamples(size_t node_index, std::string map_parent_state, bool root, bool conditional, std::vector<AncestralStateTrace> &ancestral_state_traces, int b, int site, size_t num_sampled_states, size_t num_sampled_trees, Tree &final_summary_tree, const std::vector<TopologyNode*> &summary_nodes, std::vector<std::vector<double> > &pp_end, std::vector<std::vector<double> > &pp_start, std::vector<double> &pp_clade, std::vector<std::vector<std::string> > &end_states, std::vector<std::vector<std::string> > &start_states, bool clado, ProgressBar &progress, size_t &num_finished_nodes, bool verbose)
{
    
    size_t parent_node_index = 0;
    if (root == false)
    {
        parent_node_index = summary_nodes[node_index]->getParent().getIndex();
    }
    
    if (root == true)
    {
        
        true;
    }
    
    size_t sample_clade_index;
    size_t parent_sample_clade_index;
    AncestralStateTrace ancestral_state_trace_end_state;
    AncestralStateTrace ancestral_state_trace_start_1;
    AncestralStateTrace ancestral_state_trace_start_2;
    AncestralStateTrace parent_ancestral_state_trace;
    bool trace_found_end_state = false;
    bool trace_found_start_1 = false;
    bool trace_found_start_2 = false;
    bool parent_trace_found = false;
    size_t num_samples_end = 0;
    size_t num_samples_start_1 = 0;
    size_t num_samples_start_2 = 0;
    size_t num_samples_clade = 0;
    
    std::vector<TopologyNode*> sn = summary_nodes;
    
    
    // build a lookup map for the ancestral state trace labels -> indices
    std::map<std::string, size_t> ancestral_state_traces_lookup;
    for (size_t z = 0; z < ancestral_state_traces.size(); z++)
    {
        ancestral_state_traces_lookup[ ancestral_state_traces[z].getParameterName() ] = z;
    }
    
    // loop through all the ancestral state samples
    for (size_t j = burnin; j < num_sampled_states; ++j)
    {
        if ( verbose == true )
        {
            progress.update( num_finished_nodes * num_sampled_states + num_sampled_states * (j - burnin) / (num_sampled_states - burnin) );
        }
        
        // if necessary, get the sampled tree from the tree trace
        const Tree &sample_tree = (use_tree_trace) ? trace.objectAt( j ) : final_summary_tree;
        const TopologyNode& sample_root = sample_tree.getRoot();
        
        //        std::cout << "\n" << node_index << " " << j << "\n" << sample_tree << "\n\n";
        
        if ( use_tree_trace == true )
        {
            // check if the clade in the summary tree is also in the sampled tree
            //            sample_clade_index = sample_root.getCladeIndex( summary_nodes[node_index] );
            //            parent_sample_clade_index = sample_root.getCladeIndex( summary_nodes[parent_node_index] );
            sample_clade_index = sample_root.getCladeIndex( summary_nodes[node_index] );
            parent_sample_clade_index = sample_root.getCladeIndex( summary_nodes[parent_node_index] );
            
            // then we must find the ancestral state traces for this sampled node
            trace_found_end_state = false;
            trace_found_start_1 = false;
            trace_found_start_2 = false;
            parent_trace_found = false;
        }
        else
        {
            sample_clade_index = summary_nodes[node_index]->getIndex();
            parent_sample_clade_index = parent_node_index;
        }
        
        // record the states if the sample tree contains the summary node's clade
        if ( RbMath::isFinite( sample_clade_index ) == true )
        {
            num_samples_clade += 1;
            
            size_t sample_clade_index_child_1 = 0;
            size_t sample_clade_index_child_2 = 0;
            
            if ( !summary_nodes[node_index]->isTip() && clado == true )
            {
                const TopologyNode& sample_node = sample_tree.getNode( sample_clade_index );
                sample_clade_index_child_1 = sample_node.getCladeIndex( &summary_nodes[node_index]->getChild(0) );
                sample_clade_index_child_2 = sample_node.getCladeIndex( &summary_nodes[node_index]->getChild(1) );
            }
            
            std::string sample_clade_index_anc_str = StringUtilities::toString(sample_clade_index + 1);
            std::string sample_clade_index_end_str = "end_" + StringUtilities::toString(sample_clade_index + 1);
            std::string sample_clade_index_child_1_start_str = "start_" + StringUtilities::toString(sample_clade_index_child_1 + 1);
            std::string sample_clade_index_child_2_start_str = "start_" + StringUtilities::toString(sample_clade_index_child_2 + 1);
            
            // find the appropriate end state
            if (ancestral_state_traces_lookup.find(sample_clade_index_anc_str) != ancestral_state_traces_lookup.end())
            {
                size_t idx = ancestral_state_traces_lookup[sample_clade_index_anc_str];
                ancestral_state_trace_end_state = ancestral_state_traces[idx];
                trace_found_end_state = true;
            }
            else if (ancestral_state_traces_lookup.find(sample_clade_index_end_str) != ancestral_state_traces_lookup.end())
            {
                size_t idx = ancestral_state_traces_lookup[sample_clade_index_end_str];
                ancestral_state_trace_end_state = ancestral_state_traces[idx];
                trace_found_end_state = true;
            }
            
            // find start state traces if necessary
            if ( clado == true && (!summary_nodes[node_index]->isTip()) )
            {
                
                if (ancestral_state_traces_lookup.find(sample_clade_index_child_1_start_str) != ancestral_state_traces_lookup.end() && RbMath::isFinite( sample_clade_index_child_1 ) == true )
                {
                    size_t idx = ancestral_state_traces_lookup[sample_clade_index_child_1_start_str];
                    ancestral_state_trace_start_1 = ancestral_state_traces[idx];
                    trace_found_start_1 = true;
                }
                
                if (ancestral_state_traces_lookup.find(sample_clade_index_child_2_start_str) != ancestral_state_traces_lookup.end() && RbMath::isFinite( sample_clade_index_child_2 ) == true )
                {
                    size_t idx = ancestral_state_traces_lookup[sample_clade_index_child_2_start_str];
                    ancestral_state_trace_start_2 = ancestral_state_traces[idx];
                    trace_found_start_2 = true;
                }
            }
            else
            {
                trace_found_start_1 = true;
                trace_found_start_2 = true;
            }
            
            // if we are conditioning on the parent's state we must get the corresponding sample from the parent
            if ( conditional == true && root == false && parent_trace_found == false )
            {
                for (size_t k = 0; k < ancestral_state_traces.size(); ++k)
                {
                    // if we have an ancestral state trace from an anagenetic-only process
                    if (ancestral_state_traces[k].getParameterName() == StringUtilities::toString(parent_sample_clade_index + 1))
                    {
                        parent_ancestral_state_trace = ancestral_state_traces[k];
                        parent_trace_found = true;
                        break;
                    }
                    // if we have an ancestral state trace from a cladogenetic process
                    if (ancestral_state_traces[k].getParameterName() == "end_" + StringUtilities::toString(parent_sample_clade_index + 1))
                    {
                        parent_ancestral_state_trace = ancestral_state_traces[k];
                        parent_trace_found = true;
                        break;
                    }
                }
            }
            
            // get the sampled ancestral state for this iteration
            const std::vector<std::string>& ancestral_state_vector_end = ancestral_state_trace_end_state.getValues();
            std::string ancestral_state_end = getSiteState( ancestral_state_vector_end[j], site );
            
            // get the sampled ancestral state from the parent node
            bool count_sample = false;
            std::string sampled_parent_state = "";
            if ( conditional == true && root == false && parent_trace_found == true )
            {
                const std::vector<std::string>& parent_ancestral_state_vector = parent_ancestral_state_trace.getValues();
                sampled_parent_state = getSiteState( parent_ancestral_state_vector[j], site );
                
                // condition on the parent state?
                if ( sampled_parent_state == map_parent_state )
                {
                    count_sample = true;
                }
            }
            
            if ( conditional == false || root == true )
            {
                count_sample = true;
            }
            
            // finally add the sample to our vectors of samples
            if ( count_sample == true )
            {
                if ( clado == true && summary_nodes[node_index]->isTip() == false )
                {
                    std::string ancestral_state_start_1 = "";
                    std::string ancestral_state_start_2 = "";
                    size_t child1 = summary_nodes[node_index]->getChild(0).getIndex();
                    size_t child2 = summary_nodes[node_index]->getChild(1).getIndex();
                    
                    // find & store end states
                    bool end_state_found = false;
                    size_t k_end = 0;
                    for (; k_end < pp_end[node_index].size(); k_end++)
                    {
                        if (end_states[node_index][k_end] == ancestral_state_end) {
                            end_state_found = true;
                            break;
                        }
                    }
                    // update the end pp and states vectors
                    if ( end_state_found == false )
                    {
                        pp_end[node_index].push_back(1.0);
                        end_states[node_index].push_back( ancestral_state_end );
                        
                    }
                    else
                    {
                        pp_end[node_index][k_end] += 1.0;
                    }
                    
                    // find & store start_state_1
                    if (trace_found_start_1 && trace_found_start_2)
                    {
                        std::vector<std::string> ancestral_state_trace_start_1_vector = ancestral_state_trace_start_1.getValues();
                        ancestral_state_start_1 = getSiteState( ancestral_state_trace_start_1_vector[j], site );
                        
                        bool start_state_1_found = false;
                        size_t k_start_1 = 0;
                        for (; k_start_1 < pp_start[child1].size(); k_start_1++)
                        {
                            if (start_states[child1][k_start_1] == ancestral_state_start_1) {
                                start_state_1_found = true;
                                break;
                            }
                        }
                        // update the end pp and states vectors
                        if ( start_state_1_found == false )
                        {
                            pp_start[child1].push_back(1.0);
                            start_states[child1].push_back( ancestral_state_start_1 );
                            
                        }
                        else
                        {
                            pp_start[child1][k_start_1] += 1.0;
                        }
                        
                        num_samples_start_1 += 1;
                        //                    }
                        //
                        //                    // find & store start_state_1
                        //                    if (trace_found_start_2)
                        //                    {
                        std::vector<std::string> ancestral_state_trace_start_2_vector = ancestral_state_trace_start_2.getValues();
                        ancestral_state_start_2 = getSiteState( ancestral_state_trace_start_2_vector[j], site );
                        
                        bool start_state_2_found = false;
                        size_t k_start_2 = 0;
                        for (; k_start_2 < pp_start[child2].size(); k_start_2++)
                        {
                            if (start_states[child2][k_start_2] == ancestral_state_start_2) {
                                start_state_2_found = true;
                                break;
                            }
                        }
                        // update the end pp and states vectors
                        if ( start_state_2_found == false )
                        {
                            pp_start[child2].push_back(1.0);
                            start_states[child2].push_back( ancestral_state_start_2 );
                            
                        }
                        else
                        {
                            pp_start[child2][k_start_2] += 1.0;
                        }
                        
                        num_samples_start_2 += 1;
                    }
                }
                else
                {
                    bool state_found = false;
                    size_t k = 0;
                    for (; k < pp_end[node_index].size(); k++)
                    {
                        if ( end_states[node_index][k] == ancestral_state_end )
                        {
                            state_found = true;
                            break;
                        }
                    }
                    // update the pp and states vectors
                    if ( state_found == false )
                    {
                        pp_end[node_index].push_back(1.0);
                        end_states[node_index].push_back(ancestral_state_end);
                    }
                    else
                    {
                        pp_end[node_index][k] += 1.0;
                    }
                }
                num_samples_end += 1;
            }
        }
    }
    
    // scale posteriors
    for (size_t i = 0; i < pp_end[node_index].size(); i++)
    {
        pp_end[node_index][i] /= num_samples_end;
    }
    if ( !summary_nodes[node_index]->isTip() ) {
        size_t ch_1_idx = summary_nodes[node_index]->getChild(0).getIndex();
        for (size_t i = 0; i < pp_start[ch_1_idx].size(); i++)
        {
            pp_start[ch_1_idx][i] /= num_samples_start_1;
        }
        size_t ch_2_idx = summary_nodes[node_index]->getChild(1).getIndex();
        for (size_t i = 0; i < pp_start[ch_2_idx].size(); i++)
        {
            pp_start[ch_2_idx][i] /= num_samples_start_2;
        }
    }
    
    pp_clade[node_index] = (double)num_samples_clade / (num_sampled_states - burnin);
    
    std::string map_state = "";
    double max_pp = 0.0;
    if ( conditional == true )
    {
        // find the MAP state
        for (size_t i = 0; i < end_states[node_index].size(); i++)
        {
            if (pp_end[node_index][i] > max_pp)
            {
                map_state = end_states[node_index][i];
                max_pp = pp_end[node_index][i];
            }
        }
    }
    
    // update nodes finished for the progress bar
    num_finished_nodes += 1;
    
    // recurse through tree
    std::vector<int> children_indices = summary_nodes[node_index]->getChildrenIndices();
    for (size_t i = 0; i < children_indices.size(); i++)
    {
        recursivelyCollectAncestralStateSamples(children_indices[i], map_state, false, conditional, ancestral_state_traces, b, site, num_sampled_states, num_sampled_trees, final_summary_tree, summary_nodes, pp_end, pp_start, pp_clade, end_states, start_states, clado, progress, num_finished_nodes, verbose);
    }
    
}


/*
 * This method calculates ancestral character states for the nodes on the input_summary_tree. When summary_stat = MAP, it annotates
 * the summary tree with the posterior probabilities of the 3 most probable states. The method requires a vector of traces containing
 * sampled ancestral states, and optionally works with a trace containing sampled trees that correspond to the
 * ancestral state samples, enabling ancestral states to be estimated over a distribution of trees. In this case the annotated
 * posterior probability for a given character state is the probability of the node existing times the probability of the
 * node being in the character state (see Pagel et al. 2004).
 *
 * This method summarizes both conditional and marginal ancestral states. When conditional = false the method summarizes marginal
 * ancestral states. conditional = true should only be used if the states were sampled using the JointConditionalAncestralStateMonitor.
 * When summarizing conditional ancestral states the posterior probabilities of each state are conditioned on the parent node being
 * in the MAP state.
 */
Tree* TreeSummary::ancestralStateTree(const Tree &input_summary_tree, std::vector<AncestralStateTrace> &ancestralstate_traces, int b, std::string summary_stat, int site, bool conditional, bool joint, bool verbose )
{
    
    if ( summary_stat != "MAP" && (conditional == true || joint == true) )
    {
        throw RbException("Invalid reconstruction type: mean ancestral states can only be calculated with a marginal reconstruction.");
    }
    
    // get the number of ancestral state samples and the number of tree samples
    size_t num_sampled_states = ancestralstate_traces[0].getValues().size();
    size_t num_sampled_trees;
    if (use_tree_trace == false)
    {
        // the ancestral states were sampled over the same tree
        num_sampled_trees = 1;
    }
    else
    {
        // the ancestral states were sampled over different trees each iteration
        num_sampled_trees = trace.size();
    }
    
    setBurnin(b);
    if ( b >= num_sampled_states )
    {
        throw RbException("Burnin size is too large for the ancestral state trace.");
    }
    
    if ( use_tree_trace == true &&  num_sampled_trees != num_sampled_states )
    {
        throw RbException("The tree trace and the ancestral state trace must contain the same number of samples.");
    }
    
    std::stringstream ss;
    ss << "Compiling " << summary_stat << " ancestral states from " << num_sampled_states << " samples in the ancestral state trace, using a burnin of " << burnin << " samples.\n";
    RBOUT(ss.str());
    
    RBOUT("Calculating ancestral state posteriors...\n");
    
    // allocate memory for the new summary tree
    Tree* final_summary_tree = new Tree( input_summary_tree );
    
    // 2-d vectors to keep the data (posteriors and ancestral states) of the input_summary_tree nodes: [node][data]
    const std::vector<TopologyNode*> &summary_nodes = final_summary_tree->getNodes();
    std::vector<std::vector<double> > pp_end( summary_nodes.size(), std::vector<double>() );
    std::vector<std::vector<double> > pp_start( summary_nodes.size(), std::vector<double>() );
    std::vector<double> pp_clade( summary_nodes.size(), 0.0 );
    
    std::vector<std::vector<std::string> > states( summary_nodes.size(), std::vector<std::string>() );
    
    size_t num_finished_nodes = 0;
    ProgressBar progress = ProgressBar( summary_nodes.size() * num_sampled_states, 0 );
    if ( verbose == true )
    {
        progress.start();
    }
    
    if ( joint == true )
    {
        // collect and sort the joint samples
        collectJointAncestralStateSamples(ancestralstate_traces, b, site, num_sampled_states, num_sampled_trees, *final_summary_tree, summary_nodes, pp_end, pp_start, states, states, false, progress, verbose);
    }
    else
    {
        // recurse through summary tree and collect ancestral state samples
        size_t node_index = final_summary_tree->getRoot().getIndex();
        recursivelyCollectAncestralStateSamples(node_index, "", true, conditional, ancestralstate_traces, b, site, num_sampled_states, num_sampled_trees, *final_summary_tree, summary_nodes, pp_end, pp_start, pp_clade, states, states, false, progress, num_finished_nodes, verbose);
    }
    
    if ( verbose == true )
    {
        progress.finish();
    }
    
    // summarize ancestral states
    if (summary_stat == "MAP")
    {
        // find the 3 most probable ancestral states for each node and add them to the tree as parameters
        std::vector<std::string*> anc_state_1;
        std::vector<std::string*> anc_state_2;
        std::vector<std::string*> anc_state_3;
        std::vector<double> anc_state_1_pp;
        std::vector<double> anc_state_2_pp;
        std::vector<double> anc_state_3_pp;
        std::vector<double> anc_state_other_pp;
        
        std::vector<double> posteriors;
        
        for (int i = 0; i < summary_nodes.size(); i++)
        {
            
            if ( summary_nodes[i]->isTip() )
            {
                
                posteriors.push_back(1.0);
                
                anc_state_1.push_back(new std::string(states[i][0]));
                anc_state_1_pp.push_back(1.0);
                anc_state_2.push_back(new std::string("NA"));
                anc_state_2_pp.push_back(0.0);
                anc_state_3.push_back(new std::string("NA"));
                anc_state_3_pp.push_back(0.0);
                
            }
            else
            {
                
                double state1_pp = 0.0;
                double state2_pp = 0.0;
                double state3_pp = 0.0;
                double other_pp = 0.0;
                double total_node_pp = 0.0;
                
                std::string state1 = "";
                std::string state2 = "";
                std::string state3 = "";
                
                // loop through all states for this node
                for (int j = 0; j < pp_end[i].size(); j++)
                {
                    total_node_pp += pp_end[i][j];
                    if (pp_end[i][j] > state1_pp)
                    {
                        state3_pp = state2_pp;
                        state2_pp = state1_pp;
                        state1_pp = pp_end[i][j];
                        state3 = state2;
                        state2 = state1;
                        state1 = states[i][j];
                    }
                    else if (pp_end[i][j] > state2_pp)
                    {
                        state3_pp = state2_pp;
                        state2_pp = pp_end[i][j];
                        state3 = state2;
                        state2 = states[i][j];
                    }
                    else if (pp_end[i][j] > state3_pp)
                    {
                        state3_pp = pp_end[i][j];
                        state3 = states[i][j];
                    }
                }
                
                posteriors.push_back(total_node_pp);
                
                if (state1_pp > 0.0001)
                {
                    anc_state_1.push_back(new std::string(state1));
                    anc_state_1_pp.push_back(state1_pp);
                }
                else
                {
                    anc_state_1.push_back(new std::string("NA"));
                    anc_state_1_pp.push_back(0.0);
                }
                
                if (state2_pp > 0.0001)
                {
                    anc_state_2.push_back(new std::string(state2));
                    anc_state_2_pp.push_back(state2_pp);
                }
                else
                {
                    anc_state_2.push_back(new std::string("NA"));
                    anc_state_2_pp.push_back(0.0);
                }
                
                if (state3_pp > 0.0001)
                {
                    anc_state_3.push_back(new std::string(state3));
                    anc_state_3_pp.push_back(state3_pp);
                }
                else
                {
                    anc_state_3.push_back(new std::string("NA"));
                    anc_state_3_pp.push_back(0.0);
                }
                
                if (other_pp > 0.0001)
                {
                    anc_state_other_pp.push_back(other_pp);
                }
                else
                {
                    anc_state_other_pp.push_back(0.0);
                }
                
            }
        }
        
        final_summary_tree->clearNodeParameters();
        final_summary_tree->addNodeParameter("posterior", posteriors, false);
        final_summary_tree->addNodeParameter("anc_state_1", anc_state_1, false);
        final_summary_tree->addNodeParameter("anc_state_2", anc_state_2, false);
        final_summary_tree->addNodeParameter("anc_state_3", anc_state_3, false);
        final_summary_tree->addNodeParameter("anc_state_1_pp", anc_state_1_pp, false);
        final_summary_tree->addNodeParameter("anc_state_2_pp", anc_state_2_pp, false);
        final_summary_tree->addNodeParameter("anc_state_3_pp", anc_state_3_pp, false);
        final_summary_tree->addNodeParameter("anc_state_other_pp", anc_state_other_pp, false);
        
    }
    else
    {
        // calculate the mean and 95% CI and add to the tree as annotation
        double hpd = 0.95;
        std::vector<double> means( summary_nodes.size(), 0.0 );
        std::vector<double> uppers( summary_nodes.size(), 0.0 );
        std::vector<double> lowers( summary_nodes.size(), 0.0 );
        std::vector<double> posteriors( summary_nodes.size(), 0.0 );
        
        for (int i = 0; i < summary_nodes.size(); i++)
        {
            
            if ( summary_nodes[i]->isTip() )
            {
                posteriors[i] = 1.0;
                means[i] = boost::lexical_cast<double>( states[i][0] );
            }
            else
            {
                double node_pp = 0.0;
                std::vector<double> state_samples;
                
                // loop through all states for this node and collect samples
                for (int j = 0; j < pp_end[i].size(); j++)
                {
                    node_pp += pp_end[i][j];
                    state_samples.push_back( boost::lexical_cast<double>( states[i][j] ) );
                }
                posteriors[i] = node_pp;
                
                // calculate mean value
                double samples_sum = std::accumulate(state_samples.begin(), state_samples.end(), 0.0);
                double mean = samples_sum / state_samples.size();
                means[i] = mean;
                
                // sort the samples by frequency and calculate interval
                std::sort(state_samples.begin(), state_samples.end());
                size_t interval_start = ( (1.0 - hpd) / 2.0 ) * state_samples.size();
                size_t interval_end = ( 1.0 - (1.0 - hpd) / 2.0 ) * state_samples.size();
                interval_end = (interval_end >= state_samples.size() ? state_samples.size()-1 : interval_end);
                
                double lower = state_samples[interval_start];
                double upper = state_samples[interval_end];
                
                lowers[i] = lower;
                uppers[i] = upper;
            }
        }
        
        final_summary_tree->clearNodeParameters();
        final_summary_tree->addNodeParameter("posterior", posteriors, true);
        final_summary_tree->addNodeParameter("mean", means, false);
        final_summary_tree->addNodeParameter("lower_95%_CI", lowers, true);
        final_summary_tree->addNodeParameter("upper_95%_CI", uppers, true);
        
    }
    
    return final_summary_tree;
}


/*
 * This method calculates the MAP ancestral character states for the nodes on the input_tree. This method
 * is identical to the ancestralStateTree function except that is calculates the MAP states resulting from
 * a cladogenetic event, so for each node the MAP state includes the end state and the starting states for
 * the two daughter lineages.
 */
Tree* TreeSummary::cladoAncestralStateTree(const Tree &input_summary_tree, std::vector<AncestralStateTrace> &ancestralstate_traces, int b, std::string summary_stat, int site, bool conditional, bool joint, bool verbose )
{
    
    if ( summary_stat != "MAP" && (conditional == true || joint == true) )
    {
        throw RbException("Invalid reconstruction type: mean ancestral states can only be calculated with a marginal reconstruction.");
    }
    
    // get the number of ancestral state samples and the number of tree samples
    size_t num_sampled_states = ancestralstate_traces[0].getValues().size();
    size_t num_sampled_trees;
    if (use_tree_trace == false)
    {
        // the ancestral states were sampled over the same tree
        num_sampled_trees = 1;
    }
    else
    {
        // the ancestral states were sampled over different trees each iteration
        num_sampled_trees = trace.size();
    }
    
    setBurnin(b);
    if ( b >= num_sampled_states )
    {
        throw RbException("Burnin size is too large for the ancestral state trace.");
    }
    
    if ( use_tree_trace == true &&  num_sampled_trees != num_sampled_states )
    {
        throw RbException("The tree trace and the ancestral state trace must contain the same number of samples.");
    }
    
    std::stringstream ss;
    ss << "Compiling " << summary_stat << " ancestral states from " << num_sampled_states << " samples in the ancestral state trace, using a burnin of " << burnin << " samples.\n";
    RBOUT(ss.str());
    
    RBOUT("Calculating ancestral state posteriors...\n");
    
    // allocate memory for the new tree
    Tree* final_summary_tree = new Tree(input_summary_tree);
    
    // 2-d vectors to keep the data (posteriors and states) of the inputTree nodes: [node][data]
    const std::vector<TopologyNode*> &summary_nodes = final_summary_tree->getNodes();
    std::vector<std::vector<double> > pp_end( summary_nodes.size(), std::vector<double>() );
    std::vector<std::vector<double> > pp_start( summary_nodes.size(), std::vector<double>() );
    std::vector<double> pp_clade( summary_nodes.size(), 0.0 );
    std::vector<std::vector<std::string> > end_states( summary_nodes.size(), std::vector<std::string>() );
    std::vector<std::vector<std::string> > start_states( summary_nodes.size(), std::vector<std::string>() );
    
    size_t num_finished_nodes = 0;
    ProgressBar progress = ProgressBar( summary_nodes.size() * num_sampled_states, 0 );
    if ( verbose == true )
    {
        progress.start();
    }
    
    if ( joint == true )
    {
        // collect and sort the joint samples
        collectJointAncestralStateSamples(ancestralstate_traces, b, site, num_sampled_states, num_sampled_trees, *final_summary_tree, summary_nodes, pp_end, pp_start, end_states, start_states, false, progress, verbose);
    }
    else
    {
        // recurse through summary tree and collect ancestral state samples
        size_t node_index = final_summary_tree->getRoot().getIndex();
        recursivelyCollectAncestralStateSamples(node_index, "", true, conditional, ancestralstate_traces, b, site, num_sampled_states, num_sampled_trees, *final_summary_tree, summary_nodes, pp_end, pp_start, pp_clade, end_states, start_states, true, progress, num_finished_nodes, verbose);
    }
    
    if ( verbose == true )
    {
        progress.finish();
    }
    
    // summarize ancestral states
    if (summary_stat == "MAP")
    {
        // find the 3 most probable ancestral states for each node and add them to the tree as annotations
        
        std::vector<std::string*> end_state_1( summary_nodes.size(), new std::string("NA") );
        std::vector<std::string*> end_state_2( summary_nodes.size(), new std::string("NA") );
        std::vector<std::string*> end_state_3( summary_nodes.size(), new std::string("NA") );
        
        std::vector<double> end_state_1_pp( summary_nodes.size(), 0.0 );
        std::vector<double> end_state_2_pp( summary_nodes.size(), 0.0 );
        std::vector<double> end_state_3_pp( summary_nodes.size(), 0.0 );
        std::vector<double> end_state_other_pp( summary_nodes.size(), 0.0 );
        
        std::vector<std::string*> start_state_1( summary_nodes.size(), new std::string("NA") );
        std::vector<std::string*> start_state_2( summary_nodes.size(), new std::string("NA") );
        std::vector<std::string*> start_state_3( summary_nodes.size(), new std::string("NA") );
        
        std::vector<double> start_state_1_pp( summary_nodes.size(), 0.0 );
        std::vector<double> start_state_2_pp( summary_nodes.size(), 0.0 );
        std::vector<double> start_state_3_pp( summary_nodes.size(), 0.0 );
        std::vector<double> start_state_other_pp( summary_nodes.size(), 0.0 );
        
        std::vector<double> posteriors( summary_nodes.size(), 0.0 );
        
        for (int i = 0; i < summary_nodes.size(); i++)
        {
            
            //            if ( summary_nodes[i]->isTip() )
            //            {
            //                end_state_1[i] = new std::string(end_states[i][0]);
            //                end_state_1_pp[i] = 1.0;
            //                posteriors[i] = 1.0;
            //            }
            //            else
            {
                
                std::string end_state1 = "";
                std::string end_state2 = "";
                std::string end_state3 = "";
                
                std::string start_child1_state1 = "";
                std::string start_child1_state2 = "";
                std::string start_child1_state3 = "";
                
                
                // end states
                std::vector<double> best_end_pp_node;
                std::vector<std::string> best_end_states_node;
                computeMarginalCladogeneticStateProbs(pp_end[i], end_states[i], best_end_pp_node, best_end_states_node);
                
                end_state_1[ i ] = new std::string(best_end_states_node[0]);
                end_state_2[ i ] = new std::string(best_end_states_node[1]);
                end_state_3[ i ] = new std::string(best_end_states_node[2]);
                end_state_1_pp[ i ] = best_end_pp_node[0];
                end_state_2_pp[ i ] = best_end_pp_node[1];
                end_state_3_pp[ i ] = best_end_pp_node[2];
                
                
                // start state, child 1
                std::vector<double> best_start_pp;
                std::vector<std::string> best_start_states;
                computeMarginalCladogeneticStateProbs(pp_start[i], start_states[i], best_start_pp, best_start_states);
                
                start_state_1[ i ] = new std::string(best_start_states[0]);
                start_state_2[ i ] = new std::string(best_start_states[1]);
                start_state_3[ i ] = new std::string(best_start_states[2]);
                start_state_1_pp[ i ] = best_start_pp[0];
                start_state_2_pp[ i ] = best_start_pp[1];
                start_state_3_pp[ i ] = best_start_pp[2];
                
                // sum best state probabilities
                double total_node_pp = best_end_pp_node[0] + best_end_pp_node[1] + best_end_pp_node[2];
                double end_other_pp = 1.0 - total_node_pp;
                double start_child1_other_pp = 1.0 - best_start_pp[0] - best_start_pp[1] - best_start_pp[2];
                posteriors[i] = pp_clade[i];
                
                
                end_state_other_pp[i] = 0.0;
                start_state_other_pp[i] = 0.0;
                if (end_other_pp > 0.0001)
                {
                    end_state_other_pp[i] = end_other_pp;
                }
                if (start_child1_other_pp)
                {
                    start_state_other_pp[i] = start_child1_other_pp;
                    
                }
                
                if (i == final_summary_tree->getRoot().getIndex())
                {
                    start_state_1[i] = end_state_1[i];
                    start_state_2[i] = end_state_2[i];
                    start_state_3[i] = end_state_3[i];
                    
                    start_state_1_pp[i] = end_state_1_pp[i];
                    start_state_2_pp[i] = end_state_2_pp[i];
                    start_state_3_pp[i] = end_state_3_pp[i];
                    start_state_other_pp[i] = end_state_other_pp[i];
                }
            }
        }
        
        final_summary_tree->clearNodeParameters();
        final_summary_tree->addNodeParameter("posterior", posteriors, false);
        
        final_summary_tree->addNodeParameter("end_state_1", end_state_1, false);
        final_summary_tree->addNodeParameter("end_state_2", end_state_2, false);
        final_summary_tree->addNodeParameter("end_state_3", end_state_3, false);
        final_summary_tree->addNodeParameter("end_state_1_pp", end_state_1_pp, false);
        final_summary_tree->addNodeParameter("end_state_2_pp", end_state_2_pp, false);
        final_summary_tree->addNodeParameter("end_state_3_pp", end_state_3_pp, false);
        final_summary_tree->addNodeParameter("end_state_other_pp", end_state_other_pp, false);
        
        final_summary_tree->addNodeParameter("start_state_1", start_state_1, false);
        final_summary_tree->addNodeParameter("start_state_2", start_state_2, false);
        final_summary_tree->addNodeParameter("start_state_3", start_state_3, false);
        final_summary_tree->addNodeParameter("start_state_1_pp", start_state_1_pp, false);
        final_summary_tree->addNodeParameter("start_state_2_pp", start_state_2_pp, false);
        final_summary_tree->addNodeParameter("start_state_3_pp", start_state_3_pp, false);
        final_summary_tree->addNodeParameter("start_state_other_pp", start_state_other_pp, false);
        
    }
    else
    {
        // calculate the mean and 95% CI and add to the tree as annotation
        double hpd = 0.95;
        std::vector<double> start_means( summary_nodes.size(), 0.0 );
        std::vector<double> start_uppers( summary_nodes.size(), 0.0 );
        std::vector<double> start_lowers( summary_nodes.size(), 0.0 );
        std::vector<double> end_means( summary_nodes.size(), 0.0 );
        std::vector<double> end_uppers( summary_nodes.size(), 0.0 );
        std::vector<double> end_lowers( summary_nodes.size(), 0.0 );
        std::vector<double> posteriors( summary_nodes.size(), 0.0 );
        
        for (int i = 0; i < summary_nodes.size(); i++)
        {
            
            if ( summary_nodes[i]->isTip() )
            {
                posteriors[i] = 1.0;
                end_means[i] = boost::lexical_cast<double>( end_states[i][0] );
            }
            else
            {
                double node_pp = 0.0;
                std::vector<double> state_samples_end;
                std::vector<double> state_samples_start;
                
                // loop through all states for this node and collect samples
                for (int j = 0; j < pp_end[i].size(); j++)
                {
                    node_pp += pp_end[i][j];
                    state_samples_end.push_back( boost::lexical_cast<double>( end_states[i][j] ) );
                    state_samples_start.push_back( boost::lexical_cast<double>( start_states[i][j] ) );
                }
                posteriors[i] = node_pp;
                
                // calculate mean value for end states
                double samples_sum = std::accumulate(state_samples_end.begin(), state_samples_end.end(), 0.0);
                double mean = samples_sum / state_samples_end.size();
                end_means[i] = mean;
                
                // calculate mean value for start states
                samples_sum = std::accumulate(state_samples_start.begin(), state_samples_start.end(), 0.0);
                mean = samples_sum / state_samples_start.size();
                start_means[i] = mean;
                
                // sort the samples by frequency and calculate interval for the end states
                std::sort(state_samples_end.begin(), state_samples_end.end());
                size_t interval_start = ( (1.0 - hpd) / 2.0 ) * state_samples_end.size();
                size_t interval_end = ( 1.0 - (1.0 - hpd) / 2.0 ) * state_samples_end.size();
                interval_end = (interval_end >= state_samples_end.size() ? state_samples_end.size()-1 : interval_end);
                
                double lower = state_samples_end[interval_start];
                double upper = state_samples_end[interval_end];
                
                end_lowers[i] = lower;
                end_uppers[i] = upper;
                
                // sort the samples by frequency and calculate interval for the start states
                std::sort(state_samples_start.begin(), state_samples_start.end());
                interval_start = ( (1.0 - hpd) / 2.0 ) * state_samples_start.size();
                interval_end = ( 1.0 - (1.0 - hpd) / 2.0 ) * state_samples_start.size();
                interval_end = (interval_end >= state_samples_start.size() ? state_samples_start.size()-1 : interval_end);
                
                lower = state_samples_start[interval_start];
                upper = state_samples_start[interval_end];
                
                start_lowers[i] = lower;
                start_uppers[i] = upper;
            }
        }
        final_summary_tree->clearNodeParameters();
        final_summary_tree->addNodeParameter("posterior", posteriors, true);
        final_summary_tree->addNodeParameter("end_mean", end_means, false);
        final_summary_tree->addNodeParameter("end_lower_95%_CI", end_lowers, true);
        final_summary_tree->addNodeParameter("end_upper_95%_CI", end_uppers, true);
        final_summary_tree->addNodeParameter("start_mean", start_means, true);
        final_summary_tree->addNodeParameter("start_lower_95%_CI", start_lowers, true);
        final_summary_tree->addNodeParameter("start_upper_95%_CI", start_uppers, true);
    }
    
    return final_summary_tree;
}

void TreeSummary::computeMarginalCladogeneticStateProbs(std::vector<double> pp, std::vector<std::string> states, std::vector<double>& best_pp, std::vector<std::string>& best_states)
{
    best_pp = std::vector<double>(3, 0.0);
    best_states = std::vector<std::string>(3, "NA");
    
    // get probs per state
    std::map<std::string, double> state_sorted_map;
    for (size_t j = 0; j < states.size(); j++) {
        std::map<std::string, double>::iterator it;
        it = state_sorted_map.find( states[j] );
        if (it == state_sorted_map.end()) {
            state_sorted_map[ states[j] ] = 0.0;
        }
        state_sorted_map[ states[j] ] = state_sorted_map[ states[j] ] + pp[j];
    }
    
    // get reverse probs per state
    std::multimap<double, std::string> prob_sorted_map;
    for (std::map<std::string, double>::iterator it = state_sorted_map.begin(); it != state_sorted_map.end(); it++)
    {
        prob_sorted_map.insert( std::pair<double, std::string>( it->second, it->first) );
    }
    
    // populate most three most probable states
    size_t k = 0;
    for (std::multimap<double, std::string>::reverse_iterator rit = prob_sorted_map.rbegin(); rit != prob_sorted_map.rend(); rit++)
    {
        //        std::cout << rit->first << " " << rit->second << "\n";
        best_pp[k] = rit->first;
        best_states[k] = rit->second;
        k++;
        if (k >= 3) break;
    }
    
    // done!
    return;
}


/**
 *
 * Helper function for characterMapTree() that traverses the tree from root to tips collecting stochastic character map samples.
 *
 */
void TreeSummary::recursivelyCollectCharacterMapSamples(size_t node_index, size_t map_parent_state, bool root, bool conditional, std::vector<AncestralStateTrace> &ancestral_state_traces, int b, size_t num_sampled_states, size_t num_sampled_trees, Tree &final_summary_tree, const std::vector<TopologyNode*> &summary_nodes, std::vector<std::string*> &map_character_history, std::vector<std::string*> &map_character_history_posteriors, ProgressBar &progress, size_t &num_finished_nodes, int NUM_TIME_SLICES, bool verbose)
{
    
    double dt = final_summary_tree.getRoot().getMaxDepth() / double(NUM_TIME_SLICES);
    
    size_t sample_clade_index;
    bool trace_found = false;
    bool parent_trace_found = false;
    AncestralStateTrace ancestralstate_trace;
    AncestralStateTrace parent_trace;
    
    std::vector< std::vector< std::pair<size_t, double> > > branch_maps_all = std::vector< std::vector< std::pair<size_t, double> > >();
    std::vector< std::vector< std::pair<size_t, double> > > branch_maps_conditional = std::vector< std::vector< std::pair<size_t, double> > >();
    
    // loop through all the sampled character histories for this branch
    for (size_t j = burnin; j < num_sampled_states; ++j)
    {
        if ( verbose == true )
        {
            progress.update( num_finished_nodes * num_sampled_states + num_sampled_states * (j - burnin) / (num_sampled_states - burnin) );
        }
        
        // if necessary, get the sampled tree from the tree trace
        const Tree &sample_tree = (use_tree_trace) ? trace.objectAt( j ) : final_summary_tree;
        const TopologyNode& sample_root = sample_tree.getRoot();
        
        if ( use_tree_trace == true )
        {
            // check if the clade in the summary tree is also in the sampled tree
            sample_clade_index = sample_root.getCladeIndex( summary_nodes[node_index] );
            
            // and we must also find the trace for this node index
            trace_found = false;
        }
        else
        {
            sample_clade_index = summary_nodes[node_index]->getIndex();
        }
        
        if ( RbMath::isFinite( sample_clade_index ) == true )
        {
            
            bool use_sample = true;
            
            // check if we must condition on the parent's end state
            if ( conditional == true && root == false )
            {
                size_t sample_parent_index;
                if ( use_tree_trace == true )
                {
                    sample_parent_index = sample_tree.getNode( sample_clade_index ).getParent().getIndex();
                    parent_trace_found = false;
                }
                else
                {
                    sample_parent_index = summary_nodes[sample_clade_index]->getParent().getIndex();
                }
                
                if ( RbMath::isFinite( sample_parent_index ) == false )
                {
                    use_sample = false;
                }
                else
                {
                    
                    if ( parent_trace_found == false )
                    {
                        for (size_t k = 0; k < ancestral_state_traces.size(); ++k)
                        {
                            if (ancestral_state_traces[k].getParameterName() == StringUtilities::toString(sample_parent_index + 1))
                            {
                                parent_trace = ancestral_state_traces[k];
                                parent_trace_found = true;
                                break;
                            }
                        }
                    }
                    
                    // get the sampled character history for the parent for this iteration
                    const std::vector<std::string>& parent_vector = parent_trace.getValues();
                    std::string character_history = parent_vector[j];
                    
                    // parse sampled SIMMAP string
                    std::vector< std::pair<size_t, double> > parent_branch_map = parseSIMMAPForNode(character_history);
                    
                    // finally check against the map state of the parent
                    size_t parent_end_state = parent_branch_map[ parent_branch_map.size() - 1 ].first;
                    if ( parent_end_state != map_parent_state )
                    {
                        use_sample = false;
                    }
                }
            }
            
            // if necessary find the AncestralStateTrace for the sampled node
            if ( trace_found == false )
            {
                for (size_t k = 0; k < ancestral_state_traces.size(); ++k)
                {
                    if (ancestral_state_traces[k].getParameterName() == StringUtilities::toString(sample_clade_index + 1))
                    {
                        ancestralstate_trace = ancestral_state_traces[k];
                        trace_found = true;
                        break;
                    }
                }
            }
            
            // get the sampled character history for this iteration
            const std::vector<std::string>& ancestralstate_vector = ancestralstate_trace.getValues();
            std::string character_history = ancestralstate_vector[j];
            
            // parse sampled SIMMAP string
            std::vector< std::pair<size_t, double> > this_branch_map = parseSIMMAPForNode(character_history);
            
            if ( use_sample == true )
            {
                branch_maps_conditional.push_back(this_branch_map);
            }
            branch_maps_all.push_back(this_branch_map);
        }
    }
    
    // now summarize maximum a posteriori states in each time slice along the branch
    
    double branch_len = summary_nodes[node_index]->getBranchLength();
    
    // strings to hold the SIMMAP strings for the summarized character history
    std::string branch_map_history = "}";
    std::string branch_map_history_posteriors = "}";
    
    // loop through each time slice along this branch
    double current_time = 0.0;
    size_t current_dt = 1;
    bool finished_branch = false;
    size_t map_state = 0;
    size_t old_map_state = 0;
    while ( finished_branch == false )
    {
        std::vector< std::vector< std::pair<size_t, double> > > branch_maps;
        if ( current_dt == 1 && conditional == true && root == false )
        {
            branch_maps = branch_maps_conditional;
        }
        else
        {
            branch_maps = branch_maps_all;
        }
        
        current_time = current_dt * dt;
        if ( current_time >= branch_len )
        {
            current_time = branch_len;
            finished_branch = true;
        }
        
        std::vector<size_t> states = std::vector<size_t>();
        std::vector<double> posteriors = std::vector<double>();
        
        // loop through all sampled character histories for this branch
        // and compile each state sampled in this time slice
        for (size_t k = 0; k < branch_maps.size(); k++)
        {
            double sample_time = 0.0;
            
            bool use_sample = true;
            if ( conditional == true && current_dt > 1 && root == false )
            {
                use_sample = false;
            }
            
            // find this time slice in this sampled character history
            for (size_t l = 0; l < branch_maps[k].size(); l++)
            {
                sample_time += branch_maps[k][l].second;
                
                // if we are conditioning on the previous time slice's MAP state
                // check whether or not we should use this sample by checking
                // the state in the last time slice
                // for current_dt == 1 we have already excluded branch_maps whose
                // parent didn't end with the parent MAP end state
                if ( conditional == true && current_dt > 1 )
                {
                    size_t window_size = 1;
                    if ( current_time - (window_size * dt) <= sample_time || l == branch_maps[k].size() - 1)
                    {
                        if ( branch_maps[k][l].first == old_map_state )
                        {
                            use_sample = true;
                        }
                    }
                }
                
                if ( use_sample == true && ( current_time <= sample_time || l == branch_maps[k].size() - 1 ) )
                {
                    bool state_found = false;
                    for (size_t m = 0; m < states.size(); m++)
                    {
                        if (states[m] == branch_maps[k][l].first)
                        {
                            state_found = true;
                            posteriors[m] += 1.0;
                            break;
                        }
                    }
                    if (state_found == false)
                    {
                        states.push_back(branch_maps[k][l].first);
                        posteriors.push_back(1.0);
                    }
                    break;
                }
            }
        }
        
        
        // scale posteriors
        double sum_posteriors = 0.0;
        for (size_t i = 0; i < posteriors.size(); i++)
        {
            sum_posteriors += posteriors[i];
        }
        for (size_t i = 0; i < posteriors.size(); i++)
        {
            posteriors[i] /= sum_posteriors;
        }
        
        // find the MAP state for this time slice
        double map_state_pp = 0.0;
        for (size_t k = 0; k < states.size(); k++)
        {
            if (posteriors[k] > map_state_pp)
            {
                map_state = states[k];
                map_state_pp = posteriors[k];
            }
        }
        old_map_state = map_state;
        
        // now add this time slice to the SIMMAP strings
        
        double time_slice_length = current_time - ((current_dt - 1) * dt);
        
        branch_map_history = "," + StringUtilities::toString(time_slice_length) + branch_map_history;
        branch_map_history_posteriors = "," + StringUtilities::toString(time_slice_length) + branch_map_history_posteriors;
        
        branch_map_history = StringUtilities::toString(map_state) + branch_map_history;
        branch_map_history_posteriors = StringUtilities::toString(int(map_state_pp * 100)) + branch_map_history_posteriors;
        
        if (finished_branch == false )
        {
            branch_map_history = ":" + branch_map_history;
            branch_map_history_posteriors = ":" + branch_map_history_posteriors;
        }
        
        current_dt++;
    }
    
    // finally finish the SIMMAP strings for this node
    branch_map_history = "{" + branch_map_history;
    branch_map_history_posteriors = "{" + branch_map_history_posteriors;
    map_character_history[node_index] = new std::string(branch_map_history);
    map_character_history_posteriors[node_index] = new std::string(branch_map_history_posteriors);
    
    // update nodes finished for the progress bar
    num_finished_nodes += 1;
    
    // recurse through tree
    std::vector<int> children_indices = summary_nodes[node_index]->getChildrenIndices();
    for (size_t i = 0; i < children_indices.size(); i++)
    {
        recursivelyCollectCharacterMapSamples(children_indices[i], map_state, false, conditional, ancestral_state_traces, b, num_sampled_states, num_sampled_trees, final_summary_tree, summary_nodes, map_character_history, map_character_history_posteriors, progress, num_finished_nodes, NUM_TIME_SLICES, verbose);
    }
}


/*
 * This method summarizes marginal, joint and conditional character histories over a give summary tree from a distribution of stochastic character map samples.
 */
Tree* TreeSummary::characterMapTree(const Tree &input_summary_tree, std::vector<AncestralStateTrace> &ancestralstate_traces, int b, int NUM_TIME_SLICES, bool conditional, bool joint, bool verbose)
{
    
    // get the number of ancestral state samples and the number of tree samples
    size_t num_sampled_states = ancestralstate_traces[0].getValues().size();
    size_t num_sampled_trees;
    if (use_tree_trace == false)
    {
        // the ancestral states were sampled over the same tree
        num_sampled_trees = 1;
    }
    else
    {
        // the ancestral states were sampled over different trees each iteration
        num_sampled_trees = trace.size();
    }
    
    setBurnin(b);
    if ( b >= num_sampled_states )
    {
        throw RbException("Burnin size is too large for the character map trace.");
    }
    
    if ( use_tree_trace == true &&  num_sampled_trees != num_sampled_states )
    {
        throw RbException("The tree trace and the character map trace must contain the same number of samples.");
    }
    
    if ( NUM_TIME_SLICES < 1 )
    {
        throw RbException("The number of time slices must be at least 1.");
    }
    
    std::stringstream ss;
    ss << "Calculating maximum a posteriori character map from " << num_sampled_states << " samples in the character map trace, using a burnin of " << burnin << " samples.\n";
    RBOUT(ss.str());
    
    RBOUT("Compiling character maps...\n");
    
    // allocate memory for the new summary tree
    Tree* final_summary_tree = new Tree( input_summary_tree );
    const std::vector<TopologyNode*> &summary_nodes = final_summary_tree->getNodes();
    
    std::vector<std::string*> map_character_history( summary_nodes.size(), new std::string() );
    std::vector<std::string*> map_character_history_posteriors( summary_nodes.size(), new std::string() );
    
    bool process_active = true;
    ProgressBar progress = ProgressBar( summary_nodes.size() * num_sampled_states, 0 );
    if ( verbose == true && process_active == true )
    {
        progress.start();
    }
    
    // recurse through summary tree and collect ancestral state samples
    size_t node_index = final_summary_tree->getRoot().getIndex();
    size_t num_finished_nodes = 0;
    recursivelyCollectCharacterMapSamples(node_index, 0, true, conditional, ancestralstate_traces, b, num_sampled_states, num_sampled_trees, *final_summary_tree, summary_nodes, map_character_history, map_character_history_posteriors, progress, num_finished_nodes, NUM_TIME_SLICES, verbose);
    
    if ( verbose == true && process_active == true )
    {
        progress.finish();
    }
    
    // add all the SIMMAP strings to the tree
    final_summary_tree->clearNodeParameters();
    final_summary_tree->addNodeParameter("map_character_history", map_character_history, false);
    final_summary_tree->addNodeParameter("map_character_history_posteriors", map_character_history_posteriors, false);
    
    return final_summary_tree;
    
}


/*
 * Helper function that parses a SIMMAP character history for a single branch.
 * These strings represent character histories for a single branch in the form
 * {state_2,time_in_state_2:state_1,time_in_state_1} where the states are
 * listed left to right from the tip to the root (backward time). We loop through
 * the string from right to left to store events in forward time (root to tip).
 * Returns vector of events: [<state_1, time_in_state_1>, <state_2, time_in_state_2>]
 */
std::vector< std::pair<size_t, double> > TreeSummary::parseSIMMAPForNode(std::string character_history)
{
    
    boost::trim(character_history);
    
    // Now parse the sampled SIMMAP string:
    bool parsed_time = false;
    std::vector< std::pair<size_t, double> > this_branch_map = std::vector< std::pair<size_t, double> >();
    std::pair<size_t, double> this_event = std::pair<size_t, double>();
    std::string state = "";
    std::string time = "";
    size_t k = character_history.size();
    
    while (true) {
        
        if ( k == (character_history.size() - 1) &&
            std::string(1, character_history[0]).compare("{") != 0 &&
            std::string(1, character_history[k]).compare("}") != 0 )
        {
            throw RbException("Error while summarizing character maps: trace does not contain valid SIMMAP string.");
        }
        else if ( std::string(1, character_history[k]).compare(",") == 0 )
        {
            parsed_time = true;
            this_event.second = std::atof( time.c_str() );
        }
        else if ( std::string(1, character_history[k]).compare(":") == 0 || k == 0 )
        {
            this_event.first = std::atoi( state.c_str() );
            this_branch_map.push_back( this_event );
            if (k == 0)
            {
                break;
            }
            else
            {
                state = "";
                time = "";
                parsed_time = false;
            }
        }
        else if ( parsed_time == false )
        {
            time = std::string(1, character_history[k]) + time;
        }
        else
        {
            state = std::string(1, character_history[k]) + state;
        }
        k--;
    }
    
    return this_branch_map;
}


// annotate the MAP node/branch parameters
void TreeSummary::mapParameters( Tree &tree ) const
{
    
    const Tree& sample_tree = trace.objectAt( 0 );
    
    // first we annotate the node parameters
    // we need an internal node because the root might not have all parameter (e.g. rates)
    // and the tips might neither have all parameters
    const TopologyNode *n = &sample_tree.getRoot().getChild( 0 );
    if ( n->isTip() == true )
    {
        n = &sample_tree.getRoot().getChild( 1 );
    }
    const std::vector<std::string> &nodeParameters = n->getNodeParameters();
    for (size_t i = 0; i < nodeParameters.size(); ++i)
    {
        
        std::string tmp = nodeParameters[i];
        if ( tmp[0] == '&')
        {
            tmp = tmp.substr(1,tmp.size());
        }
        std::vector<std::string> pair;
        StringUtilities::stringSplit(tmp, "=", pair);
        
        if ( pair[0] == "index" ) continue;
        
        if ( StringUtilities::isNumber( pair[1] ) && !StringUtilities::isIntegerNumber( pair[1] ) )
        {
            mapContinuous(tree, pair[0], i, 0.95, true);
        }
        else
        {
            mapDiscrete(tree, pair[0], i, 3, true);
        }
        
    }
    
    // then we annotate the branch parameters
    const std::vector<std::string> &leftBranchParameters = sample_tree.getRoot().getChild(0).getBranchParameters();
    const std::vector<std::string> &rightBranchParameters = sample_tree.getRoot().getChild(1).getBranchParameters();
    
    std::vector<std::string> branchParameters;
    if ( leftBranchParameters.size() > rightBranchParameters.size() )
    {
        branchParameters = leftBranchParameters;
    }
    else
    {
        branchParameters = rightBranchParameters;
    }
    
    for (size_t i = 0; i < branchParameters.size(); ++i)
    {
        
        std::string tmp = branchParameters[i];
        if ( tmp[0] == '&')
        {
            tmp = tmp.substr(1,tmp.size());
        }
        std::vector<std::string> pair;
        StringUtilities::stringSplit(tmp, "=", pair);
        
        if ( pair[0] == "index" ) continue;
        
        if ( StringUtilities::isNumber( pair[1] ) )
        {
            mapContinuous(tree, pair[0], i, 0.95, false);
        }
        else
        {
            mapDiscrete(tree, pair[0], i, 3, false);
        }
        
    }
    
}



/*
 * this method calculates the MAP ancestral character states for the nodes on the input_tree
 */
void TreeSummary::mapDiscrete(Tree &tree, const std::string &n, size_t paramIndex, size_t num, bool isNodeParameter ) const
{
    
    // 2-d vectors to keep the data (posteriors and states) of the inputTree nodes: [node][data]
    const std::vector<TopologyNode*> &summary_nodes = tree.getNodes();
    std::vector<std::map<std::string, Sample<std::string> > > stateAbsencePresence(summary_nodes.size(), std::map<std::string, Sample<std::string> >());
    
    bool interiorOnly = true;
    bool tipsChecked = false;
    //    bool useRoot = true;
    
    // loop through all trees in tree trace
    for (size_t iteration = burnin; iteration < trace.size(); ++iteration)
    {
        const Tree &sample_tree = trace.objectAt( iteration );
        const TopologyNode& sample_root = sample_tree.getRoot();
        
        // loop through all nodes in inputTree
        for (size_t node_index = 0; node_index < summary_nodes.size(); ++node_index)
        {
            TopologyNode *node = summary_nodes[node_index];
            
            if ( node->isTip() == true )
            {
                if ( tipsChecked == false )
                {
                    
                    tipsChecked = true;
                    size_t sample_clade_index = sample_root.getCladeIndex( node );
                    
                    const TopologyNode &sample_node = sample_tree.getNode( sample_clade_index );
                    
                    std::vector<std::string> params;
                    if ( isNodeParameter == true )
                    {
                        params = sample_node.getNodeParameters();
                    }
                    else
                    {
                        params = sample_node.getBranchParameters();
                    }
                    
                    // check if this parameter exists
                    if ( params.size() > paramIndex )
                    {
                        
                        std::string tmp = params[paramIndex];
                        if ( tmp[0] == '&')
                        {
                            tmp = tmp.substr(1,tmp.size());
                        }
                        std::vector<std::string> pair;
                        StringUtilities::stringSplit(tmp, "=", pair);
                        
                        // check if this parameter has the correct name
                        interiorOnly = pair[0] != n;
                    }
                    
                    
                }
                
                if ( interiorOnly == true )
                {
                    continue;
                }
            }
            
            if ( sample_root.containsClade(node, true) )
            {
                // if the inputTree node is also in the sample tree
                // we get the ancestral character state from the ancestral state trace
                size_t sample_clade_index = sample_root.getCladeIndex( node );
                
                const TopologyNode &sample_node = sample_tree.getNode( sample_clade_index );
                
                std::vector<std::string> params;
                if ( isNodeParameter == true )
                {
                    params = sample_node.getNodeParameters();
                }
                else
                {
                    params = sample_node.getBranchParameters();
                }
                
                // check if this parameter exists
                if ( params.size() <= paramIndex )
                {
                    if ( sample_node.isRoot() == true )
                    {
                        continue;
                    }
                    else
                    {
                        throw RbException("Too few parameter for this tree during the tree annotation.");
                    }
                    
                }
                
                std::string tmp = params[paramIndex];
                if ( tmp[0] == '&')
                {
                    tmp = tmp.substr(1,tmp.size());
                }
                std::vector<std::string> pair;
                StringUtilities::stringSplit(tmp, "=", pair);
                
                // check if this parameter has the correct name
                if ( pair[0] != n )
                {
                    throw RbException("The parameter for this tree doesn't match during the tree annotation.");
                }
                
                const std::string &state = pair[1];
                
                std::map<std::string, Sample<std::string> >::iterator entry = stateAbsencePresence[node_index].find( state );
                
                if ( entry == stateAbsencePresence[node_index].end() )
                {
                    Sample<std::string> stateSample = Sample<std::string>(state, 0);
                    if (iteration > burnin)
                    {
                        stateSample.setTrace(std::vector<double>(iteration - burnin, 0.0));
                    }
                    else
                    {
                        stateSample.setTrace(std::vector<double>());
                    }
                    stateAbsencePresence[node_index].insert(std::pair<std::string, Sample<std::string> >(state, stateSample));
                }
                
                
                for (std::map<std::string, Sample<std::string> >::iterator it=stateAbsencePresence[node_index].begin(); it!=stateAbsencePresence[node_index].end(); ++it )
                {
                    
                    const Sample<std::string> &s = it->second;
                    if ( s.getValue() == state )
                    {
                        it->second.addObservation( true );
                    }
                    else
                    {
                        it->second.addObservation( false );
                    }
                    
                } // end loop over all samples for this node
                
            } // end if the sampled tree contained this clade
            
        } // end loop over all nodes in the tree
        
    } // end loop over each iteration in the trace
    
    
    std::vector<double> posteriors;
    for (int i = 0; i < summary_nodes.size(); i++)
    {
        
        TopologyNode &node = *summary_nodes[i];
        if ( node.isTip() && interiorOnly == true )
        {
            // make parameter string for this node
            if ( isNodeParameter == true )
            {
                node.addNodeParameter(n,"{}");
            }
            else
            {
                node.addBranchParameter(n,"{}");
            }
        }
        else
        {
            
            // collect the samples
            std::vector<Sample<std::string> > stateSamples;
            for (std::map<std::string, Sample<std::string> >::iterator it = stateAbsencePresence[i].begin(); it != stateAbsencePresence[i].end(); ++it)
            {
                it->second.computeStatistics();
                stateSamples.push_back(it->second);
            }
            
            // sort the samples by frequency
            sort(stateSamples.begin(), stateSamples.end());
            
            double total_node_pp = 0.0;
            std::string final_state = "{";
            for (size_t j = 0; j < num && j < stateSamples.size(); ++j)
            {
                if ( total_node_pp > 0.9999 ) continue;
                
                if (j > 0)
                {
                    final_state += ",";
                }
                
                double pp = stateSamples[j].getFrequency() / double(stateSamples[j].getSampleSize());
                final_state += stateSamples[j].getValue() + "=" + StringUtilities::toString(pp);
                total_node_pp += pp;
                
            }
            
            final_state += "}";
            
            // make parameter string for this node
            if ( isNodeParameter == true )
            {
                node.addNodeParameter(n,final_state);
            }
            else
            {
                node.addBranchParameter(n,final_state);
            }
        }
    }
    
}


/*
 * this method calculates the MAP ancestral character states for the nodes on the input_tree
 */
void TreeSummary::mapContinuous(Tree &tree, const std::string &n, size_t paramIndex, double hpd, bool isNodeParameter ) const
{
    
    // 2-d vectors to keep the data (posteriors and states) of the inputTree nodes: [node][data]
    const std::vector<TopologyNode*> &summary_nodes = tree.getNodes();
    std::vector<std::vector<double> > samples(summary_nodes.size(),std::vector<double>());
    
    // flag if only interior nodes are used
    bool interiorOnly = false;
    bool tipsChecked = false;
    bool rootChecked = false;
    bool useRoot = true;
    
    // loop through all trees in tree trace
    for (size_t i = burnin; i < trace.size(); i++)
    {
        const Tree &sample_tree = trace.objectAt( i );
        const TopologyNode& sample_root = sample_tree.getRoot();
        
        // loop through all nodes in inputTree
        for (size_t j = 0; j < summary_nodes.size(); j++)
        {
            TopologyNode *node = summary_nodes[j];
            if ( node->isTip() == true )
            {
                if ( tipsChecked == false )
                {
                    
                    tipsChecked = true;
                    size_t sample_clade_index = sample_root.getCladeIndex( node );
                    
                    const TopologyNode &sample_node = sample_tree.getNode( sample_clade_index );
                    
                    std::vector<std::string> params;
                    if ( isNodeParameter == true )
                    {
                        params = sample_node.getNodeParameters();
                    }
                    else
                    {
                        params = sample_node.getBranchParameters();
                    }
                    
                    // check if this parameter exists
                    if ( params.size() > paramIndex )
                    {
                        
                        std::string tmp = params[paramIndex];
                        if ( tmp[0] == '&')
                        {
                            tmp = tmp.substr(1,tmp.size());
                        }
                        std::vector<std::string> pair;
                        StringUtilities::stringSplit(tmp, "=", pair);
                        
                        // check if this parameter has the correct name
                        interiorOnly = pair[0] != n;
                    }
                    else
                    {
                        interiorOnly = true;
                    }
                    
                    
                }
                
                if ( interiorOnly == true )
                {
                    continue;
                }
            }
            
            if ( node->isRoot() == true )
            {
                if ( rootChecked == false )
                {
                    
                    rootChecked = true;
                    
                    size_t sample_clade_index = sample_root.getCladeIndex( node );
                    
                    const TopologyNode &sample_node = sample_tree.getNode( sample_clade_index );
                    
                    std::vector<std::string> params;
                    if ( isNodeParameter == true )
                    {
                        params = sample_node.getNodeParameters();
                    }
                    else
                    {
                        params = sample_node.getBranchParameters();
                    }
                    
                    // check if this parameter exists
                    if ( params.size() > paramIndex )
                    {
                        
                        std::string tmp = params[paramIndex];
                        if ( tmp[0] == '&')
                        {
                            tmp = tmp.substr(1,tmp.size());
                        }
                        std::vector<std::string> pair;
                        StringUtilities::stringSplit(tmp, "=", pair);
                        
                        // check if this parameter has the correct name
                        useRoot = pair[0] == n;
                    }
                    else
                    {
                        useRoot = false;
                    }
                    
                    
                }
                
                if ( useRoot == false )
                {
                    continue;
                }
                
            }
            
            if ( sample_root.containsClade(node, true) )
            {
                // if the inputTree node is also in the sample tree
                // we get the ancestral character state from the ancestral state trace
                size_t sample_clade_index = sample_root.getCladeIndex( node );
                
                const TopologyNode &sample_node = sample_tree.getNode( sample_clade_index );
                
                std::vector<std::string> params;
                if ( isNodeParameter == true )
                {
                    params = sample_node.getNodeParameters();
                }
                else
                {
                    params = sample_node.getBranchParameters();
                }
                
                // check if this parameter exists
                if ( params.size() <= paramIndex )
                {
                    throw RbException("Too few parameter for this tree during the tree annotation.");
                }
                
                std::string tmp = params[paramIndex];
                if ( tmp[0] == '&')
                {
                    tmp = tmp.substr(1,tmp.size());
                }
                std::vector<std::string> pair;
                StringUtilities::stringSplit(tmp, "=", pair);
                
                // check if this parameter has the correct name
                if ( pair[0] != n )
                {
                    
                    throw RbException("The parameter for this tree doesn't match during the tree annotation.");
                }
                
                double state = atof(pair[1].c_str());
                
                std::vector<double> &entries = samples[j];
                entries.push_back( state );
                
            } // end if the sampled tree contained this clade
            
        } // end loop over all nodes in the tree
        
    } // end loop over each iteration in the trace
    
    
    std::vector<double> posteriors;
    for (int idx = 0; idx < summary_nodes.size(); ++idx)
    {
        
        TopologyNode &node = *summary_nodes[idx];
        if ( ( node.isTip() == false || interiorOnly == false ) && ( node.isRoot() == false || useRoot == true ) )
        {
            
            // collect the samples
            std::vector<double> stateSamples = samples[idx];
            
            // sort the samples by frequency
            sort(stateSamples.begin(), stateSamples.end());
            
            
            size_t interval_start = ((1.0-hpd)/2.0) * stateSamples.size();
            size_t interval_median = 0.5 * stateSamples.size();
            size_t interval_end = (1.0-(1.0-hpd)/2.0) * stateSamples.size();
            interval_end = (interval_end >= stateSamples.size() ? stateSamples.size()-1 : interval_end);
            double lower = stateSamples[interval_start];
            double median = stateSamples[interval_median];
            double upper = stateSamples[interval_end];
            
            // make node age annotation
            std::string param = "{" + StringUtilities::toString(lower)
            + "," + StringUtilities::toString(upper) + "}";
            
            if ( isNodeParameter == true )
            {
                // make parameter string for this node
                node.addNodeParameter(n+"_range",param);
                
                // make parameter string for this node
                node.addNodeParameter(n,median);
            }
            else
            {
                
                // make parameter string for this node
                node.addBranchParameter(n+"_range",param);
                
                // make parameter string for this node
                node.addBranchParameter(n,median);
            }
            
        }
        
    }
    
}


void TreeSummary::annotateTree( Tree &tree, AnnotationReport report, bool verbose )
{
    summarize( verbose );
    
    RBOUT("Annotating tree ...");
    
    std::string newick;
    
    if( report.tree_ages )
    {
        Tree* tmp_tree = NULL;
        if ( clock == true )
        {
            tmp_tree = TreeUtilities::convertTree( tree );
        }
        else
        {
            tmp_tree = tree.clone();
        }
        
        if( tmp_tree->isRooted() == false && rooted == false )
        {
            std::vector<std::string> tip_names = trace.objectAt(0).getTipNames();
            std::sort(tip_names.begin(),tip_names.end());
            std::string outgroup = tip_names[0];
            tmp_tree->reroot( outgroup, true );
        }
        else if( tmp_tree->isRooted() != rooted )
        {
            throw(RbException("Rooting of input tree differs from the tree sample"));
        }
        
        newick = TreeUtilities::uniqueNewickTopology( *tmp_tree );
        
        delete tmp_tree;
        
        if( treeCladeAges.find(newick) == treeCladeAges.end() )
        {
            throw(RbException("Could not find input tree in tree sample"));
        }
    }
    
    const std::vector<TopologyNode*> &nodes = tree.getNodes();
    
    double sampleSize = trace.size() - burnin;
    
    for (size_t i = 0; i < nodes.size(); ++i)
    {
        TopologyNode* n = nodes[i];
        
        Clade c = n->getClade();
        
        // annotate clade posterior prob
        if ( ( !n->isTip() || ( n->isRoot() && !c.getMrca().empty() ) ) && report.posterior )
        {
            double cladeFreq = findCladeSample( c ).getFrequency();
            double pp = cladeFreq / sampleSize;
            n->addNodeParameter("posterior",pp);
        }
        
        // are we using sampled ancestors?
        if( sampledAncestorSamples.empty() == false )
        {
            double saFreq = sampledAncestorSamples[n->getTaxon()].getFrequency();
            
            // annotate sampled ancestor prob
            if( ((n->isTip() && n->isFossil()) || saFreq > 0) && report.sa )
            {
                n->addNodeParameter("sampled_ancestor", saFreq / sampleSize);
            }
        }
        
        // annotate conditional clade probs and get node ages
        std::vector<double> nodeAges;
        
        if ( !n->isRoot() )
        {
            Clade parent = n->getParent().getClade();
            std::map<Clade, std::vector<double>, CladeComparator >& condCladeAges = conditionalCladeAges[parent];
            nodeAges = report.cc_ages ? condCladeAges[c] : cladeAges[c];
            
            // annotate CCPs
            if( !n->isTip() && report.ccp )
            {
                double parentCladeFreq = findCladeSample( parent ).getFrequency();
                double ccp = condCladeAges[c].size() / parentCladeFreq;
                n->addNodeParameter("ccp",ccp);
            }
        }
        else
        {
            nodeAges = cladeAges[c];
        }
        
        if ( report.tree_ages )
        {
            nodeAges = treeCladeAges[newick][ c ];
        }
        
        // set the node ages/branch lengths
        if( report.ages )
        {
            double age = 0.0;
            
            if ( report.mean )
            {
                // finally, we compute the mean conditional age
                for (size_t i = 0; i<nodeAges.size(); ++i)
                {
                    age += nodeAges[i];
                }
                age /= nodeAges.size();
            }
            else // use median
            {
                
                size_t idx = nodeAges.size() / 2;
                std::sort( nodeAges.begin(), nodeAges.end() );
                if (nodeAges.size() % 2 == 1)
                {
                    age = nodeAges[idx];
                }
                else
                {
                    age = (nodeAges[idx-1] + nodeAges[idx]) / 2;
                }
                
            }
            
            // finally, we set the age/length
            if ( clock )
            {
                n->setAge( age );
            }
            else
            {
                n->setBranchLength( age );
            }
        }
        
        // annotate the HPD node age intervals
        if( report.hpd )
        {
            //nodeAges = cladeAges[c];
            
            std::sort(nodeAges.begin(), nodeAges.end());
            
            size_t total_branch_lengths = nodeAges.size();
            double min_range = std::numeric_limits<double>::max();
            
            size_t interval_start = 0;
            int interval_size = (int)(report.hpd * (double)total_branch_lengths);
            
            // find the smallest interval that contains x% of the samples
            for (size_t j = 0; j <= (total_branch_lengths - interval_size); j++)
            {
                double temp_lower = nodeAges[j];
                double temp_upper = nodeAges[j + interval_size - 1];
                double temp_range = std::fabs(temp_upper - temp_lower);
                if (temp_range < min_range)
                {
                    min_range = temp_range;
                    interval_start = j;
                }
            }
            double lower = nodeAges[interval_start];
            double upper = nodeAges[interval_start + interval_size - 1];
            
            // make node age annotation
            std::string interval = "{" + StringUtilities::toString(lower)
            + "," + StringUtilities::toString(upper) + "}";
            
            if( clock )
            {
                if( !n->isTip() || ( ( n->isFossil() || upper != lower) && !n->isSampledAncestor() ) )
                {
                    std::string label = "age_" + StringUtilities::toString( (int)(report.hpd * 100) ) + "%_HPD";
                    n->addNodeParameter(label, interval);
                }
            }
            else if( !n->isRoot() )
            {
                std::string label = "brlen_" + StringUtilities::toString( (int)(report.hpd * 100) ) + "%_HPD";
                n->addBranchParameter(label, interval);
            }
        }
        
    }
    
    /*if( !report.tree_ages && clock )
     {
     enforceNonnegativeBranchLengths( tree.getRoot() );
     }*/
    
    if( report.map_parameters )
    {
        mapParameters( tree );
    }
    
}



double TreeSummary::cladeProbability(const RevBayesCore::Clade &c, bool verbose )
{
    summarize(verbose);
    
    double f = 0.0;
    Clade tmp = c;
    tmp.resetTaxonBitset( getTreeTrace().getValues()[0].getTaxonBitSetMap() );
    
    try
    {
        const Sample<Clade> &s = findCladeSample( tmp );
        f = double(s.getFrequency()) / s.getSampleSize();
    }
    catch (RbException e)
    {
        // do nothing
    }
    
    return f;
}


double TreeSummary::computeEntropy( double credible_interval_size, bool verbose )
{
    summarize( verbose );
    
    NewickConverter converter;
    double total_prob = 0;
    double total_samples = trace.size();
    double entropy = 0.0;
    double tree_count = 0.0;
    for (std::vector<Sample<std::string> >::const_reverse_iterator it = treeSamples.rbegin(); it != treeSamples.rend(); ++it)
    {
        double freq = it->getFrequency();
        double p = freq/(total_samples-burnin);
        total_prob += p;
        
        ++tree_count;
        entropy += (p * log(p));
        
        if ( total_prob >= credible_interval_size )
        {
            break;
        }
        
    }
    
    entropy += log( tree_count );
    
    return entropy;
}


std::vector<double> TreeSummary::computePairwiseRFDistance( double credible_interval_size, bool verbose )
{
    summarize( verbose );
    
    std::vector<Tree> unique_trees;
    std::vector<size_t> sample_count;
    NewickConverter converter;
    double total_prob = 0;
    double total_samples = trace.size();
    for (std::vector<Sample<std::string> >::const_reverse_iterator it = treeSamples.rbegin(); it != treeSamples.rend(); ++it)
    {
        double freq = it->getFrequency();
        double p = freq/(total_samples-burnin);
        total_prob += p;
        
        sample_count.push_back( freq );
        
        Tree* current_tree = converter.convertFromNewick( it->getValue() );
        unique_trees.push_back( *current_tree );
        delete current_tree;
        if ( total_prob >= credible_interval_size )
        {
            break;
        }
        
    }
    
    std::vector<double> rf_distances;
    for (size_t i=0; i<unique_trees.size(); ++i)
    {
        // first we need to compare the tree to 'itself'
        for (size_t k=0; k<(sample_count[i]*(sample_count[i]-1)); ++k )
        {
            rf_distances.push_back( 0.0 );
        }
        
        for (size_t j=i+1; j<unique_trees.size(); ++j)
        {
            const Tree &a = unique_trees[i];
            const Tree &b = unique_trees[j];
            double rf = TreeUtilities::computeRobinsonFouldDistance(a, b);
            
            for (size_t k=0; k<(sample_count[i]*sample_count[j]); ++k )
            {
                rf_distances.push_back( rf );
            }
        }
    }
    
    return rf_distances;
}


std::vector<double> TreeSummary::computeTreeLengths( void )
{
    
    std::vector<double> tree_lengths;
    NewickConverter converter;
    
    for (size_t i = burnin; i < trace.size(); ++i)
    {
        
        const Tree &tree = trace.objectAt(i);
        tree_lengths.push_back( tree.getTreeLength() );
        
    }
    
    return tree_lengths;
}


void TreeSummary::enforceNonnegativeBranchLengths(TopologyNode& node) const
{
    std::vector<TopologyNode*> children = node.getChildren();
    
    for (size_t i = 0; i < children.size(); i++)
    {
        if (children[i]->getAge() > node.getAge())
        {
            children[i]->setAge( node.getAge() );
        }
        enforceNonnegativeBranchLengths( *children[i] );
    }
}


//filling in clades and clade ages - including tip nodes in clade sample - to get age for serially sampled tips in time trees
Clade TreeSummary::fillConditionalClades(const TopologyNode &n, std::map<Clade, std::set<Clade, CladeComparator>, CladeComparator> &cond_clades)
{
    
    Clade parent = n.getClade();
    parent.setAge( (clock == true ? n.getAge() : n.getBranchLength() ) );
    
    std::set<Clade, CladeComparator> children( (CladeComparator(rooted)) );
    
    for (size_t i = 0; i < n.getNumberOfChildren(); i++)
    {
        const TopologyNode &child_node = n.getChild(i);
        
        Clade child_clade = fillConditionalClades(child_node, cond_clades);
        children.insert(child_clade);
    }
    
    cond_clades[parent] = children;
    
    return parent;
}


const Sample<Clade>& TreeSummary::findCladeSample(const Clade &n) const
{
    
    std::vector<Sample<Clade> >::const_iterator it = find_if(cladeSamples.begin(), cladeSamples.end(), CladeComparator(rooted, n) );
    
    if ( it != cladeSamples.end() )
    {
        return *it;
    }
    
    throw RbException("Couldn't find a clade with name '" + n.toString() + "'.");
}


TopologyNode* TreeSummary::findParentNode(TopologyNode& n, const Clade& tmp, std::vector<TopologyNode*>& children, RbBitSet& child_b ) const
{
    RbBitSet node = n.getClade().getBitRepresentation();
    
    Clade c = tmp;
    RbBitSet clade  = c.getBitRepresentation();
    
    RbBitSet mask  = node | clade;
    
    bool compatible = (mask == node);
    bool child      = (mask == clade);
    
    // check if the flipped unrooted split is compatible
    if( !rooted && !compatible && !child)
    {
        RbBitSet clade_flip = clade; ~clade_flip;
        mask  = node | clade_flip;
        
        compatible = (mask == node);
        
        if( compatible )
        {
            c.setBitRepresentation(clade_flip);
        }
    }
    
    TopologyNode* parent = NULL;
    
    if(compatible)
    {
        parent = &n;
        
        std::vector<TopologyNode*> x = n.getChildren();
        
        std::vector<TopologyNode*> new_children;
        
        // keep track of which taxa we found in the children
        RbBitSet child_mask(clade.size());
        
        for(size_t i = 0; i < x.size(); i++)
        {
            RbBitSet child_b(clade.size());
            
            TopologyNode* child = findParentNode(*x[i], c, new_children, child_b );
            
            // add this child to the mask
            child_mask = (child_b | child_mask);
            
            // check if child is a compatible parent
            if(child != NULL)
            {
                parent = child;
                break;
            }
        }
        
        children = new_children;
        
        // check that we found all the children
        if( parent == &n && child_mask != clade)
        {
            parent = NULL;
        }
    }
    else if(child)
    {
        child_b = node;
        children.push_back(&n);
    }
    
    return parent;
}


int TreeSummary::getBurnin( void ) const
{
    
    return burnin;
}


/*
 * Split a string of sampled states for multiple sites (e.g. "5,12,3") and return the sample for a single site.
 */
std::string TreeSummary::getSiteState( const std::string &site_sample, size_t site )
{
    std::vector<std::string> states;
    std::istringstream ss( site_sample );
    std::string state;
    
    while(std::getline(ss, state, ','))
    {
        states.push_back(state);
    }
    if (site >= states.size())
    {
        site = 0;
    }
    return states[site];
}


const RevBayesCore::TraceTree & TreeSummary::getTreeTrace(void) const
{
    return trace;
}


int TreeSummary::getTopologyFrequency(const RevBayesCore::Tree &tree, bool verbose)
{
    summarize( verbose );
    
    std::vector<std::string> tip_names = trace.objectAt(0).getTipNames();
    std::sort(tip_names.begin(),tip_names.end());
    std::string outgroup = tip_names[0];
    
    Tree t = tree;
    
    if( t.isRooted() == false && rooted == false )
    {
        t.reroot( outgroup, true );
    }
    
    std::string newick = TreeUtilities::uniqueNewickTopology( t );
    
    //double total_samples = trace.size();
    double freq = 0;
    
    for (std::vector<Sample<std::string> >::const_reverse_iterator it = treeSamples.rbegin(); it != treeSamples.rend(); ++it)
    {
        
        if ( newick == it->getValue() )
        {
            freq =it->getFrequency();
            //            p = freq/(total_samples-burnin);
            
            // now we found it
            break;
        }
        
    }
    
    return freq;
}


std::vector<Tree> TreeSummary::getUniqueTrees( double credible_interval_size, bool verbose )
{
    summarize( verbose );
    
    std::vector<Tree> unique_trees;
    NewickConverter converter;
    double total_prob = 0;
    double total_samples = trace.size();
    for (std::vector<Sample<std::string> >::const_reverse_iterator it = treeSamples.rbegin(); it != treeSamples.rend(); ++it)
    {
        double freq =it->getFrequency();
        double p =freq/(total_samples-burnin);
        total_prob += p;
        
        Tree* current_tree = converter.convertFromNewick( it->getValue() );
        unique_trees.push_back( *current_tree );
        delete current_tree;
        if ( total_prob >= credible_interval_size )
        {
            break;
        }
        
    }
    
    return unique_trees;
}



bool TreeSummary::isTreeContainedInCredibleInterval(const RevBayesCore::Tree &t, double ci_size, bool verbose)
{
    
    summarize( verbose );
    
    RandomNumberGenerator *rng = GLOBAL_RNG;
    
    std::vector<std::string> tip_names = trace.objectAt(0).getTipNames();
    std::sort(tip_names.begin(),tip_names.end());
    std::string outgroup = tip_names[0];
    
    Tree tree = t;
    
    if( tree.isRooted() == false && rooted == false )
    {
        tree.reroot( outgroup, true );
    }
    
    std::string newick = TreeUtilities::uniqueNewickTopology(tree);
    
    double totalSamples = trace.size();
    double totalProb = 0.0;
    for (std::vector<Sample<std::string> >::reverse_iterator it = treeSamples.rbegin(); it != treeSamples.rend(); ++it)
    {
        
<<<<<<< HEAD
        double p =it->getFrequency()/(totalSamples-burnin);
        double include_prob = (size-totalProb)/p;
        //        double include_prob = p*size;
=======
        double p = it->getFrequency()/(totalSamples-burnin);
//        double include_prob = p / (1.0-totalProb) * (ci_size - totalProb) / (1.0-totalProb);
        double include_prob = p * ci_size;
>>>>>>> 6875a266
        
        if ( include_prob > rng->uniform01() )
        {
            const std::string &current_sample = it->getValue();
            if ( newick == current_sample )
            {
                return true;
            }
            
        }
        
        totalProb += p;
        
        
        if ( totalProb >= ci_size )
        {
            break;
        }
        
    }
    
    return false;
}


Tree* TreeSummary::mapTree( AnnotationReport report, bool verbose )
{
    std::stringstream ss;
    ss << "Compiling maximum a posteriori tree from " << trace.size() << " trees in tree trace, using a burnin of " << burnin << " trees.\n";
    RBOUT(ss.str());
    
    summarize( verbose );
    
    // get the tree with the highest posterior probability
    std::string bestNewick = treeSamples.rbegin()->getValue();
    NewickConverter converter;
    Tree* tmp_best_tree = converter.convertFromNewick( bestNewick );
    
    Tree* tmp_tree = NULL;
    
    if ( clock == true )
    {
        tmp_tree = TreeUtilities::convertTree( *tmp_best_tree );
    }
    else
    {
        tmp_tree = tmp_best_tree->clone();
    }
    
    delete tmp_best_tree;
    
    TaxonMap tm = TaxonMap( trace.objectAt(0) );
    tmp_tree->setTaxonIndices( tm );
    
    report.ages            = true;
    report.map_parameters  = true;
    annotateTree(*tmp_tree, report, verbose );
    
    return tmp_tree;
}


Tree* TreeSummary::mccTree( AnnotationReport report, bool verbose )
{
    std::stringstream ss;
    ss << "Compiling maximum clade credibility tree from " << trace.size() << " trees in tree trace, using a burnin of " << burnin << " trees.\n";
    RBOUT(ss.str());
    
    summarize( verbose );
    
    Tree* best_tree = NULL;
    double max_cc = 0;
    
    // find the clade credibility score for each tree
    for(size_t t = 0; t < treeSamples.size(); t++)
    {
        std::string newick = treeSamples[t].getValue();
        
        // now we summarize the clades for the best tree
        std::map<Clade, std::vector<double>, CladeComparator> cladeAges = treeCladeAges[newick];
        
        double cc = 0;
        
        // find the product of the clade frequencies
        for(std::map<Clade, std::vector<double>, CladeComparator>::iterator clade = cladeAges.begin(); clade != cladeAges.end(); clade++)
        {
            cc += log( findCladeSample( clade->first ).getFrequency() );
        }
        
        if(cc > max_cc)
        {
            max_cc = cc;
            
            delete best_tree;
            
            NewickConverter converter;
            Tree* tmp_tree = converter.convertFromNewick( newick );
            if ( clock == true )
            {
                best_tree = TreeUtilities::convertTree( *tmp_tree );
            }
            else
            {
                best_tree = tmp_tree->clone();
            }
            
            TaxonMap tm = TaxonMap( trace.objectAt(0) );
            best_tree->setTaxonIndices( tm );
            
            delete tmp_tree;
        }
    }
    
    report.ages = true;
    annotateTree(*best_tree, report, verbose );
    
    return best_tree;
}


Tree* TreeSummary::mrTree(AnnotationReport report, double cutoff, bool verbose)
{
    if (cutoff < 0.0 || cutoff > 1.0) cutoff = 0.5;
    
    std::stringstream ss;
    ss << "Compiling majority rule consensus tree (cutoff = " << cutoff << ") from " << trace.size() << " trees in tree trace, using a burnin of " << burnin << " trees.\n";
    RBOUT(ss.str());
    
    //fill in clades, use all above 50% to resolve the bush with the consensus partitions
    summarize( verbose );        //fills std::vector<Sample<std::string> > cladeSamples, sorts them by descending freq
    
    //set up variables for consensus tree assembly
    std::vector<std::string> tipNames = trace.objectAt(0).getTipNames();
    
    //first create a bush
    TopologyNode* root = new TopologyNode(tipNames.size()); //construct root node with index = nb Tips
    root->setNodeType(false, true, true);
    
    for (size_t i = 0; i < tipNames.size(); i++)
    {
        TopologyNode* tipNode = new TopologyNode(tipNames.at(i), i); //Topology node constructor adding tip name and index=taxon nb
        tipNode->setNodeType(true, false, false);
        
        // set the parent-child relationship
        root->addChild(tipNode);
        tipNode->setParent(root);
    }
    
    //now put the tree together
    Tree* consensusTree = new Tree();
    consensusTree->setRoot(root, true);
    
    size_t nIndex = tipNames.size();
    
    for (size_t j = 0; j < cladeSamples.size(); j++)
    {
        size_t rIndex = cladeSamples.size() - 1 - j;    //reverse pass through because clades are sorted in ascending frequency
        float cladeFreq = cladeSamples[rIndex].getFrequency() / (float)(trace.size() - burnin);
        if (cladeFreq < cutoff)  break;
        
        Clade clade = cladeSamples[rIndex].getValue();
        
        //make sure we have an internal node
        if (clade.size() == 1 || clade.size() == tipNames.size())  continue;
        
        //find parent node
        std::vector<TopologyNode*> children;
        RbBitSet tmp;
        TopologyNode* parentNode = findParentNode(*root, clade, children, tmp );
        
        if(parentNode != NULL )
        {
            // skip this node if we've already found a clade compatible with it
            if( children.size() == parentNode->getNumberOfChildren() ) continue;
            
            std::vector<TopologyNode*> mrca;
            
            // find the mrca child if it exists
            if( !clade.getMrca().empty() )
            {
                for (size_t i = 0; i < children.size(); i++)
                {
                    if( children[i]->isTip() && std::find(clade.getMrca().begin(), clade.getMrca().end(), children[i]->getTaxon() ) != clade.getMrca().end() )
                    {
                        mrca.push_back(children[i]);
                    }
                }
                
                // if we couldn't find the mrca, then this clade is not compatible
                if( mrca.size() != clade.getMrca().size() )
                {
                    continue;
                }
                else
                {
                    for (size_t i = 0; i < mrca.size(); i++)
                    {
                        mrca[i]->setFossil(true);
                        mrca[i]->setSampledAncestor(true);
                    }
                }
            }
            
            nIndex++;   //increment node index
            TopologyNode* intNode = new TopologyNode(nIndex); //Topology node constructor, with proper node index
            intNode->setNodeType(false, false, true);
            
            
            // move the children to a new internal node
            for (size_t i = 0; i < children.size(); i++)
            {
                parentNode->removeChild(children[i]);
                intNode->addChild(children[i]);
                children[i]->setParent(intNode);
            }
            
            intNode->setParent(parentNode);
            parentNode->addChild(intNode);
            
            // add a mrca child if it exists and there is more than one non-mrca taxa
            if( !mrca.empty() && children.size() > 2 )
            {
                TopologyNode* old_parent = parentNode;
                
                nIndex++;   //increment node index
                parentNode = new TopologyNode(nIndex); //Topology node constructor, with proper node index
                parentNode->setNodeType(false, false, true);
                
                intNode->removeChild(mrca[0]);
                parentNode->addChild(mrca[0]);
                mrca[0]->setParent(parentNode);
                
                old_parent->removeChild(intNode);
                old_parent->addChild(parentNode);
                parentNode->setParent(old_parent);
                
                parentNode->addChild(intNode);
                intNode->setParent(parentNode);
            }
        }
        
        root->setTree(consensusTree);
    }
    
    //now put the tree together
    consensusTree->setRoot(root, true);
    
    report.ages      = true;
    report.cc_ages   = false;
    report.ccp       = false;
    report.tree_ages = false;
    annotateTree(*consensusTree, report, verbose );
    
    return consensusTree;
}


void TreeSummary::printCladeSummary(std::ostream &o, double minCladeProbability, bool verbose)
{
    summarize( verbose );
    
    std::stringstream ss;
    ss << std::fixed;
    ss << std::setprecision(4);
    
    o << std::endl;
    o << "=========================================" << std::endl;
    o << "Printing Posterior Distribution of Clades" << std::endl;
    o << "=========================================" << std::endl;
    o << std::endl;
    
    // now the printing
    std::string s = "Samples";
    StringUtilities::fillWithSpaces(s, 16, true);
    o << "\n" << s;
    s = "Posterior";
    StringUtilities::fillWithSpaces(s, 16, true);
    o << s;
    /*s = "ESS";
     StringUtilities::fillWithSpaces(s, 16, true);
     o << s;*/
    s = "Clade";
    StringUtilities::fillWithSpaces(s, 16, true);
    o << s;
    o << std::endl;
    o << "--------------------------------------------------------------" << std::endl;
    
    double totalSamples = trace.size();
    
    for (std::vector<Sample<Clade> >::reverse_iterator it = cladeSamples.rbegin(); it != cladeSamples.rend(); ++it)
    {
        size_t num_taxa = it->getValue().size();
        
        if( num_taxa == 1 ) continue;
        
        double freq =it->getFrequency();
        double p =it->getFrequency()/(totalSamples-burnin);
        
        
        if ( p < minCladeProbability )
        {
            break;
        }
        
        ss.str(std::string());
        ss << freq;
        s = ss.str();
        StringUtilities::fillWithSpaces(s, 16, true);
        o << s;
        
        ss.str(std::string());
        ss << p;
        s = ss.str();
        StringUtilities::fillWithSpaces(s, 16, true);
        o << s;
        
        /*ss.str(std::string());
         if ( it->getFrequency() <  totalSamples - burnin && it->getFrequency() > 0 )
         {
         ss << it->getEss();
         }
         else
         {
         ss << " - ";
         
         }
         s = ss.str();
         StringUtilities::fillWithSpaces(s, 16, true);
         o << s;*/
        
        o << it->getValue();
        o << std::endl;
        
    }
    
    o << std::endl;
    o << std::endl;
    
}



void TreeSummary::printTreeSummary(std::ostream &o, double credibleIntervalSize, bool verbose)
{
    summarize( verbose );
    
    std::stringstream ss;
    ss << std::fixed;
    ss << std::setprecision(4);
    
    o << std::endl;
    o << "========================================" << std::endl;
    o << "Printing Posterior Distribution of Trees" << std::endl;
    o << "========================================" << std::endl;
    o << std::endl;
    
    // now the printing
    std::string s = "Cum. Prob.";
    StringUtilities::fillWithSpaces(s, 16, true);
    o << s;
    s = "Samples";
    StringUtilities::fillWithSpaces(s, 16, true);
    o << s;
    s = "Posterior";
    StringUtilities::fillWithSpaces(s, 16, true);
    o << s;
    /*s = "ESS";
     StringUtilities::fillWithSpaces(s, 16, true);
     o << s;*/
    s = "Tree";
    StringUtilities::fillWithSpaces(s, 16, true);
    o << s;
    o << std::endl;
    o << "----------------------------------------------------------------" << std::endl;
    double totalSamples = trace.size();
    double totalProb = 0.0;
    for (std::vector<Sample<std::string> >::reverse_iterator it = treeSamples.rbegin(); it != treeSamples.rend(); ++it)
    {
        double freq =it->getFrequency();
        double p =it->getFrequency()/(totalSamples-burnin);
        totalProb += p;
        
        ss.str(std::string());
        ss << totalProb;
        s = ss.str();
        StringUtilities::fillWithSpaces(s, 16, true);
        o << s;
        
        ss.str(std::string());
        ss << freq;
        s = ss.str();
        StringUtilities::fillWithSpaces(s, 16, true);
        o << s;
        
        ss.str(std::string());
        ss << p;
        s = ss.str();
        StringUtilities::fillWithSpaces(s, 16, true);
        o << s;
        
        /*ss.str(std::string());
         ss << it->getEss();
         s = ss.str();
         StringUtilities::fillWithSpaces(s, 16, true);
         o << s;*/
        
        o << it->getValue();
        o << std::endl;
        
        if ( totalProb >= credibleIntervalSize )
        {
            break;
        }
        
    }
    
    o << std::endl;
    o << std::endl;
    
}


void TreeSummary::setBurnin(int b)
{
    size_t old = burnin;
    
    // make sure burnin is proper
    if ( b >= static_cast<int>(trace.size()) && use_tree_trace)
    {
        throw RbException("Burnin size is too large for the tree trace.");
    }
    else if (b == -1)
    {
        burnin = trace.size() / 4;
    }
    else
    {
        burnin = size_t(b);
    }
    
    summarized = summarized && old == burnin;
}


int TreeSummary::size( bool post ) const
{
    
    double total_samples = trace.size();
    
    if (post) total_samples -= burnin;
    
    return total_samples;
}


void TreeSummary::summarize( bool verbose )
{
    if ( summarized ) return;
    
    cladeAges.clear();
    conditionalCladeAges.clear();
    sampledAncestorSamples.clear();
    treeCladeAges.clear();
    
    std::map<Clade, Sample<Clade>, CladeComparator > cladeSampleMap( (CladeComparator(rooted)) );
    std::map<std::string, Sample<std::string> >      treeSampleMap;
    
    ProgressBar progress = ProgressBar(trace.size(), burnin);
    if ( verbose )
    {
        RBOUT("Summarizing clades ...\n");
        progress.start();
    }
    
    std::vector<std::string> tip_names = trace.objectAt(0).getTipNames();
    std::sort(tip_names.begin(),tip_names.end());
    std::string outgroup = tip_names[0];
    
    for (size_t i = burnin; i < trace.size(); ++i)
    {
        
        if ( verbose )
        {
            progress.update(i);
        }
        
        Tree tree = trace.objectAt(i);
        
        if( rooted == false )
        {
            tree.reroot( outgroup, true );
        }
        
        std::string newick = TreeUtilities::uniqueNewickTopology( tree );
        
        Sample<std::string> treeSample(newick, 0);
        treeSample.setTrace(std::vector<double>(i - burnin, 0.0));
        treeSampleMap.insert(std::pair<std::string, Sample<std::string> >(newick, treeSample));
        treeCladeAges.insert(std::pair<std::string, std::map<Clade, std::vector<double>, CladeComparator > >( newick, std::map<Clade, std::vector<double>, CladeComparator >( (CladeComparator(rooted)) ) ) );
        
        // add empty observations for all non-matching trees
        for (std::map<std::string, Sample<std::string> >::iterator it = treeSampleMap.begin(); it != treeSampleMap.end(); ++it)
        {
            if (it->first == newick)
            {
                it->second.addObservation(true);
            }
            else
            {
                it->second.addObservation(false);
            }
            
        }
        
        // get the clades for this tree
        std::map<Clade, std::set<Clade, CladeComparator>, CladeComparator> condClades;
        fillConditionalClades(tree.getRoot(), condClades);
        
        // collect clade ages and increment the clade frequency counter
        for (std::map<Clade, std::set<Clade, CladeComparator>, CladeComparator >::iterator it=condClades.begin(); it!=condClades.end(); ++it )
        {
            const Clade& c = it->first;
            
            // insert a new sample
            Sample<Clade> cladeSample = Sample<Clade>(c, 0);
            cladeSample.setTrace(std::vector<double>(i - burnin, 0.0));
            // insert silently fails if clade has already been seen
            cladeSampleMap.insert(std::pair<Clade, Sample<Clade> >(c, cladeSample));
            
            // store the age for this clade
            // or create a new entry for the age of the clade
            cladeAges[c].push_back( c.getAge() );
            treeCladeAges[newick][c].push_back( c.getAge() );
            
            // this is an empty set if c is a tip node
            const std::set<Clade, CladeComparator>& children = it->second;
            
            // add conditional clade ages
            for (std::set<Clade, CladeComparator>::const_iterator child=children.begin(); child!=children.end(); ++child )
            {
                // inserts new entries if doesn't already exist
                conditionalCladeAges[c][*child].push_back( child->getAge() );
            }
        }
        
        for (std::map<Clade, Sample<Clade>, CladeComparator >::iterator it=cladeSampleMap.begin(); it!=cladeSampleMap.end(); ++it )
        {
            if ( condClades.find( it->first ) != condClades.end() )
            {
                it->second.addObservation( true );
            }
            else
            {
                it->second.addObservation( false );
            }
            
        }
        
        // collect sampled ancestor probs
        for (size_t j = 0; j < tree.getNumberOfTips(); j++)
        {
            const TopologyNode& tip = tree.getTipNode(j);
            
            Taxon taxon = tip.getTaxon();
            
            Sample<Taxon> taxonSample(taxon, 0);
            taxonSample.setTrace(std::vector<double>(i - burnin, 0.0));
            
            sampledAncestorSamples.insert( std::pair<Taxon, Sample<Taxon> >(taxon, taxonSample) );
            
            sampledAncestorSamples[taxon].addObservation( tip.isSampledAncestor() );
        }
    }
    
    // finish progress bar
    if ( verbose )
    {
        progress.finish();
        RBOUT("Collecting samples ...\n");
    }
    
    // collect the samples
    cladeSamples.clear();
    for (std::map<Clade, Sample<Clade>, CladeComparator >::iterator it = cladeSampleMap.begin(); it != cladeSampleMap.end(); ++it)
    {
        it->second.computeStatistics();
        cladeSamples.push_back(it->second);
    }
    
    // sort the samples by frequency
    VectorUtilities::sort( cladeSamples );
    
    
    // collect the samples
    treeSamples.clear();
    for (std::map<std::string, Sample<std::string> >::iterator it = treeSampleMap.begin(); it != treeSampleMap.end(); ++it)
    {
        it->second.computeStatistics();
        treeSamples.push_back(it->second);
    }
    
    // sort the samples by frequency
    VectorUtilities::sort( treeSamples );
    
    
    // collect the samples
    bool using_sampled_ancestors = false;
    
    for (std::map<Taxon, Sample<Taxon> >::iterator it = sampledAncestorSamples.begin(); it != sampledAncestorSamples.end(); ++it)
    {
        it->second.computeStatistics();
        
        using_sampled_ancestors = using_sampled_ancestors || it->second.getFrequency() > 0;
    }
    
    if( using_sampled_ancestors == false ) sampledAncestorSamples.clear();
    
    summarized = true;
}


/**
 *
 * Summarizes sampled character histories for a vector of stochastic character map traces for each node of a given summary tree.
 *
 */
void TreeSummary::summarizeCharacterMaps(Tree input_tree, std::vector<AncestralStateTrace> &ancestralstate_traces, std::string filename, int burnin, bool verbose, std::string separator)
{
    // get the number of ancestral state samples
    size_t num_sampled_states = ancestralstate_traces[0].getValues().size();
    
    // get the number of sampled trees
    size_t num_sampled_trees;
    if (use_tree_trace == false)
    {
        // the ancestral states were sampled over the same tree
        num_sampled_trees = 1;
    }
    else
    {
        // the ancestral states were sampled over different trees each iteration
        num_sampled_trees = trace.size();
    }
    
    setBurnin(burnin);
    if ( burnin >= num_sampled_states )
    {
        throw RbException("Burnin size is too large for the ancestral state trace.");
    }
    
    if ( use_tree_trace == true &&  num_sampled_trees != num_sampled_states )
    {
        throw RbException("The tree trace and the ancestral state trace must contain the same number of samples.");
    }
    
    std::vector<TopologyNode*> summary_nodes;
    bool condition_on_tree = false;
    
    if ( input_tree.getNumberOfTips() != 0 )
    {
        summary_nodes = input_tree.getNodes();
        condition_on_tree = true;
    }
    
    if ( condition_on_tree == false && use_tree_trace == false )
    {
        throw RbException("You must enter a tree trace, a tree, or both to summarize stochastic character maps.");
    }
    
    // get the number of nodes
    size_t num_nodes = 0;
    if (condition_on_tree == true)
    {
        num_nodes = input_tree.getNumberOfNodes();
    }
    else
    {
        num_nodes = trace.objectAt(0).getNumberOfNodes();
    }
    
    std::stringstream ss;
    ss << "Compiling stochastic character maps from " << num_sampled_states << " samples in the character map trace, using a burnin of " << burnin << " samples.\n";
    RBOUT(ss.str());
    
    ProgressBar progress = ProgressBar( num_nodes * num_sampled_states, 0 );
    if ( verbose == true )
    {
        progress.start();
    }
    
    // open stream for file output
    RbFileManager f = RbFileManager(filename);
    f.createDirectoryForFile();
    std::fstream out;
    out.open( filename.c_str(), std::fstream::out);
    
    // write column headers
    out << "iteration" << separator;
    out << "node_index" << separator;
    out << "branch_start_time" << separator;
    out << "branch_end_time" << separator;
    out << "start_state" << separator;
    out << "end_state" << separator;
    out << "transition_time" << separator;
    out << "transition_type" << separator;
    out << "parent_index" << separator;
    out << "child1_index" << separator;
    out << "child2_index" << std::endl;
    
    // get the iteration trace
    AncestralStateTrace iteration_trace;
    bool trace_found = false;
    for (size_t k = 0; k < ancestralstate_traces.size(); k++)
    {
        if (ancestralstate_traces[k].getParameterName() == "Iteration")
        {
            iteration_trace = ancestralstate_traces[k];
            trace_found = true;
            break;
        }
    }
    const std::vector<std::string>& iteration_vector = iteration_trace.getValues();
    if ( trace_found == false )
    {
        throw RbException("The ancestral state trace is missing the 'Iteration' column.");
    }
    
    // loop through all nodes
    for (size_t i = 0; i < num_nodes; ++i)
    {
        size_t sample_clade_index = i;
        trace_found = false;
        AncestralStateTrace character_map_trace;
        std::vector<std::string> ancestralstate_vector;
        
        // loop through all the stochastic character map samples
        for (size_t j = burnin; j < num_sampled_states; ++j)
        {
            
            if ( verbose == true )
            {
                progress.update( i * num_sampled_states + num_sampled_states * (j - burnin) / (num_sampled_states - burnin) );
            }
            
            // if necessary, get the sampled tree from the tree trace
            const Tree &sample_tree = (use_tree_trace) ? trace.objectAt( j ) : input_tree;
            
            if ( condition_on_tree == true )
            {
                if ( use_tree_trace == true )
                {
                    // check if the clade in the summary tree is also in the sampled tree
                    const TopologyNode& sample_root = sample_tree.getRoot();
                    sample_clade_index = sample_root.getCladeIndex( summary_nodes[i] );
                    
                    // and we must also find the trace for this node index
                    trace_found = false;
                }
                else
                {
                    sample_clade_index = summary_nodes[i]->getIndex();
                }
            }
            
            if ( RbMath::isFinite( sample_clade_index ) == true )
            {
                
                // if necessary find the AncestralStateTrace for the sampled node
                if ( trace_found == false )
                {
                    for (size_t k = 0; k < ancestralstate_traces.size(); k++)
                    {
                        if (ancestralstate_traces[k].getParameterName() == StringUtilities::toString(sample_clade_index + 1))
                        {
                            character_map_trace = ancestralstate_traces[k];
                            ancestralstate_vector = character_map_trace.getValues();
                            trace_found = true;
                            break;
                        }
                    }
                }
                
                // get the iteration
                std::string iteration = iteration_vector[j];
                
                // get the sampled character history for this node for this iteration
                std::string character_history = ancestralstate_vector[j];
                
                // parse sampled SIMMAP string
                std::vector< std::pair<size_t, double> > this_branch_map = parseSIMMAPForNode(character_history);
                
                double start_time = sample_tree.getNode( sample_clade_index ).getAge() + sample_tree.getNode( sample_clade_index ).getBranchLength();
                double end_time = sample_tree.getNode( sample_clade_index ).getAge();
                
                double current_time = start_time;
                size_t current_state;
                size_t end_state;
                if ( this_branch_map.size() > 0 )
                {
                    current_state = this_branch_map[0].first;
                    end_state = this_branch_map[ this_branch_map.size() - 1 ].first;
                }
                else
                {
                    throw RbException("There were no sampled character histories for node " + StringUtilities::toString(sample_clade_index + 1) + " in the summary tree.");
                }
                
                // write output if there was no change along the branch
                if (this_branch_map.size() == 1)
                {
                    // write node index
                    out << iteration << separator;
                    
                    // write node index
                    if (condition_on_tree && use_tree_trace)
                    {
                        out << summary_nodes[i]->getIndex() + 1 << separator;
                    }
                    else
                    {
                        out << sample_clade_index + 1 << separator;
                    }
                    
                    // write branch start/end times
                    out << start_time << separator;
                    out << end_time << separator;
                    
                    // write start state
                    out << current_state << separator;
                    
                    // write end state
                    out << end_state << separator;
                    
                    // write transition time
                    out << "NA" << separator;
                    
                    out << "no_change" << separator;
                    
                    // write parent/child indices
                    std::string parent_index = "NA";
                    std::string child1_index = "NA";
                    std::string child2_index = "NA";
                    if (condition_on_tree && use_tree_trace)
                    {
                        if (summary_nodes[i]->isRoot() == false)
                        {
                            parent_index = StringUtilities::toString( summary_nodes[i]->getParent().getIndex() + 1 );
                        }
                        if (summary_nodes[i]->isTip() == false)
                        {
                            child1_index = StringUtilities::toString( summary_nodes[i]->getChild( 0 ).getIndex() + 1 );
                            child2_index = StringUtilities::toString( summary_nodes[i]->getChild( 1 ).getIndex() + 1 );
                        }
                    }
                    else
                    {
                        if (sample_tree.getNode( sample_clade_index ).isRoot() == false)
                        {
                            parent_index = StringUtilities::toString( sample_tree.getNode( sample_clade_index ).getParent().getIndex() + 1 );
                        }
                        if (sample_tree.getNode( sample_clade_index ).isTip() == false)
                        {
                            child1_index = StringUtilities::toString( sample_tree.getNode( sample_clade_index ).getChild( 0 ).getIndex() + 1 );
                            child2_index = StringUtilities::toString( sample_tree.getNode( sample_clade_index ).getChild( 1 ).getIndex() + 1 );
                        }
                    }
                    out << parent_index << separator;
                    out << child1_index << separator << child2_index << std::endl;
                }
                
                // write output for each anagenetic transition along the branch in forward time (towards tips)
                for (size_t k = 1; k < this_branch_map.size(); k++)
                {
                    if (this_branch_map[k].first != current_state)
                    {
                        // write node index
                        out << iteration << separator;
                        
                        // write node index
                        if (condition_on_tree && use_tree_trace)
                        {
                            out << summary_nodes[i]->getIndex() + 1 << separator;
                        }
                        else
                        {
                            out << sample_clade_index + 1 << separator;
                        }
                        
                        // write branch start/end times
                        out << start_time << separator;
                        out << end_time << separator;
                        
                        // write start state
                        out << current_state << separator;
                        
                        // write end state
                        out << this_branch_map[k].first << separator;
                        
                        // write transition time
                        out << current_time - this_branch_map[k - 1].second << separator;
                        
                        out << "anagenetic" << separator;
                        
                        // write parent/child indices
                        std::string parent_index = "NA";
                        std::string child1_index = "NA";
                        std::string child2_index = "NA";
                        if (condition_on_tree && use_tree_trace)
                        {
                            if (summary_nodes[i]->isRoot() == false)
                            {
                                parent_index = StringUtilities::toString( summary_nodes[i]->getParent().getIndex() + 1 );
                            }
                            if (summary_nodes[i]->isTip() == false)
                            {
                                child1_index = StringUtilities::toString( summary_nodes[i]->getChild( 0 ).getIndex() + 1 );
                                child2_index = StringUtilities::toString( summary_nodes[i]->getChild( 1 ).getIndex() + 1 );
                            }
                        }
                        else
                        {
                            if (sample_tree.getNode( sample_clade_index ).isRoot() == false)
                            {
                                parent_index = StringUtilities::toString( sample_tree.getNode( sample_clade_index ).getParent().getIndex() + 1 );
                            }
                            if (sample_tree.getNode( sample_clade_index ).isTip() == false)
                            {
                                child1_index = StringUtilities::toString( sample_tree.getNode( sample_clade_index ).getChild( 0 ).getIndex() + 1 );
                                child2_index = StringUtilities::toString( sample_tree.getNode( sample_clade_index ).getChild( 1 ).getIndex() + 1 );
                            }
                        }
                        out << parent_index << separator;
                        out << child1_index << separator << child2_index << std::endl;
                    }
                    current_state = this_branch_map[k].first;
                    current_time = current_time - this_branch_map[k - 1].second;
                }
                
                // now check this node's children's start states to see if there were any cladogenetic transitions
                std::vector<int> children_indices = sample_tree.getNode( sample_clade_index ).getChildrenIndices();
                
                for (int k = 0; k < children_indices.size(); k++)
                {
                    size_t child_index = children_indices[k];
                    
                    for (size_t l = 0; l < ancestralstate_traces.size(); l++)
                    {
                        if (ancestralstate_traces[l].getParameterName() == StringUtilities::toString(child_index + 1))
                        {
                            character_map_trace = ancestralstate_traces[l];
                            break;
                        }
                    }
                    
                    // get the sampled character history for the child for this iteration
                    const std::vector<std::string>& ancestralstate_vector_child = character_map_trace.getValues();
                    std::string character_history_child = ancestralstate_vector_child[j];
                    
                    // parse sampled SIMMAP string
                    std::vector< std::pair<size_t, double> > child_branch_map = parseSIMMAPForNode(character_history_child);
                    
                    // get child's start state
                    size_t child_start_state = child_branch_map[0].first;
                    
                    if (end_state != child_start_state)
                    {
                        // write node index
                        out << iteration << separator;
                        
                        // write node index
                        if (condition_on_tree && use_tree_trace)
                        {
                            out << summary_nodes[i]->getIndex() + 1 << separator;
                        }
                        else
                        {
                            out << sample_clade_index + 1 << separator;
                        }
                        
                        // write branch start/end times
                        out << start_time << separator;
                        out << end_time << separator;
                        
                        // write start state
                        out << end_state << separator;
                        
                        // write end state
                        out << child_start_state << separator;
                        
                        // write transition time
                        out << end_time << separator;
                        
                        out << "cladogenetic" << separator;
                        
                        // write parent/child indices
                        std::string parent_index = "NA";
                        std::string child1_index = "NA";
                        std::string child2_index = "NA";
                        if (condition_on_tree && use_tree_trace)
                        {
                            if (summary_nodes[i]->isRoot() == false)
                            {
                                parent_index = StringUtilities::toString( summary_nodes[i]->getParent().getIndex() + 1 );
                            }
                            if (summary_nodes[i]->isTip() == false)
                            {
                                child1_index = StringUtilities::toString( summary_nodes[i]->getChild( 0 ).getIndex() + 1 );
                                child2_index = StringUtilities::toString( summary_nodes[i]->getChild( 1 ).getIndex() + 1 );
                            }
                        }
                        else
                        {
                            if (sample_tree.getNode( sample_clade_index ).isRoot() == false)
                            {
                                parent_index = StringUtilities::toString( sample_tree.getNode( sample_clade_index ).getParent().getIndex() + 1 );
                            }
                            if (sample_tree.getNode( sample_clade_index ).isTip() == false)
                            {
                                child1_index = StringUtilities::toString( sample_tree.getNode( sample_clade_index ).getChild( 0 ).getIndex() + 1 );
                                child2_index = StringUtilities::toString( sample_tree.getNode( sample_clade_index ).getChild( 1 ).getIndex() + 1 );
                            }
                        }
                        out << parent_index << separator;
                        out << child1_index << separator << child2_index << std::endl;
                    }
                }
                
            }
        }
    }
    
    out.close();
    
    if ( verbose == true )
    {
        progress.finish();
    }
    
}

/*
 * Sort rooted clades as normal, or by mrcas
 * Sort unrooted clades (splits) by min(bitset,~bitset)
 */
bool CladeComparator::operator()(const Clade& a, const Clade& b) const
{
    const RbBitSet& ab = a.getBitRepresentation();
    const RbBitSet& bb = b.getBitRepresentation();
    
    // If clades are rooted or clades are from different sized trees,
    // do taxon-wise comparison, taking mrcas into account.
    if( rooted || ab.size() != bb.size() )
    {
        if( ab.size() != bb.size() || a.getMrca() == b.getMrca() )
        {
            return a < b;
        }
        else
        {
            return a.getMrca() < b.getMrca();
        }
    }
    
    if( ab.empty() || bb.empty() )
    {
        throw(RbException("Cannot compare unrooted clades (splits) with empty bitsets"));
    }
    
    // do bitwise comparison
    
    // if the first bit is 1, negate the bitset
    bool neg_ab = ab[0];
    bool neg_bb = bb[0];
    
    for(size_t i = 0; i < ab.size(); i++)
    {
        bool vab = ab[i];
        bool vbb = bb[i];
        
        // get bit from min bitset for each clade
        bool mab = neg_ab ? !vab : vab;
        bool mbb = neg_bb ? !vbb : vbb;
        
        // return result from first mismatch
        if(mab != mbb)
        {
            return mab < mbb;
        }
    }
    
    // ignore mrca in unrooted comparison
    return false;
}

/*
 * Rooted clades are equal iff their taxa and mrcas are equal
 * Unrooted splits are equal iff their taxa are equal or the intersection of their bitsets is empty
 */
bool CladeComparator::operator()(const Sample<Clade>& s) const
{
    const Clade& a = s.getValue();
    
    const RbBitSet& ab = a.getBitRepresentation();
    const RbBitSet& bb = clade.getBitRepresentation();
    
    // If clades are rooted or clades are from different sized trees,
    // do taxon-wise comparison, taking mrcas into account.
    if( rooted || ab.size() != bb.size() )
    {
        return a == clade && a.getMrca() == clade.getMrca();
    }
    
    if( ab.empty() || bb.empty() )
    {
        throw RbException("Cannot compare unrooted clades (splits) with empty bitsets");
    }
    
    // do bitwise comparison
    
    // if the first bit is 1, negate the bitset
    bool neg_ab = ab[0];
    bool neg_bb = bb[0];
    
    for (size_t i = 0; i < ab.size(); i++)
    {
        bool vab = ab[i];
        bool vbb = bb[i];
        
        // get bit from min bitset for each clade
        bool mab = neg_ab ? !vab : vab;
        bool mbb = neg_bb ? !vbb : vbb;
        
        // return result from first mismatch
        if (mab != mbb)
        {
            return false;
        }
    }
    
    // ignore mrca in unrooted comparison
    return true;
}<|MERGE_RESOLUTION|>--- conflicted
+++ resolved
@@ -2562,15 +2562,10 @@
     for (std::vector<Sample<std::string> >::reverse_iterator it = treeSamples.rbegin(); it != treeSamples.rend(); ++it)
     {
         
-<<<<<<< HEAD
-        double p =it->getFrequency()/(totalSamples-burnin);
-        double include_prob = (size-totalProb)/p;
-        //        double include_prob = p*size;
-=======
         double p = it->getFrequency()/(totalSamples-burnin);
 //        double include_prob = p / (1.0-totalProb) * (ci_size - totalProb) / (1.0-totalProb);
         double include_prob = p * ci_size;
->>>>>>> 6875a266
+
         
         if ( include_prob > rng->uniform01() )
         {

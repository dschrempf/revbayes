#ifndef TreeSummary_H
#define TreeSummary_H

#include "AncestralStateTrace.h"
#include "Clade.h"
#include "ConditionalClade.h"
#include "NewickConverter.h"
#include "RlUserInterface.h"
#include "Sample.h"
#include "Tree.h"
#include "TraceTree.h"
#include "TreeUtilities.h"

#include <algorithm>
#include <map>
#include <string>

namespace RevBayesCore {

    /*
     * This functor is used as a comparator to identify equivalence classes
     * of unrooted splits, and rooted clades with or without sampled mrcas
     */
    struct CladeComparator
    {
        CladeComparator(bool r = true, const Clade& c = Clade() ) : clade(c), rooted(r) {};

        bool operator()(const Clade& a, const Clade& b) const;
        bool operator()(const Sample<Clade>& s) const;

        Clade clade;
        bool rooted;
    };
    
    struct AnnotationReport
    {
        bool ages             = true;
        bool ccp              = true;
        bool conditional_ages = false;
        bool input_tree_ages  = false;
        bool map_parameters   = false;
        bool mean             = true;
        bool posterior        = true;
        bool sa               = true;
        double hpd            = 0.95;
    };

    class TreeSummary : public Cloneable {
        
    public:
        
        TreeSummary(void);
        TreeSummary(const TraceTree &t);
        
<<<<<<< HEAD
        Tree*                                                                   ancestralStateTree(const Tree &inputTree, std::vector<AncestralStateTrace> &ancestralstate_traces, int burnin, std::string summary_stat, int site, bool verbose);
        void                                                                    annotate(Tree &inputTree);
        void                                                                    annotateTree(Tree &inputTree, bool c);
        void                                                                    annotateHPDAges(Tree &inputTree, double hpd, bool verbose);
        double                                                                  cladeProbability(const Clade &c) const;
        Tree*                                                                   cladoAncestralStateTree(const Tree &inputTree, std::vector<AncestralStateTrace> &ancestralstate_traces, int burnin, std::string summary_stat, int site, bool verbose);
        Tree*                                                                   conTree(double cutoff, bool verbose);
        std::string                                                             getSiteState( const std::string &site_sample, size_t site );
        int                                                                     getNumberSamples(void) const;
        std::vector<Tree>                                                       getUniqueTrees(double ci=0.95) const;
        int                                                                     getTopologyFrequency(const Tree &t) const;
        bool                                                                    isTreeContainedInCredibleInterval(const Tree &t, double size, bool verbose);
        Tree*                                                                   map(bool c, bool verbose);
        void                                                                    printTreeSummary(std::ostream& o, double ci=0.95);
        void                                                                    printCladeSummary(std::ostream& o, double minP=0.05);
        void                                                                    setBurnin(int b);
        void                                                                    summarizeClades(bool clock, bool verbose);
		void                                                                    summarizeConditionalClades(bool clock, bool verbose);
		void                                                                    summarizeTrees(bool verbose);
        void                                                                    summarizeCladesForTree(const Tree &reference_tree, bool c, bool verbose);
=======
        TreeSummary*                                                            clone(void) const;

        Tree*                                                                   ancestralStateTree(const Tree &inputTree, std::vector<AncestralStateTrace> &ancestralstate_traces, int burnin, std::string summary_stat, int site);
        void                                                                    annotateTree(Tree &inputTree, AnnotationReport report );
        double                                                                  cladeProbability(const Clade &c);
        Tree*                                                                   cladoAncestralStateTree(const Tree &inputTree, std::vector<AncestralStateTrace> &ancestralstate_traces, int burnin, std::string summary_stat, int site);
        int                                                                     getNumberSamples(void) const;
        std::vector<Tree>                                                       getUniqueTrees(double ci=0.95);
        int                                                                     getTopologyFrequency(const Tree &t);
        const TraceTree&                                                        getTreeTrace(void) const;
        bool                                                                    isTreeContainedInCredibleInterval(const Tree &t, double size);
        Tree*                                                                   mapTree(void);
        Tree*                                                                   mccTree(void);
        Tree*                                                                   mrTree(double cutoff);
        void                                                                    printTreeSummary(std::ostream& o, double ci=0.95);
        void                                                                    printCladeSummary(std::ostream& o, double minP=0.05);
        void                                                                    setBurnin(int b);
>>>>>>> 4a97b682

    private:

        void                                                                    enforceNonnegativeBranchLengths(TopologyNode& tree) const;
        Clade                                                                   fillConditionalClades(const TopologyNode &n, std::map<Clade, std::set<Clade, CladeComparator>, CladeComparator> &cc);
        const Sample<Clade>&                                                    findCladeSample(const Clade &n) const;
        TopologyNode*                                                           findParentNode(TopologyNode&, const Clade &, std::vector<TopologyNode*>&, RbBitSet& ) const;
        std::string                                                             getSiteState( const std::string &site_sample, size_t site );
        void                                                                    mapContinuous(Tree &inputTree, const std::string &n, size_t paramIndex, double hpd = 0.95, bool np=true ) const;
        void                                                                    mapDiscrete(Tree &inputTree, const std::string &n, size_t paramIndex, size_t num = 3, bool np=true ) const;
        void                                                                    mapParameters(Tree &inputTree) const;
        void                                                                    summarize(void);

        size_t                                                                  burnin;
        bool                                                                    clock;
        bool                                                                    rooted;
        bool                                                                    summarized;
        TraceTree                                                               trace;
        bool                                                                    use_tree_trace;

        std::vector<Sample<Clade> >                                             cladeSamples;
        std::map<Taxon, Sample<Taxon> >                                         sampledAncestorSamples;
        std::vector<Sample<std::string> >                                       treeSamples;

        std::map<Clade, std::vector<double>, CladeComparator >                                    cladeAges;
        std::map<Clade, std::map<Clade, std::vector<double>, CladeComparator >, CladeComparator > conditionalCladeAges;
        std::map<std::string, std::map<Clade, std::vector<double>, CladeComparator > >            treeCladeAges;
    };
    

} //end namespace RevBayesCore


#endif<|MERGE_RESOLUTION|>--- conflicted
+++ resolved
@@ -52,46 +52,23 @@
         TreeSummary(void);
         TreeSummary(const TraceTree &t);
         
-<<<<<<< HEAD
-        Tree*                                                                   ancestralStateTree(const Tree &inputTree, std::vector<AncestralStateTrace> &ancestralstate_traces, int burnin, std::string summary_stat, int site, bool verbose);
-        void                                                                    annotate(Tree &inputTree);
-        void                                                                    annotateTree(Tree &inputTree, bool c);
-        void                                                                    annotateHPDAges(Tree &inputTree, double hpd, bool verbose);
-        double                                                                  cladeProbability(const Clade &c) const;
-        Tree*                                                                   cladoAncestralStateTree(const Tree &inputTree, std::vector<AncestralStateTrace> &ancestralstate_traces, int burnin, std::string summary_stat, int site, bool verbose);
-        Tree*                                                                   conTree(double cutoff, bool verbose);
-        std::string                                                             getSiteState( const std::string &site_sample, size_t site );
-        int                                                                     getNumberSamples(void) const;
-        std::vector<Tree>                                                       getUniqueTrees(double ci=0.95) const;
-        int                                                                     getTopologyFrequency(const Tree &t) const;
-        bool                                                                    isTreeContainedInCredibleInterval(const Tree &t, double size, bool verbose);
-        Tree*                                                                   map(bool c, bool verbose);
-        void                                                                    printTreeSummary(std::ostream& o, double ci=0.95);
-        void                                                                    printCladeSummary(std::ostream& o, double minP=0.05);
-        void                                                                    setBurnin(int b);
-        void                                                                    summarizeClades(bool clock, bool verbose);
-		void                                                                    summarizeConditionalClades(bool clock, bool verbose);
-		void                                                                    summarizeTrees(bool verbose);
-        void                                                                    summarizeCladesForTree(const Tree &reference_tree, bool c, bool verbose);
-=======
         TreeSummary*                                                            clone(void) const;
 
-        Tree*                                                                   ancestralStateTree(const Tree &inputTree, std::vector<AncestralStateTrace> &ancestralstate_traces, int burnin, std::string summary_stat, int site);
-        void                                                                    annotateTree(Tree &inputTree, AnnotationReport report );
-        double                                                                  cladeProbability(const Clade &c);
-        Tree*                                                                   cladoAncestralStateTree(const Tree &inputTree, std::vector<AncestralStateTrace> &ancestralstate_traces, int burnin, std::string summary_stat, int site);
+        Tree*                                                                   ancestralStateTree(const Tree &inputTree, std::vector<AncestralStateTrace> &ancestralstate_traces, int burnin, std::string summary_stat, int site, bool verbose);
+        void                                                                    annotateTree(Tree &inputTree, AnnotationReport report, bool verbose );
+        double                                                                  cladeProbability(const Clade &c, bool verbose);
+        Tree*                                                                   cladoAncestralStateTree(const Tree &inputTree, std::vector<AncestralStateTrace> &ancestralstate_traces, int burnin, std::string summary_stat, int site, bool verbose);
         int                                                                     getNumberSamples(void) const;
-        std::vector<Tree>                                                       getUniqueTrees(double ci=0.95);
-        int                                                                     getTopologyFrequency(const Tree &t);
+        std::vector<Tree>                                                       getUniqueTrees(double ci=0.95, bool verbose=true);
+        int                                                                     getTopologyFrequency(const Tree &t, bool verbose);
         const TraceTree&                                                        getTreeTrace(void) const;
-        bool                                                                    isTreeContainedInCredibleInterval(const Tree &t, double size);
-        Tree*                                                                   mapTree(void);
-        Tree*                                                                   mccTree(void);
-        Tree*                                                                   mrTree(double cutoff);
-        void                                                                    printTreeSummary(std::ostream& o, double ci=0.95);
-        void                                                                    printCladeSummary(std::ostream& o, double minP=0.05);
+        bool                                                                    isTreeContainedInCredibleInterval(const Tree &t, double size, bool verbose);
+        Tree*                                                                   mapTree(bool verbose);
+        Tree*                                                                   mccTree(bool verbose);
+        Tree*                                                                   mrTree(double cutoff, bool verbose);
+        void                                                                    printTreeSummary(std::ostream& o, double ci=0.95, bool verbose=true);
+        void                                                                    printCladeSummary(std::ostream& o, double minP=0.05, bool verbose=true);
         void                                                                    setBurnin(int b);
->>>>>>> 4a97b682
 
     private:
 
@@ -103,7 +80,7 @@
         void                                                                    mapContinuous(Tree &inputTree, const std::string &n, size_t paramIndex, double hpd = 0.95, bool np=true ) const;
         void                                                                    mapDiscrete(Tree &inputTree, const std::string &n, size_t paramIndex, size_t num = 3, bool np=true ) const;
         void                                                                    mapParameters(Tree &inputTree) const;
-        void                                                                    summarize(void);
+        void                                                                    summarize(bool verbose);
 
         size_t                                                                  burnin;
         bool                                                                    clock;

--- conflicted
+++ resolved
@@ -281,10 +281,6 @@
         if ( chains[i] != NULL && chains[i]->isChainActive() )
         {
             chains[i]->monitor(g);
-<<<<<<< HEAD
-            std::cerr << pid << " -- YES -- " << chains[i]->getActivePID();
-=======
->>>>>>> 98eac801
         }
         
     }

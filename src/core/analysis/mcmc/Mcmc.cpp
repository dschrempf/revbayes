--- conflicted
+++ resolved
@@ -297,7 +297,9 @@
  */
 void Mcmc::getOrderedStochasticNodes(const DagNode* dagNode,  std::vector<DagNode*>& orderedStochasticNodes, std::set<const DagNode*>& visitedNodes) {
     
-    if (visitedNodes.find(dagNode) != visitedNodes.end()) { //The node has been visited before
+    if (visitedNodes.find(dagNode) != visitedNodes.end())
+    {
+        //The node has been visited before
         //we do nothing
         return;
     }
@@ -341,11 +343,7 @@
         {
             getOrderedStochasticNodes(*it2, orderedStochasticNodes, visitedNodes);
         }
-<<<<<<< HEAD
-    
-=======
-        
->>>>>>> 8678626e
+        
     }
     
 }
